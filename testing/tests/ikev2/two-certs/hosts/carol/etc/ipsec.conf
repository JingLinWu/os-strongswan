--- conflicted
+++ resolved
@@ -2,10 +2,7 @@
 
 config setup
         crlcheckinterval=180
-<<<<<<< HEAD
-=======
 	uniqueids=no
->>>>>>> upstream/4.5.1
 	strictcrlpolicy=yes
 	plutostart=no
 
