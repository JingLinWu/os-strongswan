--- conflicted
+++ resolved
@@ -2,8 +2,4 @@
 The authentication is based on RSA signatures (<b>RSASIG</b>) using X.509
 certificates followed by extended authentication (<b>XAUTH</b>) based
 on user name and password. Because user <b>carol</b> presents a wrong
-<<<<<<< HEAD
-XAUTH password the IKE negotation is aborted and the ISAKMP SA is deleted.
-=======
-XAUTH password the IKE negotiation is aborted and the ISAKMP SA is deleted.
->>>>>>> upstream/4.5.1+XAUTH password the IKE negotiation is aborted and the ISAKMP SA is deleted.