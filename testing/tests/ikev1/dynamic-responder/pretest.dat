--- conflicted
+++ resolved
@@ -10,8 +10,4 @@
 carol::iptables -D INPUT  -i eth0 -p udp --dport 500 --sport 500 -j ACCEPT
 carol::iptables -D OUTPUT -o eth0 -p udp --dport 500 --sport 500 -j ACCEPT
 dave::ipsec up moon
-<<<<<<< HEAD
-dave::sleep 1
-=======
-dave::sleep 2 
->>>>>>> upstream/4.5.1+dave::sleep 2 