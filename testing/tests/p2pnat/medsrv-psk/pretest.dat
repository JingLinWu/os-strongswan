alice::/etc/init.d/iptables start 2> /dev/null
moon::/etc/init.d/iptables start 2> /dev/null
carol::/etc/init.d/iptables start 2> /dev/null
sun::/etc/init.d/iptables start 2> /dev/null
bob::/etc/init.d/iptables start 2> /dev/null
moon::iptables -t nat -A POSTROUTING -o eth0 -s 10.1.0.0/16 -p udp -j SNAT --to-source PH_IP_MOON:1100-1200
moon::iptables -t nat -A POSTROUTING -o eth0 -s 10.1.0.0/16 -p tcp -j SNAT --to-source PH_IP_MOON:2000-2100
moon::iptables -A FORWARD -i eth1 -o eth0 -s 10.1.0.0/16  -j ACCEPT
moon::iptables -A FORWARD -i eth0 -o eth1 -d 10.1.0.0/16  -j ACCEPT
sun::iptables -t nat -A POSTROUTING -o eth0 -s 10.2.0.0/16 -p udp -j SNAT --to-source PH_IP_SUN:1200-1300
sun::iptables -t nat -A POSTROUTING -o eth0 -s 10.2.0.0/16 -p tcp -j SNAT --to-source PH_IP_SUN:2000-2100
sun::iptables -A FORWARD -i eth1 -o eth0 -s 10.2.0.0/16 -j ACCEPT
sun::iptables -A FORWARD -i eth0 -o eth1 -d 10.2.0.0/16 -j ACCEPT
carol::ipsec start
carol::sleep 1
bob::ipsec start
bob::sleep 1
alice::ipsec start 
<<<<<<< HEAD
alice::sleep 2 
=======
alice::sleep 4 
>>>>>>> upstream/4.5.1<|MERGE_RESOLUTION|>--- conflicted
+++ resolved
@@ -16,8 +16,4 @@
 bob::ipsec start
 bob::sleep 1
 alice::ipsec start 
-<<<<<<< HEAD
-alice::sleep 2 
-=======
-alice::sleep 4 
->>>>>>> upstream/4.5.1+alice::sleep 4 