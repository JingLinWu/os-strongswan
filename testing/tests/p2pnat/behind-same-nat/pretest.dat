--- conflicted
+++ resolved
@@ -11,8 +11,4 @@
 alice::ipsec start
 alice::sleep 1
 venus::ipsec start 
-<<<<<<< HEAD
-venus::sleep 2 
-=======
-venus::sleep 4 
->>>>>>> upstream/4.5.1+venus::sleep 4 