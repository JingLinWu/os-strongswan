--- conflicted
+++ resolved
@@ -32,10 +32,7 @@
 up,              STROKE_UP
 down,            STROKE_DOWN
 down-srcip,      STROKE_DOWN_SRCIP
-<<<<<<< HEAD
-=======
 rekey,           STROKE_REKEY
->>>>>>> upstream/4.5.1
 loglevel,        STROKE_LOGLEVEL
 status,          STROKE_STATUS
 statusall,       STROKE_STATUSALL
@@ -59,11 +56,8 @@
 rereadcrls,      STROKE_REREAD_CRLS
 rereadall,       STROKE_REREAD_ALL
 purgeocsp,       STROKE_PURGE_OCSP
-<<<<<<< HEAD
-=======
 purgecrls,       STROKE_PURGE_CRLS
 purgecerts,      STROKE_PURGE_CERTS
->>>>>>> upstream/4.5.1
 purgeike,        STROKE_PURGE_IKE
 exportx509,      STROKE_EXPORT_X509
 leases,          STROKE_LEASES