--- conflicted
+++ resolved
@@ -197,8 +197,6 @@
 	return send_stroke_msg(&msg);
 }
 
-<<<<<<< HEAD
-=======
 static int rekey_connection(char *name)
 {
 	stroke_msg_t msg;
@@ -209,7 +207,6 @@
 	return send_stroke_msg(&msg);
 }
 
->>>>>>> upstream/4.5.1
 static int route_connection(char *name)
 {
 	stroke_msg_t msg;
@@ -288,18 +285,9 @@
 
 static int purge_flags[] = {
 	PURGE_OCSP,
-<<<<<<< HEAD
-	PURGE_IKE,
-<<<<<<< HEAD
-=======
-	PURGE_CRLS,
-	PURGE_CERTS,
->>>>>>> upstream/4.5.1
-=======
 	PURGE_CRLS,
 	PURGE_CERTS,
 	PURGE_IKE,
->>>>>>> 0a9d51a4
 };
 
 static int purge(stroke_keyword_t kw)
@@ -397,13 +385,10 @@
 	printf("    stroke rereadsecrets|rereadcrls|rereadall\n");
 	printf("  Purge ocsp cache entries:\n");
 	printf("    stroke purgeocsp\n");
-<<<<<<< HEAD
-=======
 	printf("  Purge CRL cache entries:\n");
 	printf("    stroke purgecrls\n");
 	printf("  Purge X509 cache entries:\n");
 	printf("    stroke purgecerts\n");
->>>>>>> upstream/4.5.1
 	printf("  Purge IKE_SAs without a CHILD_SA:\n");
 	printf("    stroke purgeike\n");
 	printf("  Export credentials to the console:\n");
@@ -474,8 +459,6 @@
 			}
 			res = terminate_connection_srcip(argv[2], argc > 3 ? argv[3] : NULL);
 			break;
-<<<<<<< HEAD
-=======
 		case STROKE_REKEY:
 			if (argc < 3)
 			{
@@ -483,7 +466,6 @@
 			}
 			res = rekey_connection(argv[2]);
 			break;
->>>>>>> upstream/4.5.1
 		case STROKE_ROUTE:
 			if (argc < 3)
 			{
@@ -532,11 +514,8 @@
 			res = reread(token->kw);
 			break;
 		case STROKE_PURGE_OCSP:
-<<<<<<< HEAD
-=======
 		case STROKE_PURGE_CRLS:
 		case STROKE_PURGE_CERTS:
->>>>>>> upstream/4.5.1
 		case STROKE_PURGE_IKE:
 			res = purge(token->kw);
 			break;
