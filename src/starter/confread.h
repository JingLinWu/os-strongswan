--- conflicted
+++ resolved
@@ -64,10 +64,7 @@
 		char            *ca;
 		char            *ca2;
 		char            *groups;
-<<<<<<< HEAD
-=======
 		char            *cert_policy;
->>>>>>> upstream/4.5.1
 		char            *iface;
 		ip_address      addr;
 		u_int           ikeport;
@@ -129,10 +126,7 @@
 		u_int32_t       reqid;
 		mark_t          mark_in;
 		mark_t          mark_out;
-<<<<<<< HEAD
-=======
 		u_int32_t       tfc;
->>>>>>> upstream/4.5.1
 		sa_family_t     addr_family;
 		sa_family_t     tunnel_addr_family;
 		bool            install_policy;
