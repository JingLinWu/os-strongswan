/* automatic handling of confread struct arguments
 * Copyright (C) 2006 Andreas Steffen
 * Hochschule fuer Technik Rapperswil, Switzerland
 *
 * This program is free software; you can redistribute it and/or modify it
 * under the terms of the GNU General Public License as published by the
 * Free Software Foundation; either version 2 of the License, or (at your
 * option) any later version.  See <http://www.fsf.org/copyleft/gpl.txt>.
 *
 * This program is distributed in the hope that it will be useful, but
 * WITHOUT ANY WARRANTY; without even the implied warranty of MERCHANTABILITY
 * or FITNESS FOR A PARTICULAR PURPOSE.  See the GNU General Public License
 * for more details.
 */

#include <stddef.h>
#include <stdlib.h>
#include <string.h>

#include <freeswan.h>

#include "../pluto/constants.h"
#include "../pluto/defs.h"
#include "../pluto/log.h"

#include "keywords.h"
#include "parser.h"
#include "confread.h"
#include "args.h"

/* argument types */

typedef enum {
	ARG_NONE,
	ARG_ENUM,
	ARG_UINT,
	ARG_TIME,
	ARG_ULNG,
	ARG_ULLI,
	ARG_PCNT,
	ARG_STR,
	ARG_LST,
	ARG_MISC
} arg_t;

/* various keyword lists */

static const char *LST_bool[] = {
	"no",
	"yes",
	 NULL
};

static const char *LST_sendcert[] = {
	"always",
	"ifasked",
	"never",
	"yes",
	"no",
	 NULL
};

static const char *LST_unique[] = {
	"no",
	"yes",
	"replace",
	"keep",
	 NULL
};

static const char *LST_strict[] = {
	"no",
	"yes",
	"ifuri",
	 NULL
};
static const char *LST_dpd_action[] = {
	"none",
	"clear",
	"hold",
	"restart",
	 NULL
};

static const char *LST_startup[] = {
	"ignore",
	"add",
	"route",
	"start",
	 NULL
};

static const char *LST_packetdefault[] = {
	"drop",
	"reject",
	"pass",
	 NULL
};

static const char *LST_keyexchange[] = {
	"ike",
	"ikev1",
	"ikev2",
	 NULL
};

static const char *LST_pfsgroup[] = {
	"modp1024",
	"modp1536",
	"modp2048",
	"modp3072",
	"modp4096",
	"modp6144",
	"modp8192",
	"ecp192",
	"ecp224",
	"ecp256",
	"ecp384",
	"ecp521",
	 NULL
};

static const char *LST_plutodebug[] = {
	"none",
	"all",
	"raw",
	"crypt",
	"parsing",
	"emitting",
	"control",
	"lifecycle",
	"klips",
	"dns",
	"natt",
	"oppo",
	"controlmore",
	"private",
	 NULL
};

static const char *LST_klipsdebug[] = {
	"tunnel",
	"tunnel-xmit",
	"pfkey",
	"xform",
	"eroute",
	"spi",
	"radij",
	"esp",
	"ah",
	"ipcomp",
	"verbose",
	"all",
	"none",
	 NULL
};

typedef struct {
	arg_t       type;
	size_t      offset;
	const char  **list;
} token_info_t;

static const token_info_t token_info[] =
{
	/* config setup keywords */
	{ ARG_LST,  offsetof(starter_config_t, setup.interfaces), NULL                 },
	{ ARG_STR,  offsetof(starter_config_t, setup.dumpdir), NULL                    },
	{ ARG_ENUM, offsetof(starter_config_t, setup.charonstart), LST_bool            },
	{ ARG_ENUM, offsetof(starter_config_t, setup.plutostart), LST_bool             },

	/* pluto/charon keywords */
	{ ARG_LST,  offsetof(starter_config_t, setup.plutodebug), LST_plutodebug       },
	{ ARG_STR,  offsetof(starter_config_t, setup.charondebug),  NULL               },
	{ ARG_STR,  offsetof(starter_config_t, setup.prepluto), NULL                   },
	{ ARG_STR,  offsetof(starter_config_t, setup.postpluto), NULL                  },
	{ ARG_STR,  offsetof(starter_config_t, setup.plutostderrlog), NULL             },
	{ ARG_ENUM, offsetof(starter_config_t, setup.uniqueids), LST_unique            },
	{ ARG_UINT, offsetof(starter_config_t, setup.overridemtu), NULL                },
	{ ARG_TIME, offsetof(starter_config_t, setup.crlcheckinterval), NULL           },
	{ ARG_ENUM, offsetof(starter_config_t, setup.cachecrls), LST_bool              },
	{ ARG_ENUM, offsetof(starter_config_t, setup.strictcrlpolicy), LST_strict      },
	{ ARG_ENUM, offsetof(starter_config_t, setup.nocrsend), LST_bool               },
	{ ARG_ENUM, offsetof(starter_config_t, setup.nat_traversal), LST_bool          },
	{ ARG_TIME, offsetof(starter_config_t, setup.keep_alive), NULL                 },
	{ ARG_ENUM, offsetof(starter_config_t, setup.force_keepalive), LST_bool        },
	{ ARG_STR,  offsetof(starter_config_t, setup.virtual_private), NULL            },
	{ ARG_STR,  offsetof(starter_config_t, setup.pkcs11module), NULL               },
	{ ARG_STR,  offsetof(starter_config_t, setup.pkcs11initargs), NULL             },
	{ ARG_ENUM, offsetof(starter_config_t, setup.pkcs11keepstate), LST_bool        },
	{ ARG_ENUM, offsetof(starter_config_t, setup.pkcs11proxy), LST_bool            },

	/* KLIPS keywords */
	{ ARG_LST,  offsetof(starter_config_t, setup.klipsdebug), LST_klipsdebug       },
	{ ARG_ENUM, offsetof(starter_config_t, setup.fragicmp), LST_bool               },
	{ ARG_STR,  offsetof(starter_config_t, setup.packetdefault), LST_packetdefault },
	{ ARG_ENUM, offsetof(starter_config_t, setup.hidetos), LST_bool                },

	/* conn section keywords */
	{ ARG_STR,  offsetof(starter_conn_t, name), NULL                               },
	{ ARG_ENUM, offsetof(starter_conn_t, startup), LST_startup                     },
	{ ARG_ENUM, offsetof(starter_conn_t, keyexchange), LST_keyexchange             },
	{ ARG_MISC, 0, NULL  /* KW_TYPE */                                             },
	{ ARG_MISC, 0, NULL  /* KW_PFS */                                              },
	{ ARG_MISC, 0, NULL  /* KW_COMPRESS */                                         },
	{ ARG_ENUM, offsetof(starter_conn_t, install_policy), LST_bool                 },
	{ ARG_MISC, 0, NULL  /* KW_AUTH */                                             },
	{ ARG_MISC, 0, NULL  /* KW_AUTHBY */                                           },
	{ ARG_MISC, 0, NULL  /* KW_EAP */                                              },
	{ ARG_STR,  offsetof(starter_conn_t, eap_identity), NULL                       },
	{ ARG_STR,  offsetof(starter_conn_t, aaa_identity), NULL                       },
	{ ARG_MISC, 0, NULL  /* KW_MOBIKE */                                           },
	{ ARG_MISC, 0, NULL  /* KW_FORCEENCAPS */                                      },
	{ ARG_TIME, offsetof(starter_conn_t, sa_ike_life_seconds), NULL                },
	{ ARG_TIME, offsetof(starter_conn_t, sa_ipsec_life_seconds), NULL              },
	{ ARG_TIME, offsetof(starter_conn_t, sa_rekey_margin), NULL                    },
	{ ARG_ULLI, offsetof(starter_conn_t, sa_ipsec_life_bytes), NULL                },
	{ ARG_ULLI, offsetof(starter_conn_t, sa_ipsec_margin_bytes), NULL              },
	{ ARG_ULLI, offsetof(starter_conn_t, sa_ipsec_life_packets), NULL              },
	{ ARG_ULLI, offsetof(starter_conn_t, sa_ipsec_margin_packets), NULL            },
	{ ARG_MISC, 0, NULL  /* KW_KEYINGTRIES */                                      },
	{ ARG_PCNT, offsetof(starter_conn_t, sa_rekey_fuzz), NULL                      },
	{ ARG_MISC, 0, NULL  /* KW_REKEY */                                            },
	{ ARG_MISC, 0, NULL  /* KW_REAUTH */                                           },
	{ ARG_STR,  offsetof(starter_conn_t, ike), NULL                                },
	{ ARG_STR,  offsetof(starter_conn_t, esp), NULL                                },
	{ ARG_STR,  offsetof(starter_conn_t, pfsgroup), LST_pfsgroup                   },
	{ ARG_TIME, offsetof(starter_conn_t, dpd_delay), NULL                          },
	{ ARG_TIME, offsetof(starter_conn_t, dpd_timeout), NULL                        },
	{ ARG_ENUM, offsetof(starter_conn_t, dpd_action), LST_dpd_action               },
	{ ARG_TIME, offsetof(starter_conn_t, inactivity), NULL                         },
	{ ARG_MISC, 0, NULL  /* KW_MODECONFIG */                                       },
	{ ARG_MISC, 0, NULL  /* KW_XAUTH */                                            },
	{ ARG_STR,  offsetof(starter_conn_t, xauth_identity), NULL                     },
	{ ARG_ENUM, offsetof(starter_conn_t, me_mediation), LST_bool                   },
	{ ARG_STR,  offsetof(starter_conn_t, me_mediated_by), NULL                     },
	{ ARG_STR,  offsetof(starter_conn_t, me_peerid), NULL                          },
	{ ARG_UINT, offsetof(starter_conn_t, reqid), NULL                              },
	{ ARG_MISC, 0, NULL  /* KW_MARK */                                             },
	{ ARG_MISC, 0, NULL  /* KW_MARK_IN */                                          },
	{ ARG_MISC, 0, NULL  /* KW_MARK_OUT */                                         },
<<<<<<< HEAD
=======
	{ ARG_MISC, 0, NULL  /* KW_TFC */                                              },
>>>>>>> upstream/4.5.1

	/* ca section keywords */
	{ ARG_STR,  offsetof(starter_ca_t, name), NULL                                 },
	{ ARG_ENUM, offsetof(starter_ca_t, startup), LST_startup                       },
	{ ARG_STR,  offsetof(starter_ca_t, cacert), NULL                               },
	{ ARG_STR,  offsetof(starter_ca_t, ldaphost), NULL                             },
	{ ARG_STR,  offsetof(starter_ca_t, ldapbase), NULL                             },
	{ ARG_STR,  offsetof(starter_ca_t, crluri), NULL                               },
	{ ARG_STR,  offsetof(starter_ca_t, crluri2), NULL                              },
	{ ARG_STR,  offsetof(starter_ca_t, ocspuri), NULL                              },
	{ ARG_STR,  offsetof(starter_ca_t, ocspuri2), NULL                             },
	{ ARG_STR,  offsetof(starter_ca_t, certuribase), NULL                          },

	/* end keywords */
	{ ARG_MISC, 0, NULL  /* KW_HOST */                                             },
	{ ARG_UINT, offsetof(starter_end_t, ikeport), NULL                             },
	{ ARG_MISC, 0, NULL  /* KW_NEXTHOP */                                          },
	{ ARG_STR, offsetof(starter_end_t, subnet), NULL                               },
	{ ARG_MISC, 0, NULL  /* KW_SUBNETWITHIN */                                     },
	{ ARG_MISC, 0, NULL  /* KW_PROTOPORT */                                        },
	{ ARG_STR,  offsetof(starter_end_t, sourceip), NULL                            },
	{ ARG_MISC, 0, NULL  /* KW_NATIP */                                            },
	{ ARG_ENUM, offsetof(starter_end_t, firewall), LST_bool                        },
	{ ARG_ENUM, offsetof(starter_end_t, hostaccess), LST_bool                      },
	{ ARG_ENUM, offsetof(starter_end_t, allow_any), LST_bool                       },
	{ ARG_STR,  offsetof(starter_end_t, updown), NULL                              },
	{ ARG_STR,  offsetof(starter_end_t, auth), NULL                                },
	{ ARG_STR,  offsetof(starter_end_t, auth2), NULL                               },
	{ ARG_STR,  offsetof(starter_end_t, id), NULL                                  },
	{ ARG_STR,  offsetof(starter_end_t, id2), NULL                                 },
	{ ARG_STR,  offsetof(starter_end_t, rsakey), NULL                              },
	{ ARG_STR,  offsetof(starter_end_t, cert), NULL                                },
	{ ARG_STR,  offsetof(starter_end_t, cert2), NULL                               },
<<<<<<< HEAD
=======
	{ ARG_STR,  offsetof(starter_end_t, cert_policy), NULL                         },
>>>>>>> upstream/4.5.1
	{ ARG_ENUM, offsetof(starter_end_t, sendcert), LST_sendcert                    },
	{ ARG_STR,  offsetof(starter_end_t, ca), NULL                                  },
	{ ARG_STR,  offsetof(starter_end_t, ca2), NULL                                 },
	{ ARG_STR,  offsetof(starter_end_t, groups), NULL                              },
	{ ARG_STR,  offsetof(starter_end_t, iface), NULL                               }
};

static void free_list(char **list)
{
	char **s;

	for (s = list; *s; s++)
	{
		free(*s);
	}
	free(list);
}

char** new_list(char *value)
{
	char *val, *b, *e, *end, **ret;
	int count;

	val = value ? clone_str(value) : NULL;
	if (!val)
	{
		return NULL;
	}
	end = val + strlen(val);
	for (b = val, count = 0; b < end;)
	{
		for (e = b; ((*e != ' ') && (*e != '\0')); e++);
		*e = '\0';
		if (e != b)
		{
			count++;
		}
		b = e + 1;
	}
	if (count == 0)
	{
		free(val);
		return NULL;
	}
	ret = (char **)malloc((count+1) * sizeof(char *));

	for (b = val, count = 0; b < end; )
	{
		for (e = b; (*e != '\0'); e++);
		if (e != b)
		{
			ret[count++] = clone_str(b);
		}
		b = e + 1;
	}
	ret[count] = NULL;
	free(val);
	return ret;
}


/*
 * assigns an argument value to a struct field
 */
bool assign_arg(kw_token_t token, kw_token_t first, kw_list_t *kw, char *base,
				bool *assigned)
{
	char *p = base + token_info[token].offset;
	const char **list = token_info[token].list;

	int index = -1;  /* used for enumeration arguments */

	lset_t *seen = (lset_t *)base;    /* seen flags are at the top of the struct */
	lset_t f = LELEM(token - first);  /* compute flag position of argument */

	*assigned = FALSE;

	DBG(DBG_CONTROLMORE,
		DBG_log("  %s=%s", kw->entry->name, kw->value)
	)

	if (*seen & f)
	{
		plog("# duplicate '%s' option", kw->entry->name);
		return FALSE;
	}

	/* set flag that this argument has been seen */
	*seen |= f;

	/* is there a keyword list? */
	if (list != NULL && token_info[token].type != ARG_LST)
	{
		bool match = FALSE;

		while (*list != NULL && !match)
		{
			index++;
			match = streq(kw->value, *list++);
		}
		if (!match)
		{
			plog("# bad value: %s=%s", kw->entry->name, kw->value);
			return FALSE;
		}
	}

	switch (token_info[token].type)
	{
	case ARG_NONE:
		plog("# option '%s' not supported yet", kw->entry->name);
		return FALSE;
	case ARG_ENUM:
		{
			if (index < 0)
			{
				plog("# bad enumeration value: %s=%s (%d)"
					, kw->entry->name, kw->value, index);
				return FALSE;
			}

			if (token_info[token].list == LST_bool)
			{
				bool *b = (bool *)p;
				*b = (index > 0);
			}
			else
			{
				int *i = (int *)p;
				*i = index;
			}
		}
		break;

	case ARG_UINT:
		{
			char *endptr;
			u_int *u = (u_int *)p;

			*u = strtoul(kw->value, &endptr, 10);

			if (*endptr != '\0')
			{
				plog("# bad integer value: %s=%s", kw->entry->name, kw->value);
				return FALSE;
			}
		}
		break;
	case ARG_ULNG:
	case ARG_PCNT:
		{
			char *endptr;
			unsigned long *l = (unsigned long *)p;

			*l = strtoul(kw->value, &endptr, 10);

			if (token_info[token].type == ARG_ULNG)
			{
				if (*endptr != '\0')
				{
					plog("# bad integer value: %s=%s", kw->entry->name, kw->value);
					return FALSE;
				}
			}
			else
			{
				if ((*endptr != '%') || (endptr[1] != '\0') || endptr == kw->value)
				{
					plog("# bad percent value: %s=%s", kw->entry->name, kw->value);
					return FALSE;
				}
			}

		}
		break;
	case ARG_ULLI:
		{
			char *endptr;
			unsigned long long *ll = (unsigned long long *)p;

			*ll = strtoull(kw->value, &endptr, 10);

			if (*endptr != '\0')
			{
				plog("# bad integer value: %s=%s", kw->entry->name, kw->value);
				return FALSE;
			}
		}
		break;
	case ARG_TIME:
		{
			char *endptr;
			time_t *t = (time_t *)p;

			*t = strtoul(kw->value, &endptr, 10);

			/* time in seconds? */
			if (*endptr == '\0' || (*endptr == 's' && endptr[1] == '\0'))
			{
				break;
			}
			if (endptr[1] == '\0')
			{
				if (*endptr == 'm')  /* time in minutes? */
				{
					*t *= 60;
					break;
				}
				if (*endptr == 'h')  /* time in hours? */
				{
					*t *= 3600;
					break;
				}
				if (*endptr == 'd')  /* time in days? */
				{
					*t *= 3600*24;
					break;
				}
			}
			plog("# bad duration value: %s=%s", kw->entry->name, kw->value);
			return FALSE;
		}
	case ARG_STR:
		{
			char **cp = (char **)p;

			/* free any existing string */
			free(*cp);

			/* assign the new string */
			*cp = clone_str(kw->value);
		}
		break;
	case ARG_LST:
		{
			char ***listp = (char ***)p;

			/* free any existing list */
			if (*listp != NULL)
			{
				free_list(*listp);
			}
			/* create a new list and assign values */
			*listp = new_list(kw->value);

			/* is there a keyword list? */
			if (list != NULL)
			{
				char ** lst;

				for (lst = *listp; lst && *lst; lst++)
				{
					bool match = FALSE;

					list = token_info[token].list;

					while (*list != NULL && !match)
					{
						match = streq(*lst, *list++);
					}
					if (!match)
					{
						plog("# bad value: %s=%s", kw->entry->name, *lst);
						return FALSE;
					}
				}
			}
		}
		/* fall through */
	default:
		return TRUE;
	}

	*assigned = TRUE;
	return TRUE;
}

/*
 *  frees all dynamically allocated arguments in a struct
 */
void free_args(kw_token_t first, kw_token_t last, char *base)
{
	kw_token_t token;

	for (token = first; token <= last; token++)
	{
		char *p = base + token_info[token].offset;

		switch (token_info[token].type)
		{
		case ARG_STR:
			{
				char **cp = (char **)p;

				free(*cp);
				*cp = NULL;
			}
			break;
		case ARG_LST:
			{
				char ***listp = (char ***)p;

				if (*listp != NULL)
				{
					free_list(*listp);
					*listp = NULL;
				 }
			}
			break;
		default:
			break;
		}
	}
}

/*
 *  clone all dynamically allocated arguments in a struct
 */
void clone_args(kw_token_t first, kw_token_t last, char *base1, char *base2)
{
	kw_token_t token;

	for (token = first; token <= last; token++)
	{
		if (token_info[token].type == ARG_STR)
		{
			char **cp1 = (char **)(base1 + token_info[token].offset);
			char **cp2 = (char **)(base2 + token_info[token].offset);

			*cp1 = clone_str(*cp2);
		}
	}
}

static bool cmp_list(char **list1, char **list2)
{
	if ((list1 == NULL) && (list2 == NULL))
	{
		return TRUE;
	}
	if ((list1 == NULL) || (list2 == NULL))
	{
		return FALSE;
	}

	for ( ; *list1 && *list2; list1++, list2++)
	{
		if (strcmp(*list1,*list2) != 0)
		{
			return FALSE;
		}
	}

	if ((*list1 != NULL) || (*list2 != NULL))
	{
		return FALSE;
	}

	return TRUE;
}

/*
 *  compare all arguments in a struct
 */
bool cmp_args(kw_token_t first, kw_token_t last, char *base1, char *base2)
{
	kw_token_t token;

	for (token = first; token <= last; token++)
	{
		char *p1 = base1 + token_info[token].offset;
		char *p2 = base2 + token_info[token].offset;

		switch (token_info[token].type)
		{
		case ARG_ENUM:
			if (token_info[token].list == LST_bool)
			{
				bool *b1 = (bool *)p1;
				bool *b2 = (bool *)p2;

				if (*b1 != *b2)
				{
					return FALSE;
				}
			}
			else
			{
				int *i1 = (int *)p1;
				int *i2 = (int *)p2;

				if (*i1 != *i2)
				{
					return FALSE;
				}
			}
			break;
		case ARG_UINT:
			{
				u_int *u1 = (u_int *)p1;
				u_int *u2 = (u_int *)p2;

				if (*u1 != *u2)
				{
					return FALSE;
				}
			}
			break;
		case ARG_ULNG:
		case ARG_PCNT:
			{
				unsigned long *l1 = (unsigned long *)p1;
				unsigned long *l2 = (unsigned long *)p2;

				if (*l1 != *l2)
				{
					return FALSE;
				}
			}
			break;
		case ARG_ULLI:
			{
				unsigned long long *ll1 = (unsigned long long *)p1;
				unsigned long long *ll2 = (unsigned long long *)p2;

				if (*ll1 != *ll2)
				{
					return FALSE;
				}
			}
			break;
		case ARG_TIME:
			{
				time_t *t1 = (time_t *)p1;
				time_t *t2 = (time_t *)p2;

				if (*t1 != *t2)
				{
					return FALSE;
				}
			}
			break;
		case ARG_STR:
			{
				char **cp1 = (char **)p1;
				char **cp2 = (char **)p2;

				if (*cp1 == NULL && *cp2 == NULL)
				{
					break;
				}
				if (*cp1 == NULL || *cp2 == NULL || strcmp(*cp1, *cp2) != 0)
				{
					return FALSE;
				}
			}
			break;
		case ARG_LST:
			{
				char ***listp1 = (char ***)p1;
				char ***listp2 = (char ***)p2;

				if (!cmp_list(*listp1, *listp2))
				{
					return FALSE;
				}
			}
			break;
		default:
			break;
		}
	}
	return TRUE;
}<|MERGE_RESOLUTION|>--- conflicted
+++ resolved
@@ -239,10 +239,7 @@
 	{ ARG_MISC, 0, NULL  /* KW_MARK */                                             },
 	{ ARG_MISC, 0, NULL  /* KW_MARK_IN */                                          },
 	{ ARG_MISC, 0, NULL  /* KW_MARK_OUT */                                         },
-<<<<<<< HEAD
-=======
 	{ ARG_MISC, 0, NULL  /* KW_TFC */                                              },
->>>>>>> upstream/4.5.1
 
 	/* ca section keywords */
 	{ ARG_STR,  offsetof(starter_ca_t, name), NULL                                 },
@@ -276,10 +273,7 @@
 	{ ARG_STR,  offsetof(starter_end_t, rsakey), NULL                              },
 	{ ARG_STR,  offsetof(starter_end_t, cert), NULL                                },
 	{ ARG_STR,  offsetof(starter_end_t, cert2), NULL                               },
-<<<<<<< HEAD
-=======
 	{ ARG_STR,  offsetof(starter_end_t, cert_policy), NULL                         },
->>>>>>> upstream/4.5.1
 	{ ARG_ENUM, offsetof(starter_end_t, sendcert), LST_sendcert                    },
 	{ ARG_STR,  offsetof(starter_end_t, ca), NULL                                  },
 	{ ARG_STR,  offsetof(starter_end_t, ca2), NULL                                 },
