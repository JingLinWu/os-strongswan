--- conflicted
+++ resolved
@@ -72,11 +72,7 @@
 /**
  * "raw" ike_alg list adding function
  */
-<<<<<<< HEAD
-int ike_alg_add(struct ike_alg* a)
-=======
 int ike_alg_add(struct ike_alg* a, const char *plugin_name)
->>>>>>> upstream/4.5.1
 {
 	if (a->algo_type > IKE_ALG_MAX)
 	{
@@ -100,10 +96,7 @@
 			e = *ep;
 		}
 		*ep = a;
-<<<<<<< HEAD
-=======
 		a->plugin_name = plugin_name;
->>>>>>> upstream/4.5.1
 		a->algo_next = e;
 		return 0;
 	}
@@ -310,8 +303,6 @@
 }
 
 /**
-<<<<<<< HEAD
-=======
  * Print the name of an algorithm plus the name of the plugin that registered it
  */
 static void print_alg(char *buf, int *len, enum_names *alg_names, int alg_type,
@@ -332,74 +323,21 @@
 }
 
 /**
->>>>>>> upstream/4.5.1
  * Show registered IKE algorithms
  */
 void ike_alg_list(void)
 {
-<<<<<<< HEAD
-	char buf[BUF_LEN];
-	char *pos;
-	int n, len;
-=======
 	rng_quality_t quality;
 	enumerator_t *enumerator;
 	const char *plugin_name;
 	char buf[BUF_LEN];
 	int len;
->>>>>>> upstream/4.5.1
 	struct ike_alg *a;
 
 	whack_log(RC_COMMENT, " ");
 	whack_log(RC_COMMENT, "List of registered IKEv1 Algorithms:");
 	whack_log(RC_COMMENT, " ");
 
-<<<<<<< HEAD
-	pos = buf;
-	*pos = '\0';
-	len = BUF_LEN;
-	for (a = ike_alg_base[IKE_ALG_ENCRYPT]; a != NULL; a = a->algo_next)
-	{
-	    n = snprintf(pos, len, " %s", enum_name(&oakley_enc_names, a->algo_id));
-		pos += n;
-		len -= n;
-		if (len <= 0)
-		{
-			break;
-		}
-	}
-	whack_log(RC_COMMENT, "  encryption:%s", buf);
-
-	pos = buf;
-	*pos = '\0';
-	len = BUF_LEN;
-	for (a = ike_alg_base[IKE_ALG_HASH]; a != NULL; a = a->algo_next)
-	{
-	    n = snprintf(pos, len, " %s", enum_name(&oakley_hash_names, a->algo_id));
-		pos += n;
-		len -= n;
-		if (len <= 0)
-		{
-			break;
-		}
-	}
-	whack_log(RC_COMMENT, "  integrity: %s", buf);
-
-	pos = buf;
-	*pos = '\0';
-	len = BUF_LEN;
-	for (a = ike_alg_base[IKE_ALG_DH_GROUP]; a != NULL; a = a->algo_next)
-	{
-	    n = snprintf(pos, len, " %s", enum_name(&oakley_group_names, a->algo_id));
-		pos += n;
-		len -= n;
-		if (len <= 0)
-		{
-			break;
-		}
-	}
-	whack_log(RC_COMMENT, "  dh-group:  %s", buf);
-=======
 	len = sprintf(buf, "  encryption:");
 	for (a = ike_alg_base[IKE_ALG_ENCRYPT]; a != NULL; a = a->algo_next)
 	{
@@ -430,7 +368,6 @@
 	}
 	enumerator->destroy(enumerator);
 	whack_log(RC_COMMENT, "%s", buf);
->>>>>>> upstream/4.5.1
 }
 
 /**
