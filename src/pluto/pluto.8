--- conflicted
+++ resolved
@@ -1,14 +1,8 @@
 .TH IPSEC_PLUTO 8 "28 March 1999"
 .SH NAME
-<<<<<<< HEAD
-ipsec pluto \- IPsec IKE keying daemon
-.br
-ipsec whack \- control interface for IPSEC keying daemon
-=======
 pluto \- IPsec IKE keying daemon and control interface
 .PP
 whack \- control interface for IKE keying daemon
->>>>>>> upstream/4.5.1
 .SH SYNOPSIS
 .na
 .nh
@@ -1015,11 +1009,7 @@
 \fBup-host\fP, \fBup-client\fP,
 \fBdown-host\fP, or \fBdown-client\fP).  If the address family for
 security gateway to security gateway communications is IPv6, then
-<<<<<<< HEAD
-a suffix of -v6 is added to the verb.
-=======
 a suffix of \-v6 is added to the verb.
->>>>>>> upstream/4.5.1
 .TP
 \fBPLUTO_CONNECTION\fP
 is the name of the connection for which we are routing.
@@ -1581,11 +1571,7 @@
 Denker suggests that this command is useful for tracking down the
 source of these problems:
 .br
-<<<<<<< HEAD
-	tcpdump -i eth0 icmp[0] != 8 and icmp[0] != 0
-=======
 	tcpdump \-i eth0 icmp[0] != 8 and icmp[0] != 0
->>>>>>> upstream/4.5.1
 .br
 Substitute your public interface for eth0 if it is different.
 .LP
