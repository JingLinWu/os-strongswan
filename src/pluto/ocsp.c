/* Support of the Online Certificate Status Protocol (OCSP)
 * Copyright (C) 2003 Christoph Gysin, Simon Zwahlen
 * Copyright (C) 2009 Andreas Steffen - Hochschule fuer Technik Rapperswil
 *
 * This program is free software; you can redistribute it and/or modify it
 * under the terms of the GNU General Public License as published by the
 * Free Software Foundation; either version 2 of the License, or (at your
 * option) any later version.  See <http://www.fsf.org/copyleft/gpl.txt>.
 *
 * This program is distributed in the hope that it will be useful, but
 * WITHOUT ANY WARRANTY; without even the implied warranty of MERCHANTABILITY
 * or FITNESS FOR A PARTICULAR PURPOSE.  See the GNU General Public License
 * for more details.
 */

#include <unistd.h>
#include <stdlib.h>
#include <string.h>
#include <time.h>
#include <sys/types.h>
#include <sys/stat.h>
#include <fcntl.h>

#include <freeswan.h>

#include <library.h>
#include <asn1/asn1.h>
#include <asn1/asn1_parser.h>
#include <asn1/oid.h>
#include <crypto/rngs/rng.h>
#include <crypto/hashers/hasher.h>

#include "constants.h"
#include "defs.h"
#include "log.h"
#include "x509.h"
#include "crl.h"
#include "ca.h"
#include "certs.h"
#include "smartcard.h"
#include "whack.h"
#include "keys.h"
#include "fetch.h"
#include "ocsp.h"

#define NONCE_LENGTH            16

static const char *const cert_status_names[] = {
	"good",
	"revoked",
	"unknown",
	"undefined"
};


static const char *const response_status_names[] = {
	"successful",
	"malformed request",
	"internal error",
	"try later",
	"status #4",
	"signature required",
	"unauthorized"
};

/* response container */
typedef struct response response_t;

struct response {
	chunk_t          tbs;
	identification_t *responder_id_name;
	chunk_t           responder_id_key;
	time_t            produced_at;
	chunk_t           responses;
	chunk_t           nonce;
	int               algorithm;
	chunk_t           signature;
};

const response_t empty_response = {
	{ NULL, 0 }   ,     /* tbs */
	  NULL        ,     /* responder_id_name */
	{ NULL, 0 }   ,     /* responder_id_key */
	UNDEFINED_TIME,     /* produced_at */
	{ NULL, 0 }   ,     /* single_response */
	{ NULL, 0 }   ,     /* nonce */
	OID_UNKNOWN   ,     /* signature_algorithm */
	{ NULL, 0 }         /* signature */
};

/* single response container */
typedef struct single_response single_response_t;

struct single_response {
	single_response_t *next;
	int               hash_algorithm;
	chunk_t           issuer_name_hash;
	chunk_t           issuer_key_hash;
	chunk_t           serialNumber;
	cert_status_t     status;
	time_t            revocationTime;
	crl_reason_t      revocationReason;
	time_t            thisUpdate;
	time_t            nextUpdate;
};

const single_response_t empty_single_response = {
	  NULL                , /* *next */
	OID_UNKNOWN           , /* hash_algorithm */
	{ NULL, 0 }           , /* issuer_name_hash */
	{ NULL, 0 }           , /* issuer_key_hash */
	{ NULL, 0 }           , /* serial_number */
	CERT_UNDEFINED        , /* status */
	UNDEFINED_TIME        , /* revocationTime */
	CRL_REASON_UNSPECIFIED, /* revocationReason */
	UNDEFINED_TIME        , /* this_update */
	UNDEFINED_TIME          /* next_update */
};


/* list of single requests */
typedef struct request_list request_list_t;
struct request_list {
	chunk_t request;
	request_list_t *next;
};

/* some OCSP specific prefabricated ASN.1 constants */
static const chunk_t ASN1_nonce_oid = chunk_from_chars(
	0x06, 0x09, 0x2B, 0x06, 0x01, 0x05, 0x05, 0x07, 0x30, 0x01, 0x02
);
static const chunk_t ASN1_response_oid = chunk_from_chars(
	0x06, 0x09, 0x2B, 0x06, 0x01, 0x05, 0x05, 0x07, 0x30, 0x01, 0x04
);
static const chunk_t ASN1_response_content = chunk_from_chars(
	0x04, 0x0D,
		  0x30, 0x0B,
				0x06, 0x09, 0x2B, 0x06, 0x01, 0x05, 0x05, 0x07, 0x30, 0x01, 0x01
);

/* default OCSP uri */
static chunk_t ocsp_default_uri;

/* ocsp cache: pointer to first element */
static ocsp_location_t *ocsp_cache = NULL;

/* static temporary storage for ocsp requestor information */
static cert_t *ocsp_requestor_cert = NULL;

static smartcard_t *ocsp_requestor_sc = NULL;

static private_key_t *ocsp_requestor_key = NULL;

/**
 * ASN.1 definition of ocspResponse
 */
static const asn1Object_t ocspResponseObjects[] = {
	{ 0, "OCSPResponse",			ASN1_SEQUENCE,		ASN1_NONE }, /* 0 */
	{ 1,   "responseStatus",		ASN1_ENUMERATED,	ASN1_BODY }, /* 1 */
	{ 1,   "responseBytesContext",	ASN1_CONTEXT_C_0,	ASN1_OPT  }, /* 2 */
	{ 2,     "responseBytes",		ASN1_SEQUENCE,		ASN1_NONE }, /* 3 */
	{ 3,       "responseType",		ASN1_OID,			ASN1_BODY }, /* 4 */
	{ 3,       "response",			ASN1_OCTET_STRING,	ASN1_BODY }, /* 5 */
	{ 1,   "end opt",				ASN1_EOC,			ASN1_END  }, /* 6 */
	{ 0, "exit",					ASN1_EOC,			ASN1_EXIT }
};
#define OCSP_RESPONSE_STATUS	1
#define OCSP_RESPONSE_TYPE		4
#define OCSP_RESPONSE			5

/**
 * ASN.1 definition of basicResponse
 */
static const asn1Object_t basicResponseObjects[] = {
	{ 0, "BasicOCSPResponse",				ASN1_SEQUENCE,			ASN1_NONE }, /*  0 */
	{ 1,   "tbsResponseData",				ASN1_SEQUENCE,			ASN1_OBJ  }, /*  1 */
	{ 2,     "versionContext",				ASN1_CONTEXT_C_0,		ASN1_NONE |
																	ASN1_DEF  }, /*  2 */
	{ 3,       "version",					ASN1_INTEGER,			ASN1_BODY }, /*  3 */
	{ 2,     "responderIdContext",			ASN1_CONTEXT_C_1,		ASN1_OPT  }, /*  4 */
	{ 3,       "responderIdByName",			ASN1_SEQUENCE,			ASN1_OBJ  }, /*  5 */
	{ 2,     "end choice",					ASN1_EOC,				ASN1_END  }, /*  6 */
	{ 2,     "responderIdContext",			ASN1_CONTEXT_C_2,		ASN1_OPT  }, /*  7 */
	{ 3,       "responderIdByKey",			ASN1_OCTET_STRING,		ASN1_BODY }, /*  8 */
	{ 2,     "end choice",					ASN1_EOC,				ASN1_END  }, /*  9 */
	{ 2,     "producedAt",					ASN1_GENERALIZEDTIME,	ASN1_BODY }, /* 10 */
	{ 2,     "responses",					ASN1_SEQUENCE,			ASN1_OBJ  }, /* 11 */
	{ 2,     "responseExtensionsContext",	ASN1_CONTEXT_C_1,		ASN1_OPT  }, /* 12 */
	{ 3,       "responseExtensions",		ASN1_SEQUENCE,			ASN1_LOOP }, /* 13 */
	{ 4,         "extension",				ASN1_SEQUENCE,			ASN1_NONE }, /* 14 */
	{ 5,           "extnID",				ASN1_OID,				ASN1_BODY }, /* 15 */
	{ 5,           "critical",				ASN1_BOOLEAN,			ASN1_BODY |
																	ASN1_DEF  }, /* 16 */
	{ 5,           "extnValue",				ASN1_OCTET_STRING,		ASN1_BODY }, /* 17 */
	{ 3,       "end loop",					ASN1_EOC,				ASN1_END  }, /* 18 */
	{ 2,     "end opt",						ASN1_EOC,				ASN1_END  }, /* 19 */
	{ 1,   "signatureAlgorithm",			ASN1_EOC,				ASN1_RAW  }, /* 20 */
	{ 1,   "signature",						ASN1_BIT_STRING,		ASN1_BODY }, /* 21 */
	{ 1,   "certsContext",					ASN1_CONTEXT_C_0,		ASN1_OPT  }, /* 22 */
	{ 2,     "certs",						ASN1_SEQUENCE,			ASN1_LOOP }, /* 23 */
	{ 3,       "certificate",				ASN1_SEQUENCE,			ASN1_RAW  }, /* 24 */
	{ 2,     "end loop",					ASN1_EOC,				ASN1_END  }, /* 25 */
	{ 1,   "end opt",						ASN1_EOC,				ASN1_END  }, /* 26 */
	{ 0, "exit",							ASN1_EOC,				ASN1_EXIT }
};
#define BASIC_RESPONSE_TBS_DATA		 1
#define BASIC_RESPONSE_VERSION		 3
#define BASIC_RESPONSE_ID_BY_NAME	 5
#define BASIC_RESPONSE_ID_BY_KEY	 8
#define BASIC_RESPONSE_PRODUCED_AT	10
#define BASIC_RESPONSE_RESPONSES	11
#define BASIC_RESPONSE_EXT_ID		15
#define BASIC_RESPONSE_CRITICAL		16
#define BASIC_RESPONSE_EXT_VALUE	17
#define BASIC_RESPONSE_ALGORITHM	20
#define BASIC_RESPONSE_SIGNATURE	21
#define BASIC_RESPONSE_CERTIFICATE	24

/**
 * ASN.1 definition of responses
 */
static const asn1Object_t responsesObjects[] = {
	{ 0, "responses",			ASN1_SEQUENCE,	ASN1_LOOP }, /* 0 */
	{ 1,   "singleResponse",	ASN1_EOC,		ASN1_RAW  }, /* 1 */
	{ 0, "end loop",			ASN1_EOC,		ASN1_END  }, /* 2 */
	{ 0, "exit",				ASN1_EOC,		ASN1_EXIT }
};
#define RESPONSES_SINGLE_RESPONSE	1

/**
 * ASN.1 definition of singleResponse
 */
static const asn1Object_t singleResponseObjects[] = {
	{ 0, "singleResponse",				ASN1_SEQUENCE,			ASN1_BODY }, /*  0 */
	{ 1,   "certID",					ASN1_SEQUENCE,			ASN1_NONE }, /*  1 */
	{ 2,     "algorithm",				ASN1_EOC,				ASN1_RAW  }, /*  2 */
	{ 2,     "issuerNameHash",			ASN1_OCTET_STRING,		ASN1_BODY }, /*  3 */
	{ 2,     "issuerKeyHash",			ASN1_OCTET_STRING,		ASN1_BODY }, /*  4 */
	{ 2,     "serialNumber",			ASN1_INTEGER,			ASN1_BODY }, /*  5 */
	{ 1,   "certStatusGood",			ASN1_CONTEXT_S_0,		ASN1_OPT  }, /*  6 */
	{ 1,   "end opt",					ASN1_EOC,				ASN1_END  }, /*  7 */
	{ 1,   "certStatusRevoked",			ASN1_CONTEXT_C_1,		ASN1_OPT  }, /*  8 */
	{ 2,     "revocationTime",			ASN1_GENERALIZEDTIME,	ASN1_BODY }, /*  9 */
	{ 2,     "revocationReason",		ASN1_CONTEXT_C_0,		ASN1_OPT  }, /* 10 */
	{ 3,       "crlReason",				ASN1_ENUMERATED,		ASN1_BODY }, /* 11 */
	{ 2,     "end opt",					ASN1_EOC,				ASN1_END  }, /* 12 */
	{ 1,   "end opt",					ASN1_EOC,				ASN1_END  }, /* 13 */
	{ 1,   "certStatusUnknown",			ASN1_CONTEXT_S_2,		ASN1_OPT  }, /* 14 */
	{ 1,   "end opt",					ASN1_EOC,				ASN1_END  }, /* 15 */
	{ 1,   "thisUpdate",				ASN1_GENERALIZEDTIME,	ASN1_BODY }, /* 16 */
	{ 1,   "nextUpdateContext",			ASN1_CONTEXT_C_0,		ASN1_OPT  }, /* 17 */
	{ 2,     "nextUpdate",				ASN1_GENERALIZEDTIME,	ASN1_BODY }, /* 18 */
	{ 1,   "end opt",					ASN1_EOC,				ASN1_END  }, /* 19 */
	{ 1,   "singleExtensionsContext",	ASN1_CONTEXT_C_1,		ASN1_OPT  }, /* 20 */
	{ 2,     "singleExtensions",		ASN1_SEQUENCE,			ASN1_LOOP }, /* 21 */
	{ 3,       "extension",				ASN1_SEQUENCE,			ASN1_NONE }, /* 22 */
	{ 4,         "extnID",				ASN1_OID,				ASN1_BODY }, /* 23 */
	{ 4,         "critical",			ASN1_BOOLEAN,			ASN1_BODY |
																ASN1_DEF  }, /* 24 */
	{ 4,         "extnValue",			ASN1_OCTET_STRING,		ASN1_BODY }, /* 25 */
	{ 2,     "end loop",				ASN1_EOC,				ASN1_END  }, /* 26 */
	{ 1,   "end opt",					ASN1_EOC,				ASN1_END  }, /* 27 */
	{ 0, "exit",						ASN1_EOC,				ASN1_EXIT }
};
#define SINGLE_RESPONSE_ALGORITHM					 2
#define SINGLE_RESPONSE_ISSUER_NAME_HASH			 3
#define SINGLE_RESPONSE_ISSUER_KEY_HASH				 4
#define SINGLE_RESPONSE_SERIAL_NUMBER				 5
#define SINGLE_RESPONSE_CERT_STATUS_GOOD			 6
#define SINGLE_RESPONSE_CERT_STATUS_REVOKED			 8
#define SINGLE_RESPONSE_CERT_STATUS_REVOCATION_TIME	 9
#define SINGLE_RESPONSE_CERT_STATUS_CRL_REASON		11
#define SINGLE_RESPONSE_CERT_STATUS_UNKNOWN			14
#define SINGLE_RESPONSE_THIS_UPDATE					16
#define SINGLE_RESPONSE_NEXT_UPDATE					18
#define SINGLE_RESPONSE_EXT_ID						23
#define SINGLE_RESPONSE_CRITICAL					24
#define SINGLE_RESPONSE_EXT_VALUE					25

/*
 * Build an ocsp location from certificate information
 * without unsharing its contents
 */
static bool build_ocsp_location(const cert_t *cert, ocsp_location_t *location)
{
	certificate_t *certificate = cert->cert;
	identification_t *issuer = certificate->get_issuer(certificate);
	x509_t *x509 = (x509_t*)certificate;
	chunk_t issuer_dn = issuer->get_encoding(issuer);
	chunk_t authKeyID = x509->get_authKeyIdentifier(x509);
	hasher_t *hasher;
	static u_char digest[HASH_SIZE_SHA1];  /* temporary storage */

	enumerator_t *enumerator = x509->create_ocsp_uri_enumerator(x509);

	location->uri = NULL;
	while (enumerator->enumerate(enumerator, &location->uri))
	{
		break;
	}
	enumerator->destroy(enumerator);

	if (location->uri == NULL)
	{
		ca_info_t *ca = get_ca_info(issuer, authKeyID);
		if (ca && ca->ocspuri)
		{
			location->uri = ca->ocspuri;
		}
		else
		{   /* abort if no ocsp location uri is defined */
			return FALSE;
		}
	}

	/* compute authNameID from as SHA-1 hash of issuer DN */
	location->authNameID = chunk_create(digest, HASH_SIZE_SHA1);
	hasher = lib->crypto->create_hasher(lib->crypto, HASH_SHA1);
	if (hasher == NULL)
	{
		return FALSE;
	}
	hasher->get_hash(hasher, issuer_dn, digest);
	hasher->destroy(hasher);

	location->next = NULL;
	location->issuer = issuer;
	location->authKeyID = authKeyID;

	if (authKeyID.ptr == NULL)
	{
		cert_t *authcert = get_authcert(issuer, authKeyID, X509_CA);

		if (authcert)
		{
			x509_t *x509 = (x509_t*)authcert->cert;

			location->authKeyID = x509->get_subjectKeyIdentifier(x509);
		}
	}

	location->nonce = chunk_empty;
	location->certinfo = NULL;

	return TRUE;
}

/**
 * Compare two ocsp locations for equality
 */
static bool same_ocsp_location(const ocsp_location_t *a, const ocsp_location_t *b)
{
	return ((a->authKeyID.ptr)
				? same_keyid(a->authKeyID, b->authKeyID)
				: a->issuer->equals(a->issuer, b->issuer))
			&& streq(a->uri, b->uri);
}

/**
 * Find an existing ocsp location in a chained list
 */
ocsp_location_t* get_ocsp_location(const ocsp_location_t * loc, ocsp_location_t *chain)
{

	while (chain)
	{
		if (same_ocsp_location(loc, chain))
			return chain;
		chain = chain->next;
	}
	return NULL;
}

/**
 * Retrieves the status of a cert from the ocsp cache
 * returns CERT_UNDEFINED if no status is found
 */
static cert_status_t get_ocsp_status(const ocsp_location_t *loc,
									 chunk_t serialNumber,
									 time_t *nextUpdate, time_t *revocationTime,
									 crl_reason_t *revocationReason)
{
	ocsp_certinfo_t *certinfo, **certinfop;
	int cmp = -1;

	/* find location */
	ocsp_location_t *location = get_ocsp_location(loc, ocsp_cache);

	if (location == NULL)
		return CERT_UNDEFINED;

	/* traverse list of certinfos in increasing order */
	certinfop = &location->certinfo;
	certinfo = *certinfop;

	while (certinfo)
	{
		cmp = chunk_compare(serialNumber, certinfo->serialNumber);
		if (cmp <= 0)
			break;
		certinfop = &certinfo->next;
		certinfo = *certinfop;
	}

	if (cmp == 0)
	{
		*nextUpdate = certinfo->nextUpdate;
		*revocationTime = certinfo->revocationTime;
		*revocationReason = certinfo->revocationReason;
		return certinfo->status;
	}

	return CERT_UNDEFINED;
}

/**
 * Verify the ocsp status of a certificate
 */
cert_status_t verify_by_ocsp(const cert_t *cert, time_t *until,
							 time_t *revocationDate,
							 crl_reason_t *revocationReason)
{
	x509_t *x509 = (x509_t*)cert->cert;
	chunk_t serialNumber = x509->get_serial(x509);
	cert_status_t status;
	ocsp_location_t location;
	time_t nextUpdate = UNDEFINED_TIME;

	*revocationDate = UNDEFINED_TIME;
	*revocationReason = CRL_REASON_UNSPECIFIED;

	/* is an ocsp location defined? */
	if (!build_ocsp_location(cert, &location))
	{
		return CERT_UNDEFINED;
	}

	lock_ocsp_cache("verify_by_ocsp");
	status = get_ocsp_status(&location, serialNumber, &nextUpdate
		, revocationDate, revocationReason);
	unlock_ocsp_cache("verify_by_ocsp");

	if (status == CERT_UNDEFINED || nextUpdate < time(NULL))
	{
		plog("ocsp status is stale or not in cache");
		add_ocsp_fetch_request(&location, serialNumber);

		/* inititate fetching of ocsp status */
		wake_fetch_thread("verify_by_ocsp");
	}
	*until = nextUpdate;
	return status;
}

/**
 * Check if an ocsp status is about to expire
 */
void check_ocsp(void)
{
	ocsp_location_t *location;

	lock_ocsp_cache("check_ocsp");
	location = ocsp_cache;

	while (location)
	{
		char buf[BUF_LEN];
		bool first = TRUE;
		ocsp_certinfo_t *certinfo = location->certinfo;

		while (certinfo)
		{
			if (!certinfo->once)
			{
				time_t time_left = certinfo->nextUpdate - time(NULL);

				DBG(DBG_CONTROL,
					if (first)
					{
						DBG_log("issuer: \"%Y\"", location->issuer);
						if (location->authKeyID.ptr)
						{
							datatot(location->authKeyID.ptr, location->authKeyID.len
								, ':', buf, BUF_LEN);
							DBG_log("authkey: %s", buf);
						}
						first = FALSE;
					}
					datatot(certinfo->serialNumber.ptr, certinfo->serialNumber.len
						, ':', buf, BUF_LEN);
					DBG_log("serial: %s, %ld seconds left", buf, time_left)
				)

				if (time_left < 2*crl_check_interval)
					add_ocsp_fetch_request(location, certinfo->serialNumber);
			}
			certinfo = certinfo->next;
		}
		location = location->next;
	}
	unlock_ocsp_cache("check_ocsp");
}

/**
 *  frees the allocated memory of a certinfo struct
 */
static void free_certinfo(ocsp_certinfo_t *certinfo)
{
	free(certinfo->serialNumber.ptr);
	free(certinfo);
}

/**
 * frees all certinfos in a chained list
 */
static void free_certinfos(ocsp_certinfo_t *chain)
{
	ocsp_certinfo_t *certinfo;

	while (chain)
	{
		certinfo = chain;
		chain = chain->next;
		free_certinfo(certinfo);
	}
}

/**
 * Frees the memory allocated to an ocsp location including all certinfos
 */
static void free_ocsp_location(ocsp_location_t* location)
{
	DESTROY_IF(location->issuer);
	free(location->authNameID.ptr);
	free(location->authKeyID.ptr);
	free(location->uri);
	free_certinfos(location->certinfo);
	free(location);
}

/*
 * Free a chained list of ocsp locations
 */
void free_ocsp_locations(ocsp_location_t **chain)
{
	while (*chain)
	{
		ocsp_location_t *location = *chain;
		*chain = location->next;
		free_ocsp_location(location);
	}
}

/**
 * Free the ocsp cache
 */
void free_ocsp_cache(void)
{
	lock_ocsp_cache("free_ocsp_cache");
	free_ocsp_locations(&ocsp_cache);
	unlock_ocsp_cache("free_ocsp_cache");
}

/**
 * Frees the ocsp cache and global variables
 */
void free_ocsp(void)
{
	free(ocsp_default_uri.ptr);
	free_ocsp_cache();
}

/**
 * List a chained list of ocsp_locations
 */
void list_ocsp_locations(ocsp_location_t *location, bool requests,
						 bool utc, bool strict)
{
	bool first = TRUE;

	while (location)
	{
		ocsp_certinfo_t *certinfo = location->certinfo;

		if (certinfo)
		{
			if (first)
			{
				whack_log(RC_COMMENT, " ");
				whack_log(RC_COMMENT, "List of OCSP %s:", requests ?
					"Fetch Requests" : "Responses");
				first = FALSE;
			}
			whack_log(RC_COMMENT, " ");
			if (location->issuer)
			{
				whack_log(RC_COMMENT, "  issuer:   \"%Y\"", location->issuer);
			}
			whack_log(RC_COMMENT, "  uri:      '%s'", location->uri);
			if (location->authNameID.ptr)
			{
				whack_log(RC_COMMENT, "  authname:  %#B", &location->authNameID);
			}
			if (location->authKeyID.ptr)
			{
				whack_log(RC_COMMENT, "  authkey:   %#B", &location->authKeyID);
			}
			while (certinfo)
			{
				if (requests)
				{
					whack_log(RC_COMMENT, "  serial:    %#B, %d trials",
						 &certinfo->serialNumber, certinfo->trials);
				}
				else if (certinfo->once)
				{
					whack_log(RC_COMMENT, "  serial:    %#B, %s, once%s",
						&certinfo->serialNumber,
						cert_status_names[certinfo->status],
						(certinfo->nextUpdate < time(NULL))? " (expired)": "");
				}
				else
				{
					whack_log(RC_COMMENT, "  serial:    %#B, %s, until %T %s",
						&certinfo->serialNumber,
						cert_status_names[certinfo->status],
 						&certinfo->nextUpdate, utc,
						check_expiry(certinfo->nextUpdate, OCSP_WARNING_INTERVAL, strict));
				}
				certinfo = certinfo->next;
			}
		}
		location = location->next;
	}
}

/**
 * List the ocsp cache
 */
void list_ocsp_cache(bool utc, bool strict)
{
	lock_ocsp_cache("list_ocsp_cache");
	list_ocsp_locations(ocsp_cache, FALSE, utc, strict);
	unlock_ocsp_cache("list_ocsp_cache");
}

static bool get_ocsp_requestor_cert(ocsp_location_t *location)
{
	cert_t *cert = NULL;

	/* initialize temporary static storage */
	ocsp_requestor_cert = NULL;
	ocsp_requestor_sc   = NULL;
	ocsp_requestor_key  = NULL;

	for (;;)
	{
		certificate_t *certificate;

		/* looking for a certificate from the same issuer */
		cert = get_x509cert(location->issuer, location->authKeyID, cert);
		if (cert == NULL)
		{
			break;
		}
		certificate = cert->cert;
		DBG(DBG_CONTROL,
			DBG_log("candidate: '%Y'", certificate->get_subject(certificate));
		)

		if (cert->smartcard)
		{
			/* look for a matching private key on a smartcard */
			smartcard_t *sc = scx_get(cert);

			if (sc)
			{
				DBG(DBG_CONTROL,
					DBG_log("matching smartcard found")
				)
				if (sc->valid)
				{
					ocsp_requestor_cert = cert;
					ocsp_requestor_sc = sc;
					return TRUE;
				}
				plog("unable to sign ocsp request without PIN");
			}
		}
		else
		{
			/* look for a matching private key in the chained list */
			private_key_t *private = get_x509_private_key(cert);

			if (private)
			{
				DBG(DBG_CONTROL,
					DBG_log("matching private key found")
				)
				ocsp_requestor_cert = cert;
				ocsp_requestor_key = private;
				return TRUE;
			}
		}
	}
	return FALSE;
}

static chunk_t sc_build_sha1_signature(chunk_t tbs, smartcard_t *sc)
{
	hasher_t *hasher;
	u_char *pos;
	chunk_t digest;
	chunk_t digest_info, sigdata;
	size_t siglen = 0;

	if (!scx_establish_context(sc) || !scx_login(sc))
	{
		scx_release_context(sc);
		return chunk_empty;
	}

	siglen = scx_get_keylength(sc);

	if (siglen == 0)
	{
		plog("failed to get keylength from smartcard");
		scx_release_context(sc);
		return chunk_empty;
	}

	DBG(DBG_CONTROL | DBG_CRYPT,
		DBG_log("signing hash with RSA key from smartcard (slot: %d, id: %s)"
			, (int)sc->slot, sc->id)
	)

	hasher = lib->crypto->create_hasher(lib->crypto, HASH_SHA1);
	if (hasher == NULL)
	{
		return chunk_empty;
	}
	hasher->allocate_hash(hasher, tbs, &digest);
	hasher->destroy(hasher);

	/* according to PKCS#1 v2.1 digest must be packaged into
	 * an ASN.1 structure for encryption
	 */
	digest_info = asn1_wrap(ASN1_SEQUENCE, "mm"
		, asn1_algorithmIdentifier(OID_SHA1)
		, asn1_wrap(ASN1_OCTET_STRING, "m", digest));

	pos = asn1_build_object(&sigdata, ASN1_BIT_STRING, 1 + siglen);
	*pos++ = 0x00;
	scx_sign_hash(sc, digest_info.ptr, digest_info.len, pos, siglen);
	free(digest_info.ptr);

	if (!pkcs11_keep_state)
	{
		scx_release_context(sc);
	}
	return sigdata;
}

/**
 * build signature into ocsp request gets built only if a request cert
 * with a corresponding private key is found
 */
static chunk_t build_signature(chunk_t tbsRequest)
{
	chunk_t sigdata, cert, certs = chunk_empty;

	if (ocsp_requestor_sc)
	{
		/* RSA signature is done on smartcard */
		sigdata = sc_build_sha1_signature(tbsRequest, ocsp_requestor_sc);
	}
	else
	{
		/* RSA signature is done in software */
		sigdata = x509_build_signature(tbsRequest, OID_SHA1, ocsp_requestor_key,
									   TRUE);
	}
	if (sigdata.ptr == NULL)
	{
		return chunk_empty;
	}

	/* include our certificate */
	if (ocsp_requestor_cert->cert->get_encoding(ocsp_requestor_cert->cert,
												CERT_ASN1_DER, &cert))
	{
		certs = asn1_wrap(ASN1_CONTEXT_C_0, "m",
					asn1_wrap(ASN1_SEQUENCE, "m", cert));
	}
	/* build signature comprising algorithm, signature and cert */
	return asn1_wrap(ASN1_CONTEXT_C_0, "m"
				, asn1_wrap(ASN1_SEQUENCE, "mmm"
					, asn1_algorithmIdentifier(OID_SHA1_WITH_RSA)
					, sigdata
					, certs
				  )
		   );
}

/**
 * Build request (into requestList)
 * no singleRequestExtensions used
 */
static chunk_t build_request(ocsp_location_t *location, ocsp_certinfo_t *certinfo)
{
	chunk_t reqCert = asn1_wrap(ASN1_SEQUENCE, "mmmm"
				, asn1_algorithmIdentifier(OID_SHA1)
				, asn1_simple_object(ASN1_OCTET_STRING, location->authNameID)
				, asn1_simple_object(ASN1_OCTET_STRING, location->authKeyID)
				, asn1_simple_object(ASN1_INTEGER, certinfo->serialNumber));

	return asn1_wrap(ASN1_SEQUENCE, "m", reqCert);
}

/**
 * build requestList (into TBSRequest)
 */
static chunk_t build_request_list(ocsp_location_t *location)
{
	chunk_t requestList;
	request_list_t *reqs = NULL;
	ocsp_certinfo_t *certinfo = location->certinfo;
	u_char *pos;

	size_t datalen = 0;

	/* build content */
	while (certinfo)
	{
		/* build request for every certificate in list
		 * and store them in a chained list
		 */
		request_list_t *req = malloc_thing(request_list_t);

		req->request = build_request(location, certinfo);
		req->next = reqs;
		reqs = req;

		datalen += req->request.len;
		certinfo = certinfo->next;
	}

	pos = asn1_build_object(&requestList, ASN1_SEQUENCE, datalen);

	/* copy all in chained list, free list afterwards */
	while (reqs)
	{
		request_list_t *req = reqs;

		mv_chunk(&pos, req->request);
		reqs = reqs->next;
		free(req);
	}

	return requestList;
}

/**
 * Build requestorName (into TBSRequest)
 */
static chunk_t build_requestor_name(void)
{
	certificate_t *certificate = ocsp_requestor_cert->cert;
	identification_t *subject = certificate->get_subject(certificate);

	return asn1_wrap(ASN1_CONTEXT_C_1, "m"
				, asn1_simple_object(ASN1_CONTEXT_C_4
					, subject->get_encoding(subject)));
}

/**
 * build nonce extension (into requestExtensions)
 */
static chunk_t build_nonce_extension(ocsp_location_t *location)
{
	rng_t *rng;

	/* generate a random nonce */
	location->nonce.ptr = malloc(NONCE_LENGTH),
	location->nonce.len = NONCE_LENGTH;
	rng = lib->crypto->create_rng(lib->crypto, RNG_STRONG);
	rng->get_bytes(rng, location->nonce.len, location->nonce.ptr);
	rng->destroy(rng);

	return asn1_wrap(ASN1_SEQUENCE, "cm"
				, ASN1_nonce_oid
				, asn1_simple_object(ASN1_OCTET_STRING, location->nonce));
}

/**
 * Build requestExtensions (into TBSRequest)
 */
static chunk_t build_request_ext(ocsp_location_t *location)
{
	return asn1_wrap(ASN1_CONTEXT_C_2, "m"
				, asn1_wrap(ASN1_SEQUENCE, "mm"
					, build_nonce_extension(location)
					, asn1_wrap(ASN1_SEQUENCE, "cc"
						, ASN1_response_oid
						, ASN1_response_content
					  )
				  )
			);
}

/**
 * Build TBSRequest (into OCSPRequest)
 */
static chunk_t build_tbs_request(ocsp_location_t *location, bool has_requestor_cert)
{
	/* version is skipped since the default is ok */
	return asn1_wrap(ASN1_SEQUENCE, "mmm"
				, (has_requestor_cert)
						? build_requestor_name()
						: chunk_empty
				, build_request_list(location)
				, build_request_ext(location));
}

/**
 * Assembles an ocsp request to given location
 * and sets nonce field in location to the sent nonce
 */
chunk_t build_ocsp_request(ocsp_location_t *location)
{
	bool has_requestor_cert;
	chunk_t tbsRequest, signature;

	DBG(DBG_CONTROL,
		DBG_log("assembling ocsp request");
		DBG_log("issuer: \"%Y\"", location->issuer);
		if (location->authKeyID.ptr)
		{
			DBG_log("authkey: %#B", &location->authKeyID);
		}
	)
	lock_certs_and_keys("build_ocsp_request");

	/* looks for requestor cert and matching private key */
	has_requestor_cert = get_ocsp_requestor_cert(location);

	/* build content */
	tbsRequest = build_tbs_request(location, has_requestor_cert);

	/* sign tbsReuqest */
	signature = (has_requestor_cert)? build_signature(tbsRequest)
									: chunk_empty;

	unlock_certs_and_keys("build_ocsp_request");

	return asn1_wrap(ASN1_SEQUENCE, "mm"
				, tbsRequest
				, signature);
}

/**
 * Check if the OCSP response has a valid signature
 */
static bool valid_ocsp_response(response_t *res)
{
	int pathlen, pathlen_constraint;
	cert_t *authcert;

	lock_authcert_list("valid_ocsp_response");

	authcert = get_authcert(res->responder_id_name, res->responder_id_key,
							X509_OCSP_SIGNER | X509_CA);
	if (authcert == NULL)
	{
		plog("no matching ocsp signer cert found");
		unlock_authcert_list("valid_ocsp_response");
		return FALSE;
	}
	DBG(DBG_CONTROL,
		DBG_log("ocsp signer cert found")
	)

	if (!x509_check_signature(res->tbs, res->signature, res->algorithm,
							  authcert->cert))
	{
		plog("signature of ocsp response is invalid");
		unlock_authcert_list("valid_ocsp_response");
		return FALSE;
	}
	DBG(DBG_CONTROL,
		DBG_log("signature of ocsp response is valid")
	)


	for (pathlen = -1; pathlen <= X509_MAX_PATH_LEN; pathlen++)
	{
		cert_t *cert = authcert;
		certificate_t *certificate = cert->cert;
		x509_t *x509 = (x509_t*)certificate;
		identification_t *subject = certificate->get_subject(certificate);
		identification_t *issuer  = certificate->get_issuer(certificate);
		chunk_t authKeyID = x509->get_authKeyIdentifier(x509);
		time_t not_before, not_after;

		DBG(DBG_CONTROL,
			DBG_log("subject: '%Y'", subject);
			DBG_log("issuer:  '%Y'", issuer);
			if (authKeyID.ptr)
			{
				DBG_log("authkey:  %#B", &authKeyID);
			}
		)

		if (!certificate->get_validity(certificate, NULL, &not_before, &not_after))
		{
			plog("certificate is invalid (valid from %T to %T)",
				 &not_before, FALSE, &not_after, FALSE);

			unlock_authcert_list("valid_ocsp_response");
			return FALSE;
		}
		DBG(DBG_CONTROL,
			DBG_log("certificate is valid")
		)

		authcert = get_authcert(issuer, authKeyID, X509_CA);
		if (authcert == NULL)
		{
			plog("issuer cacert not found");
			unlock_authcert_list("valid_ocsp_response");
			return FALSE;
		}
		DBG(DBG_CONTROL,
			DBG_log("issuer cacert found")
		)

		if (!certificate->issued_by(certificate, authcert->cert))
		{
			plog("certificate signature is invalid");
			unlock_authcert_list("valid_ocsp_response");
			return FALSE;
		}
		DBG(DBG_CONTROL,
			DBG_log("certificate signature is valid")
		)

		/* check path length constraint */
<<<<<<< HEAD
		pathlen_constraint = x509->get_pathLenConstraint(x509);
		if (pathlen_constraint != X509_NO_PATH_LEN_CONSTRAINT &&
=======
		pathlen_constraint = x509->get_constraint(x509, X509_PATH_LEN);
		if (pathlen_constraint != X509_NO_CONSTRAINT &&
>>>>>>> upstream/4.5.1
			pathlen > pathlen_constraint)
		{
			plog("path length of %d violates constraint of %d",
				 pathlen, pathlen_constraint);
			return FALSE;
		}

		/* check if cert is self-signed */
		if (x509->get_flags(x509) & X509_SELF_SIGNED)
		{
			DBG(DBG_CONTROL,
				DBG_log("reached self-signed root ca with a path length of %d",
						pathlen)
			)
			unlock_authcert_list("valid_ocsp_response");
			return TRUE;
		}
	}
	plog("maximum path length of %d exceeded", X509_MAX_PATH_LEN);
	unlock_authcert_list("valid_ocsp_response");
	return FALSE;
}

/**
 * Parse a basic OCSP response
 */
static bool parse_basic_ocsp_response(chunk_t blob, int level0, response_t *res)
{
	asn1_parser_t *parser;
	chunk_t object;
	u_int version;
	int objectID;
	int extn_oid = OID_UNKNOWN;
	bool success = FALSE;
	bool critical;

	parser = asn1_parser_create(basicResponseObjects, blob);
	parser->set_top_level(parser, level0);

	while (parser->iterate(parser, &objectID, &object))
	{
		switch (objectID)
		{
		case BASIC_RESPONSE_TBS_DATA:
			res->tbs = object;
			break;
		case BASIC_RESPONSE_VERSION:
			version = (object.len)? (1 + (u_int)*object.ptr) : 1;
			if (version != OCSP_BASIC_RESPONSE_VERSION)
			{
				plog("wrong ocsp basic response version (version= %i)",  version);
				goto end;
			}
			break;
		case BASIC_RESPONSE_ID_BY_NAME:
			res->responder_id_name = identification_create_from_encoding(
										ID_DER_ASN1_DN, object);
			DBG(DBG_PARSING,
				DBG_log("  '%Y'", res->responder_id_name)
			)
			break;
		case BASIC_RESPONSE_ID_BY_KEY:
			res->responder_id_key = object;
			break;
		case BASIC_RESPONSE_PRODUCED_AT:
			res->produced_at = asn1_to_time(&object, ASN1_GENERALIZEDTIME);
			break;
		case BASIC_RESPONSE_RESPONSES:
			res->responses = object;
			break;
		case BASIC_RESPONSE_EXT_ID:
			extn_oid = asn1_known_oid(object);
			break;
		case BASIC_RESPONSE_CRITICAL:
			critical = object.len && *object.ptr;
			DBG(DBG_PARSING,
				DBG_log("  %s",(critical)?"TRUE":"FALSE");
			)
			break;
		case BASIC_RESPONSE_EXT_VALUE:
			if (extn_oid == OID_NONCE)
				res->nonce = object;
			break;
		case BASIC_RESPONSE_ALGORITHM:
			res->algorithm = asn1_parse_algorithmIdentifier(object,
								parser->get_level(parser)+1, NULL);
			break;
		case BASIC_RESPONSE_SIGNATURE:
			res->signature = object;
			break;
		case BASIC_RESPONSE_CERTIFICATE:
			{
				cert_t *cert = malloc_thing(cert_t);
				x509_t *x509;

				*cert = cert_empty;
				cert->cert = lib->creds->create(lib->creds,
								  		  CRED_CERTIFICATE, CERT_X509,
								  		  BUILD_BLOB_ASN1_DER, object,
								  		  BUILD_END);
				if (cert->cert == NULL)
				{
					DBG(DBG_CONTROL | DBG_PARSING,
						DBG_log("parsing of embedded ocsp certificate failed")
					)
					cert_free(cert);
					break;
				}
				x509 = (x509_t*)cert->cert;

				if ((x509->get_flags(x509) & X509_OCSP_SIGNER) &&
					trust_authcert_candidate(cert, NULL))
				{
					add_authcert(cert, X509_OCSP_SIGNER);
				}
				else
				{
					DBG(DBG_CONTROL | DBG_PARSING,
						DBG_log("embedded ocsp certificate rejected")
					)
					cert_free(cert);
				}
			}
			break;
		}
	}
	success = parser->success(parser);

end:
	parser->destroy(parser);
	return success;

}


/**
 * Parse an ocsp response and return the result as a response_t struct
 */
static response_status parse_ocsp_response(chunk_t blob, response_t * res)
{
	asn1_parser_t *parser;
	chunk_t object;
	int objectID;
	int ocspResponseType = OID_UNKNOWN;
	bool success = FALSE;
	response_status rStatus = STATUS_INTERNALERROR;

	parser = asn1_parser_create(ocspResponseObjects, blob);

	while (parser->iterate(parser, &objectID, &object))
	{
		switch (objectID) {
		case OCSP_RESPONSE_STATUS:
			rStatus = (response_status) *object.ptr;

			switch (rStatus)
			{
			case STATUS_SUCCESSFUL:
				break;
			case STATUS_MALFORMEDREQUEST:
			case STATUS_INTERNALERROR:
			case STATUS_TRYLATER:
			case STATUS_SIGREQUIRED:
			case STATUS_UNAUTHORIZED:
				plog("ocsp response: server said '%s'"
					, response_status_names[rStatus]);
				goto end;
			default:
				goto end;
			}
			break;
		case OCSP_RESPONSE_TYPE:
			ocspResponseType = asn1_known_oid(object);
			break;
		case OCSP_RESPONSE:
			{
				switch (ocspResponseType) {
				case OID_BASIC:
					success = parse_basic_ocsp_response(object,
									parser->get_level(parser)+1, res);
					break;
				default:
					DBG(DBG_CONTROL,
						DBG_log("ocsp response is not of type BASIC");
						DBG_dump_chunk("ocsp response OID: ", object);
					)
					goto end;
				}
			}
			break;
		}
	}
	success &= parser->success(parser);

end:
	parser->destroy(parser);
	return rStatus;
}

/**
 * Parse a basic OCSP response
 */
static bool parse_ocsp_single_response(chunk_t blob, int level0,
									   single_response_t *sres)
{
	asn1_parser_t *parser;
	chunk_t object;
	u_int extn_oid;
	int objectID;
	bool critical;
	bool success = FALSE;

	parser = asn1_parser_create(singleResponseObjects, blob);
	parser->set_top_level(parser, level0);

	while (parser->iterate(parser, &objectID, &object))
	{
		switch (objectID)
		{
		case SINGLE_RESPONSE_ALGORITHM:
			sres->hash_algorithm = asn1_parse_algorithmIdentifier(object,
										parser->get_level(parser)+1, NULL);
			break;
		case SINGLE_RESPONSE_ISSUER_NAME_HASH:
			sres->issuer_name_hash = object;
			break;
		case SINGLE_RESPONSE_ISSUER_KEY_HASH:
			sres->issuer_key_hash = object;
			break;
		case SINGLE_RESPONSE_SERIAL_NUMBER:
			sres->serialNumber = object;
			break;
		case SINGLE_RESPONSE_CERT_STATUS_GOOD:
			sres->status = CERT_GOOD;
			break;
		case SINGLE_RESPONSE_CERT_STATUS_REVOKED:
			sres->status = CERT_REVOKED;
			break;
		case SINGLE_RESPONSE_CERT_STATUS_REVOCATION_TIME:
			sres->revocationTime = asn1_to_time(&object, ASN1_GENERALIZEDTIME);
			break;
		case SINGLE_RESPONSE_CERT_STATUS_CRL_REASON:
			sres->revocationReason = (object.len == 1)
				? *object.ptr : CRL_REASON_UNSPECIFIED;
			break;
		case SINGLE_RESPONSE_CERT_STATUS_UNKNOWN:
			sres->status = CERT_UNKNOWN;
			break;
		case SINGLE_RESPONSE_THIS_UPDATE:
			sres->thisUpdate = asn1_to_time(&object, ASN1_GENERALIZEDTIME);
			break;
		case SINGLE_RESPONSE_NEXT_UPDATE:
			sres->nextUpdate = asn1_to_time(&object, ASN1_GENERALIZEDTIME);
			break;
		case SINGLE_RESPONSE_EXT_ID:
			extn_oid = asn1_known_oid(object);
			break;
		case SINGLE_RESPONSE_CRITICAL:
			critical = object.len && *object.ptr;
			DBG(DBG_PARSING,
				DBG_log("  %s",(critical)?"TRUE":"FALSE");
			)
		case SINGLE_RESPONSE_EXT_VALUE:
			break;
		}
	}
	success = parser->success(parser);
	parser->destroy(parser);
	return success;
}

/**
 * Add an ocsp location to a chained list
 */
ocsp_location_t* add_ocsp_location(const ocsp_location_t *loc,
								   ocsp_location_t **chain)
{
	ocsp_location_t *location = malloc_thing(ocsp_location_t);

	/* unshare location fields */
	location->issuer = loc->issuer->clone(loc->issuer);
	location->authNameID = chunk_clone(loc->authNameID);
	location->authKeyID = chunk_clone(loc->authKeyID);
	location->uri = strdup(loc->uri);
	location->certinfo = NULL;

	/* insert new ocsp location in front of chain */
	location->next = *chain;
	*chain = location;

	DBG(DBG_CONTROL,
		DBG_log("new ocsp location added")
	)

	return location;
}

/**
 * add a certinfo struct to a chained list
 */
void add_certinfo(ocsp_location_t *loc, ocsp_certinfo_t *info,
				  ocsp_location_t **chain, bool request)
{
	ocsp_location_t *location;
	ocsp_certinfo_t *certinfo, **certinfop;
	char buf[BUF_LEN];
	time_t now;
	int cmp = -1;

	location = get_ocsp_location(loc, *chain);
	if (location == NULL)
	{
		location = add_ocsp_location(loc, chain);
	}

	/* traverse list of certinfos in increasing order */
	certinfop = &location->certinfo;
	certinfo = *certinfop;

	while (certinfo)
	{
		cmp = chunk_compare(info->serialNumber, certinfo->serialNumber);
		if (cmp <= 0)
			break;
		certinfop = &certinfo->next;
		certinfo = *certinfop;
	}

	if (cmp != 0)
	{
		/* add a new certinfo entry */
		ocsp_certinfo_t *cnew = malloc_thing(ocsp_certinfo_t);

		cnew->serialNumber = chunk_clone(info->serialNumber);
		cnew->next = certinfo;
		cnew->trials = 0;
		*certinfop = cnew;
		certinfo = cnew;
	}

	DBG(DBG_CONTROL,
		datatot(info->serialNumber.ptr, info->serialNumber.len, ':'
			, buf, BUF_LEN);
		DBG_log("ocsp %s for serial %s %s"
			, request?"fetch request":"certinfo"
			, buf
			, (cmp == 0)? (request?"already exists":"updated"):"added")
	)

	time(&now);

	if (request)
	{
		certinfo->status = CERT_UNDEFINED;

		if (cmp != 0)
		{
			certinfo->thisUpdate = now;
		}
		certinfo->nextUpdate = UNDEFINED_TIME;
	}
	else
	{
		certinfo->status = info->status;
		certinfo->revocationTime = info->revocationTime;
		certinfo->revocationReason = info->revocationReason;

		certinfo->thisUpdate = (info->thisUpdate != UNDEFINED_TIME)?
			info->thisUpdate : now;

		certinfo->once = (info->nextUpdate == UNDEFINED_TIME);

		certinfo->nextUpdate = (certinfo->once)?
			(now + OCSP_DEFAULT_VALID_TIME) : info->nextUpdate;
	}
}

/**
 * Process received ocsp single response and add it to ocsp cache
 */
static void process_single_response(ocsp_location_t *location,
									single_response_t *sres)
{
	ocsp_certinfo_t *certinfo, **certinfop;
	int cmp = -1;

	if (sres->hash_algorithm != OID_SHA1)
	{
		plog("only SHA-1 hash supported in OCSP single response");
		return;
	}
	if (!(chunk_equals(sres->issuer_name_hash, location->authNameID)
	&&   chunk_equals(sres->issuer_key_hash, location->authKeyID)))
	{
		plog("ocsp single response has wrong issuer");
		return;
	}

	/* traverse list of certinfos in increasing order */
	certinfop = &location->certinfo;
	certinfo = *certinfop;

	while (certinfo)
	{
		cmp = chunk_compare(sres->serialNumber, certinfo->serialNumber);
		if (cmp <= 0)
			break;
		certinfop = &certinfo->next;
		certinfo = *certinfop;
	}

	if (cmp != 0)
	{
		plog("received unrequested cert status from ocsp server");
		return;
	}

	/* unlink cert from ocsp fetch request list */
	*certinfop = certinfo->next;

	/* update certinfo using the single response information */
	certinfo->thisUpdate = sres->thisUpdate;
	certinfo->nextUpdate = sres->nextUpdate;
	certinfo->status = sres->status;
	certinfo->revocationTime = sres->revocationTime;
	certinfo->revocationReason = sres->revocationReason;

	/* add or update certinfo in ocsp cache */
	lock_ocsp_cache("process_single_response");
	add_certinfo(location, certinfo, &ocsp_cache, FALSE);
	unlock_ocsp_cache("process_single_response");

	/* free certinfo unlinked from ocsp fetch request list */
	free_certinfo(certinfo);
}

/**
 *  Destroy a response_t object
 */
static void free_response(response_t *res)
{
	DESTROY_IF(res->responder_id_name);
}

/**
 *  Parse and verify ocsp response and update the ocsp cache
 */
void parse_ocsp(ocsp_location_t *location, chunk_t blob)
{
	response_t res = empty_response;

	/* parse the ocsp response without looking at the single responses yet */
	response_status status = parse_ocsp_response(blob, &res);

	if (status != STATUS_SUCCESSFUL)
	{
		plog("error in ocsp response");
		goto free;
	}
	/* check if there was a nonce in the request */
	if (location->nonce.ptr && res.nonce.ptr == NULL)
	{
		plog("ocsp response contains no nonce, replay attack possible");
	}
	/* check if the nonce is identical */
	if (res.nonce.ptr && !chunk_equals(res.nonce, location->nonce))
	{
		plog("invalid nonce in ocsp response");
		goto free;
	}
	/* check if the response is signed by a trusted key */
	if (!valid_ocsp_response(&res))
	{
		plog("invalid ocsp response");
		goto free;
	}
	DBG(DBG_CONTROL,
		DBG_log("valid ocsp response")
	)

	/* now parse the single responses one at a time */
	{
		asn1_parser_t *parser;
		chunk_t object;
		int objectID;

		parser = asn1_parser_create(responsesObjects, res.responses);

		while (parser->iterate(parser, &objectID, &object))
		{
			if (objectID == RESPONSES_SINGLE_RESPONSE)
			{
				single_response_t sres = empty_single_response;

				if (!parse_ocsp_single_response(object,
										parser->get_level(parser)+1, &sres))
				{
					goto end;
				}
				process_single_response(location, &sres);
			}
		}
end:
		parser->destroy(parser);
	}

free:
	free_response(&res);
}<|MERGE_RESOLUTION|>--- conflicted
+++ resolved
@@ -1045,13 +1045,8 @@
 		)
 
 		/* check path length constraint */
-<<<<<<< HEAD
-		pathlen_constraint = x509->get_pathLenConstraint(x509);
-		if (pathlen_constraint != X509_NO_PATH_LEN_CONSTRAINT &&
-=======
 		pathlen_constraint = x509->get_constraint(x509, X509_PATH_LEN);
 		if (pathlen_constraint != X509_NO_CONSTRAINT &&
->>>>>>> upstream/4.5.1
 			pathlen > pathlen_constraint)
 		{
 			plog("path length of %d violates constraint of %d",
