/* IKE modular algorithm handling interface
 * Author: JuanJo Ciarlante <jjo-ipsec@mendoza.gov.ar>
 *
 * This program is free software; you can redistribute it and/or modify it
 * under the terms of the GNU General Public License as published by the
 * Free Software Foundation; either version 2 of the License, or (at your
 * option) any later version.  See <http://www.fsf.org/copyleft/gpl.txt>.
 *
 * This program is distributed in the hope that it will be useful, but
 * WITHOUT ANY WARRANTY; without even the implied warranty of MERCHANTABILITY
 * or FITNESS FOR A PARTICULAR PURPOSE.  See the GNU General Public License
 * for more details.
 */

#ifndef _IKE_ALG_H
#define _IKE_ALG_H

#include <freeswan.h>

#include "connections.h"

struct ike_alg {
	u_int16_t algo_type;
	u_int16_t algo_id;
<<<<<<< HEAD
=======
	const char *plugin_name;
>>>>>>> upstream/4.5.1
	struct ike_alg *algo_next;
};

struct encrypt_desc {
	u_int16_t algo_type;
	u_int16_t algo_id;
<<<<<<< HEAD
=======
	const char *plugin_name;
>>>>>>> upstream/4.5.1
	struct ike_alg *algo_next;

	size_t enc_blocksize;
	u_int keydeflen;
	u_int keymaxlen;
	u_int keyminlen;
};

struct hash_desc {
	u_int16_t algo_type;
	u_int16_t algo_id;
<<<<<<< HEAD
=======
	const char *plugin_name;
>>>>>>> upstream/4.5.1
	struct ike_alg *algo_next;

	size_t hash_digest_size;
};

struct dh_desc {
	u_int16_t algo_type;
	u_int16_t algo_id;
<<<<<<< HEAD
=======
	const char *plugin_name;
>>>>>>> upstream/4.5.1
	struct ike_alg *algo_next;

	size_t ke_size;
};

#define IKE_ALG_ENCRYPT         0
#define IKE_ALG_HASH            1
#define IKE_ALG_DH_GROUP		2
#define IKE_ALG_MAX             IKE_ALG_DH_GROUP

<<<<<<< HEAD
extern int ike_alg_add(struct ike_alg *a);
=======
extern int ike_alg_add(struct ike_alg *a, const char *plugin_name);
>>>>>>> upstream/4.5.1
extern struct hash_desc *ike_alg_get_hasher(u_int alg);
extern struct encrypt_desc *ike_alg_get_crypter(u_int alg);
extern struct dh_desc *ike_alg_get_dh_group(u_int alg);
extern const struct dh_desc* ike_alg_pfsgroup(struct connection *c, lset_t policy);
extern struct db_context * ike_alg_db_new(struct connection *c, lset_t policy);
extern void ike_alg_list(void);
extern void ike_alg_show_connection(struct connection *c, const char *instance);
extern bool ike_alg_ok_final(u_int ealg, u_int key_len, u_int aalg, u_int group
	, struct alg_info_ike *alg_info_ike);
extern int ike_alg_init(void);

#endif /* _IKE_ALG_H */<|MERGE_RESOLUTION|>--- conflicted
+++ resolved
@@ -22,20 +22,14 @@
 struct ike_alg {
 	u_int16_t algo_type;
 	u_int16_t algo_id;
-<<<<<<< HEAD
-=======
 	const char *plugin_name;
->>>>>>> upstream/4.5.1
 	struct ike_alg *algo_next;
 };
 
 struct encrypt_desc {
 	u_int16_t algo_type;
 	u_int16_t algo_id;
-<<<<<<< HEAD
-=======
 	const char *plugin_name;
->>>>>>> upstream/4.5.1
 	struct ike_alg *algo_next;
 
 	size_t enc_blocksize;
@@ -47,10 +41,7 @@
 struct hash_desc {
 	u_int16_t algo_type;
 	u_int16_t algo_id;
-<<<<<<< HEAD
-=======
 	const char *plugin_name;
->>>>>>> upstream/4.5.1
 	struct ike_alg *algo_next;
 
 	size_t hash_digest_size;
@@ -59,10 +50,7 @@
 struct dh_desc {
 	u_int16_t algo_type;
 	u_int16_t algo_id;
-<<<<<<< HEAD
-=======
 	const char *plugin_name;
->>>>>>> upstream/4.5.1
 	struct ike_alg *algo_next;
 
 	size_t ke_size;
@@ -73,11 +61,7 @@
 #define IKE_ALG_DH_GROUP		2
 #define IKE_ALG_MAX             IKE_ALG_DH_GROUP
 
-<<<<<<< HEAD
-extern int ike_alg_add(struct ike_alg *a);
-=======
 extern int ike_alg_add(struct ike_alg *a, const char *plugin_name);
->>>>>>> upstream/4.5.1
 extern struct hash_desc *ike_alg_get_hasher(u_int alg);
 extern struct encrypt_desc *ike_alg_get_crypter(u_int alg);
 extern struct dh_desc *ike_alg_get_dh_group(u_int alg);
