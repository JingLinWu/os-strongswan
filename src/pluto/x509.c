--- conflicted
+++ resolved
@@ -255,13 +255,8 @@
 		unlock_authcert_list("verify_x509cert");
 
 		/* check path length constraint */
-<<<<<<< HEAD
-		pathlen_constraint = x509->get_pathLenConstraint(x509);
-		if (pathlen_constraint != X509_NO_PATH_LEN_CONSTRAINT &&
-=======
 		pathlen_constraint = x509->get_constraint(x509, X509_PATH_LEN);
 		if (pathlen_constraint != X509_NO_CONSTRAINT &&
->>>>>>> upstream/4.5.1
 			pathlen > pathlen_constraint)
 		{
 			plog("path length of %d violates constraint of %d",
@@ -455,13 +450,8 @@
 			}
 
 			/* list optional pathLenConstraint */
-<<<<<<< HEAD
-			pathlen = x509->get_pathLenConstraint(x509);
-			if (pathlen != X509_NO_PATH_LEN_CONSTRAINT)
-=======
 			pathlen = x509->get_constraint(x509, X509_PATH_LEN);
 			if (pathlen != X509_NO_CONSTRAINT)
->>>>>>> upstream/4.5.1
 			{
 				whack_log(RC_COMMENT, "  pathlen:   %d", pathlen);
 			}
