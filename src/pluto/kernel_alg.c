/* Kernel runtime algorithm handling interface
 * Copyright (C) JuanJo Ciarlante <jjo-ipsec@mendoza.gov.ar>
 * Copyright (C) 2009 Andreas Steffen - Hochschule fuer Technik Rapperswil
 *
 * This program is free software; you can redistribute it and/or modify it
 * under the terms of the GNU General Public License as published by the
 * Free Software Foundation; either version 2 of the License, or (at your
 * option) any later version.  See <http://www.fsf.org/copyleft/gpl.txt>.
 *
 * This program is distributed in the hope that it will be useful, but
 * WITHOUT ANY WARRANTY; without even the implied warranty of MERCHANTABILITY
 * or FITNESS FOR A PARTICULAR PURPOSE.  See the GNU General Public License
 * for more details.
 */

#include <stdio.h>
#include <string.h>
#include <stdlib.h>
#include <sys/socket.h>
#include <netinet/in.h>
#include <arpa/inet.h>
#include <unistd.h>
#include <sys/queue.h>

#include <pfkeyv2.h>
#include <pfkey.h>

#include <freeswan.h>

#include "constants.h"
#include "defs.h"
#include "connections.h"
#include "state.h"
#include "packet.h"
#include "spdb.h"
#include "kernel.h"
#include "kernel_alg.h"
#include "alg_info.h"
#include "log.h"
#include "whack.h"
#include "db_ops.h"

/* ALG storage */
static struct sadb_alg esp_aalg[SADB_AALG_MAX+1];
static struct sadb_alg esp_ealg[SADB_EALG_MAX+1];
static int esp_ealg_num = 0;
static int esp_aalg_num = 0;

#define ESP_EALG_PRESENT(algo) (((algo)<=SADB_EALG_MAX)&&(esp_ealg[(algo)].sadb_alg_id==(algo)))
#define ESP_EALG_FOR_EACH_UPDOWN(algo) \
		for (algo=SADB_EALG_MAX; algo >0 ; algo--) \
				if (ESP_EALG_PRESENT(algo))
#define ESP_AALG_PRESENT(algo) ((algo<=SADB_AALG_MAX)&&(esp_aalg[(algo)].sadb_alg_id==(algo)))
#define ESP_AALG_FOR_EACH_UPDOWN(algo) \
		for (algo=SADB_AALG_MAX; algo >0 ; algo--) \
				if (ESP_AALG_PRESENT(algo))

static struct sadb_alg* sadb_alg_ptr (int satype, int exttype, int alg_id,
									  int rw)
{
	struct sadb_alg *alg_p = NULL;

	switch (exttype)
	{
	case SADB_EXT_SUPPORTED_AUTH:
		if (alg_id > SADB_AALG_MAX)
			return NULL;
		break;
	case SADB_EXT_SUPPORTED_ENCRYPT:
		if (alg_id > SADB_EALG_MAX)
			return NULL;
		break;
	default:
		return NULL;
	}

	switch (satype)
	{
	case SADB_SATYPE_ESP:
		alg_p = (exttype == SADB_EXT_SUPPORTED_ENCRYPT)?
					&esp_ealg[alg_id] : &esp_aalg[alg_id];
		/* get for write: increment elem count */
		if (rw)
		{
			(exttype == SADB_EXT_SUPPORTED_ENCRYPT)?
				esp_ealg_num++ : esp_aalg_num++;
		}
		break;
	case SADB_SATYPE_AH:
	default:
		return NULL;
	}

	return alg_p;
}

const struct sadb_alg* kernel_alg_sadb_alg_get(int satype, int exttype,
											   int alg_id)
{
	return sadb_alg_ptr(satype, exttype, alg_id, 0);
}

/*
 *      Forget previous registration
 */
static void kernel_alg_init(void)
{
	DBG(DBG_KERNEL,
		DBG_log("alg_init(): memset(%p, 0, %d) memset(%p, 0, %d)",
				&esp_aalg,  (int)sizeof (esp_aalg),
				&esp_ealg,  (int)sizeof (esp_ealg))
	)
	memset (&esp_aalg, 0, sizeof (esp_aalg));
	memset (&esp_ealg, 0, sizeof (esp_ealg));
	esp_ealg_num=esp_aalg_num = 0;
}

static int kernel_alg_add(int satype, int exttype,
						  const struct sadb_alg *sadb_alg)
{
	struct sadb_alg *alg_p = NULL;
	int alg_id = sadb_alg->sadb_alg_id;

	DBG(DBG_KERNEL,
		DBG_log("kernel_alg_add(): satype=%d, exttype=%d, alg_id=%d",
				satype, exttype, sadb_alg->sadb_alg_id)
	)
	if (!(alg_p = sadb_alg_ptr(satype, exttype, alg_id, 1)))
		return -1;

	/* This logic "mimics" KLIPS: first algo implementation will be used */
	if (alg_p->sadb_alg_id)
	{
		DBG(DBG_KERNEL,
			DBG_log("kernel_alg_add(): discarding already setup "
					"satype=%d, exttype=%d, alg_id=%d",
					satype, exttype, sadb_alg->sadb_alg_id)
		)
		return 0;
	}
	*alg_p = *sadb_alg;
	return 1;
}

bool kernel_alg_esp_enc_ok(u_int alg_id, u_int key_len,
					struct alg_info_esp *alg_info __attribute__((unused)))
{
	struct sadb_alg *alg_p = NULL;

	/*
	 * test #1: encrypt algo must be present
	 */
	int ret = ESP_EALG_PRESENT(alg_id);
	if (!ret) goto out;

	alg_p = &esp_ealg[alg_id];

	/*
	 * test #2: if key_len specified, it must be in range
	 */
	if (key_len
	&& (key_len < alg_p->sadb_alg_minbits || key_len > alg_p->sadb_alg_maxbits))
	{
		plog("kernel_alg_db_add() key_len not in range: alg_id=%d, "
			 "key_len=%d, alg_minbits=%d, alg_maxbits=%d"
			 , alg_id, key_len
			 , alg_p->sadb_alg_minbits
			 , alg_p->sadb_alg_maxbits);
		ret = FALSE;
	}

out:
	if (ret)
	{
		DBG(DBG_KERNEL,
			DBG_log("kernel_alg_esp_enc_ok(%d,%d): "
					"alg_id=%d, "
					"alg_ivlen=%d, alg_minbits=%d, alg_maxbits=%d, "
					"res=%d, ret=%d"
					, alg_id, key_len
					, alg_p->sadb_alg_id
					, alg_p->sadb_alg_ivlen
					, alg_p->sadb_alg_minbits
					, alg_p->sadb_alg_maxbits
					, alg_p->sadb_alg_reserved
					, ret);
		)
	}
	else
	{
		DBG(DBG_KERNEL,
			DBG_log("kernel_alg_esp_enc_ok(%d,%d): NO", alg_id, key_len);
		)
	}
	return ret;
}

/*
 * ML: make F_STRICT logic consider enc,auth algorithms
 */
bool kernel_alg_esp_ok_final(u_int ealg, u_int key_len, u_int aalg,
							 struct alg_info_esp *alg_info)
{
	int ealg_insecure;

	/*
	 * key_len passed comes from esp_attrs read from peer
	 * For many older algoritms (eg 3DES) this key_len is fixed
	 * and get passed as 0.
	 * ... then get default key_len
	 */
	if (key_len == 0)
		key_len = kernel_alg_esp_enc_keylen(ealg) * BITS_PER_BYTE;

	/*
	 * simple test to toss low key_len, will accept it only
	 * if specified in "esp" string
	 */
	ealg_insecure = (key_len < 128) ;

	if (ealg_insecure
	|| (alg_info && alg_info->alg_info_flags & ALG_INFO_F_STRICT))
	{
		int i;
		struct esp_info *esp_info;

		if (alg_info)
		{
			ALG_INFO_ESP_FOREACH(alg_info, esp_info, i)
			{
				if (esp_info->esp_ealg_id == ealg
				&& (esp_info->esp_ealg_keylen == 0 || key_len == 0
					|| esp_info->esp_ealg_keylen == key_len)
				&&  esp_info->esp_aalg_id == aalg)
				{
					if (ealg_insecure)
					{
						loglog(RC_LOG_SERIOUS
							, "You should NOT use insecure ESP algorithms [%s (%d)]!"
							, enum_name(&esp_transform_names, ealg), key_len);
					}
					return TRUE;
				}
			}
		}
		plog("IPSec Transform [%s (%d), %s] refused due to %s",
				enum_name(&esp_transform_names, ealg), key_len,
				enum_name(&auth_alg_names, aalg),
				ealg_insecure ? "insecure key_len and enc. alg. not listed in \"esp\" string" : "strict flag");
		return FALSE;
	}
	return TRUE;
}

/**
 * Load kernel_alg arrays pluto's SADB_REGISTER user by pluto/kernel.c
 */
void kernel_alg_register_pfkey(const struct sadb_msg *msg_buf, int buflen)
{
	/* Trick: one 'type-mangle-able' pointer to ease offset/assign */
	union {
		const struct sadb_msg *msg;
		const struct sadb_supported *supported;
		const struct sadb_ext *ext;
		const struct sadb_alg *alg;
		const char *ch;
	} sadb;

	int satype;
	int msglen;
	int i = 0;

	/* Initialize alg arrays */
	kernel_alg_init();
	satype = msg_buf->sadb_msg_satype;
	sadb.msg = msg_buf;
	msglen = sadb.msg->sadb_msg_len*IPSEC_PFKEYv2_ALIGN;
	msglen -= sizeof(struct sadb_msg);
	buflen -= sizeof(struct sadb_msg);
	passert(buflen > 0);

	sadb.msg++;

	while (msglen)
	{
		int supp_exttype = sadb.supported->sadb_supported_exttype;
		int supp_len = sadb.supported->sadb_supported_len*IPSEC_PFKEYv2_ALIGN;

		DBG(DBG_KERNEL,
			DBG_log("kernel_alg_register_pfkey(): SADB_SATYPE_%s: "
					"sadb_msg_len=%d sadb_supported_len=%d"
					, satype==SADB_SATYPE_ESP? "ESP" : "AH"
					, msg_buf->sadb_msg_len, supp_len)
		)
		sadb.supported++;
		msglen -= supp_len;
		buflen -= supp_len;
		passert(buflen >= 0);

		for (supp_len -= sizeof(struct sadb_supported);
			 supp_len;
			 supp_len -= sizeof(struct sadb_alg), sadb.alg++,i++)
		{
			kernel_alg_add(satype, supp_exttype, sadb.alg);

			DBG(DBG_KERNEL,
				DBG_log("kernel_alg_register_pfkey(): SADB_SATYPE_%s: "
						"alg[%d], exttype=%d, satype=%d, alg_id=%d, "
						"alg_ivlen=%d, alg_minbits=%d, alg_maxbits=%d, "
						"res=%d"
						, satype == SADB_SATYPE_ESP? "ESP" : "AH"
						, i
						, supp_exttype
						, satype
						, sadb.alg->sadb_alg_id
						, sadb.alg->sadb_alg_ivlen
						, sadb.alg->sadb_alg_minbits
						, sadb.alg->sadb_alg_maxbits
						, sadb.alg->sadb_alg_reserved)
			)
			/* if AES_CBC is registered then also register AES_CCM and AES_GCM */
			if (satype == SADB_SATYPE_ESP &&
				supp_exttype == SADB_EXT_SUPPORTED_ENCRYPT &&
				sadb.alg->sadb_alg_id == SADB_X_EALG_AESCBC)
			{
				struct sadb_alg alg = *sadb.alg;
				int alg_id;

				for (alg_id = SADB_X_EALG_AES_CCM_ICV8;
					 alg_id <= SADB_X_EALG_AES_GCM_ICV16; alg_id++)
				{
					if (alg_id != ESP_UNASSIGNED_17)
					{
						alg.sadb_alg_id = alg_id;
						kernel_alg_add(satype, supp_exttype, &alg);
					}
				}

				/* also register AES_GMAC */
				alg.sadb_alg_id = SADB_X_EALG_NULL_AES_GMAC;
				kernel_alg_add(satype, supp_exttype, &alg);
			}
			/* if SHA2_256 is registered then also register SHA2_256_96 */
			if (satype == SADB_SATYPE_ESP &&
				supp_exttype == SADB_EXT_SUPPORTED_AUTH &&
				sadb.alg->sadb_alg_id == SADB_X_AALG_SHA2_256HMAC)
			{
				struct sadb_alg alg = *sadb.alg;

				alg.sadb_alg_id = SADB_X_AALG_SHA2_256_96HMAC;
				kernel_alg_add(satype, supp_exttype, &alg);
			}
		}
	}
}

u_int kernel_alg_esp_enc_keylen(u_int alg_id)
{
	u_int keylen = 0;

	if (!ESP_EALG_PRESENT(alg_id))
	{
		goto none;
	}
	keylen = esp_ealg[alg_id].sadb_alg_maxbits/BITS_PER_BYTE;

	switch (alg_id)
	{
		/*
		 * this is veryUgly[TM]
		 * Peer should have sent KEY_LENGTH attribute for ESP_AES
		 * but if not do force it to 128 instead of using sadb_alg_maxbits
		 * from kernel.
		 */
		case ESP_AES:
			keylen = 128/BITS_PER_BYTE;
			break;
	}

none:
	DBG(DBG_KERNEL,
		DBG_log("kernel_alg_esp_enc_keylen(): alg_id=%d, keylen=%d",
				alg_id, keylen)
	)
	return keylen;
}

struct sadb_alg* kernel_alg_esp_sadb_alg(u_int alg_id)
{
	struct sadb_alg *sadb_alg = (ESP_EALG_PRESENT(alg_id))
				? &esp_ealg[alg_id] : NULL;

	DBG(DBG_KERNEL,
		DBG_log("kernel_alg_esp_sadb_alg(): alg_id=%d, sadb_alg=%p"
				, alg_id, sadb_alg)
	)
	return sadb_alg;
}

<<<<<<< HEAD
void kernel_alg_list(void)
{
	char buf[BUF_LEN];
	char *pos;
	int n, len;
=======
/**
 * Print the name of a kernel algorithm
 */
static void print_alg(char *buf, int *len, enum_names *alg_names, int alg_type)
{
	char alg_name[BUF_LEN];
	int alg_name_len;

	alg_name_len = sprintf(alg_name, " %s", enum_name(alg_names, alg_type));
	if (*len + alg_name_len > CRYPTO_MAX_ALG_LINE)
	{
		whack_log(RC_COMMENT, "%s", buf);
		*len = sprintf(buf, "             ");
	}
	sprintf(buf + *len, "%s", alg_name);
	*len += alg_name_len;
}

void kernel_alg_list(void)
{
	char buf[BUF_LEN];
	int len;
>>>>>>> upstream/4.5.1
	u_int sadb_id;

	whack_log(RC_COMMENT, " ");
	whack_log(RC_COMMENT, "List of registered ESP Algorithms:");
	whack_log(RC_COMMENT, " ");

<<<<<<< HEAD
	pos = buf;
	*pos = '\0';
	len = BUF_LEN;
=======
	len = sprintf(buf, "  encryption:");
>>>>>>> upstream/4.5.1
	for (sadb_id = 1; sadb_id <= SADB_EALG_MAX; sadb_id++)
	{
		if (ESP_EALG_PRESENT(sadb_id))
		{
<<<<<<< HEAD
			n = snprintf(pos, len, " %s",
						 enum_name(&esp_transform_names, sadb_id));
			pos += n;
			len -= n;
			if (len <= 0)
			{
				break;
			}
		}
	}
	whack_log(RC_COMMENT, "  encryption:%s", buf);

	pos = buf;
	*pos = '\0';
	len = BUF_LEN;
=======
			print_alg(buf, &len, &esp_transform_names, sadb_id);
		}
	}
	whack_log(RC_COMMENT, "%s", buf);

	len = sprintf(buf, "  integrity: ");
>>>>>>> upstream/4.5.1
	for (sadb_id = 1; sadb_id <= SADB_AALG_MAX; sadb_id++)
	{
		if (ESP_AALG_PRESENT(sadb_id))
		{
			u_int aaid = alg_info_esp_sadb2aa(sadb_id);

<<<<<<< HEAD
			n = snprintf(pos, len, " %s", enum_name(&auth_alg_names, aaid));
			pos += n;
			len -= n;
			if (len <= 0)
			{
				break;
			}
		}
	}
	whack_log(RC_COMMENT, "  integrity: %s", buf);
=======
			print_alg(buf, &len, &auth_alg_names, aaid);
		}
	}
	whack_log(RC_COMMENT, "%s", buf);
>>>>>>> upstream/4.5.1
}

void kernel_alg_show_connection(connection_t *c, const char *instance)
{
	struct state *st = state_with_serialno(c->newest_ipsec_sa);

	if (st && st->st_esp.present)
	{
		const char *aalg_name, *pfsgroup_name;

		aalg_name = (c->policy & POLICY_AUTHENTICATE) ?
					enum_show(&ah_transform_names, st->st_ah.attrs.transid):
					enum_show(&auth_alg_names, st->st_esp.attrs.auth);

		pfsgroup_name = (c->policy & POLICY_PFS) ?
						(c->alg_info_esp && c->alg_info_esp->esp_pfsgroup) ?
							enum_show(&oakley_group_names,
										  c->alg_info_esp->esp_pfsgroup) :
							"<Phase1>" : "<N/A>";

		if (st->st_esp.attrs.key_len)
		{
			whack_log(RC_COMMENT, "\"%s\"%s:   ESP%s proposal: %s_%u/%s/%s",
				c->name, instance,
				(st->st_ah.present) ? "/AH" : "",
				enum_show(&esp_transform_names, st->st_esp.attrs.transid),
				st->st_esp.attrs.key_len, aalg_name, pfsgroup_name);
		}
		else
		{
			whack_log(RC_COMMENT, "\"%s\"%s:   ESP%s proposal: %s/%s/%s",
				c->name, instance,
				(st->st_ah.present) ? "/AH" : "",
				enum_show(&esp_transform_names, st->st_esp.attrs.transid),
				aalg_name, pfsgroup_name);
		}
	}
}

bool kernel_alg_esp_auth_ok(u_int auth,
							struct alg_info_esp *alg_info __attribute__((unused)))
{
	return ESP_AALG_PRESENT(alg_info_esp_aa2sadb(auth));
}

u_int kernel_alg_esp_auth_keylen(u_int auth)
{
	u_int sadb_aalg = alg_info_esp_aa2sadb(auth);

	u_int a_keylen = (sadb_aalg)
				   ? esp_aalg[sadb_aalg].sadb_alg_maxbits/BITS_PER_BYTE
				   : 0;

	DBG(DBG_CONTROL | DBG_CRYPT | DBG_PARSING,
		DBG_log("kernel_alg_esp_auth_keylen(auth=%d, sadb_aalg=%d): "
				"a_keylen=%d", auth, sadb_aalg, a_keylen)
	)
	return a_keylen;
}

struct esp_info* kernel_alg_esp_info(int transid, int auth)
{
	int sadb_aalg, sadb_ealg;
	static struct esp_info ei_buf;

	sadb_ealg = transid;
	sadb_aalg = alg_info_esp_aa2sadb(auth);

	if (!ESP_EALG_PRESENT(sadb_ealg))
		goto none;
	if (!ESP_AALG_PRESENT(sadb_aalg))
		goto none;

	memset(&ei_buf, 0, sizeof (ei_buf));
	ei_buf.transid = transid;
	ei_buf.auth = auth;

	/* don't return "default" keylen because this value is used from
	 * setup_half_ipsec_sa() to "validate" keylen
	 * In effect,  enckeylen will be used as "max" value
	 */
	ei_buf.enckeylen = esp_ealg[sadb_ealg].sadb_alg_maxbits/BITS_PER_BYTE;
	ei_buf.authkeylen = esp_aalg[sadb_aalg].sadb_alg_maxbits/BITS_PER_BYTE;
	ei_buf.encryptalg = sadb_ealg;
	ei_buf.authalg = sadb_aalg;

	DBG(DBG_PARSING,
		DBG_log("kernel_alg_esp_info():"
				"transid=%d, auth=%d, ei=%p, "
				"enckeylen=%d, authkeylen=%d, encryptalg=%d, authalg=%d",
				transid, auth, &ei_buf,
				(int)ei_buf.enckeylen, (int)ei_buf.authkeylen,
				ei_buf.encryptalg, ei_buf.authalg)
	)
	return &ei_buf;

none:
	DBG(DBG_PARSING,
		DBG_log("kernel_alg_esp_info():"
				"transid=%d, auth=%d, ei=NULL",
				transid, auth)
	)
	return NULL;
}

static void kernel_alg_policy_algorithms(struct esp_info *esp_info)
{
	u_int ealg_id = esp_info->esp_ealg_id;

	switch(ealg_id)
	{
	case 0:
	case ESP_DES:
	case ESP_3DES:
	case ESP_NULL:
	case ESP_CAST:
			break;
	default:
		if (!esp_info->esp_ealg_keylen)
		{
			/* algos that need  KEY_LENGTH
			 *
			 * Note: this is a very dirty hack ;-)
			 * Idea: Add a key_length_needed attribute to
			 * esp_ealg ??
			 */
			esp_info->esp_ealg_keylen = esp_ealg[ealg_id].sadb_alg_maxbits;
		}
	}
}

static bool kernel_alg_db_add(struct db_context *db_ctx,
							  struct esp_info *esp_info, lset_t policy)
{
	u_int ealg_id, aalg_id;

	ealg_id = esp_info->esp_ealg_id;

	if (!ESP_EALG_PRESENT(ealg_id))
	{
		DBG_log("kernel_alg_db_add() kernel enc ealg_id=%d not present", ealg_id);
		return FALSE;
	}

	if (!(policy & POLICY_AUTHENTICATE) &&    /* skip ESP auth attrs for AH */
		esp_info->esp_aalg_id != AUTH_ALGORITHM_NONE)
	{
		aalg_id = alg_info_esp_aa2sadb(esp_info->esp_aalg_id);

		if (!ESP_AALG_PRESENT(aalg_id))
		{
			DBG_log("kernel_alg_db_add() kernel auth aalg_id=%d not present",
					aalg_id);
			return FALSE;
		}
	}

	/* do algo policy */
	kernel_alg_policy_algorithms(esp_info);

	/*  open new transformation */
	db_trans_add(db_ctx, ealg_id);

	/* add ESP auth attr if not AH or AEAD */
	if (!(policy & POLICY_AUTHENTICATE) &&
		esp_info->esp_aalg_id != AUTH_ALGORITHM_NONE)
	{
		db_attr_add_values(db_ctx, AUTH_ALGORITHM, esp_info->esp_aalg_id);
	}

	/* add keylength if specified in esp= string */
	if (esp_info->esp_ealg_keylen)
	{
		db_attr_add_values(db_ctx, KEY_LENGTH, esp_info->esp_ealg_keylen);
	}

	return TRUE;
}

/*
 *      Create proposal with runtime kernel algos, merging
 *      with passed proposal if not NULL
 *
 *      for now this function does free() previous returned
 *      malloced pointer (this quirk allows easier spdb.c change)
 */
struct db_context* kernel_alg_db_new(struct alg_info_esp *alg_info,
									 lset_t policy)
{
	const struct esp_info *esp_info;
	struct esp_info tmp_esp_info;
	struct db_context *ctx_new = NULL;
	u_int trans_cnt = esp_ealg_num * esp_aalg_num;

	if (!(policy & POLICY_ENCRYPT))     /* not possible, I think  */
	{
		return NULL;
	}

	/* pass aprox. number of transforms and attributes */
	ctx_new = db_prop_new(PROTO_IPSEC_ESP, trans_cnt, trans_cnt * 2);

	if (alg_info)
	{
		int i;

		ALG_INFO_ESP_FOREACH(alg_info, esp_info, i)
		{
			tmp_esp_info = *esp_info;
			kernel_alg_db_add(ctx_new, &tmp_esp_info, policy);
		}
	}
	return ctx_new;
}
<|MERGE_RESOLUTION|>--- conflicted
+++ resolved
@@ -397,13 +397,6 @@
 	return sadb_alg;
 }
 
-<<<<<<< HEAD
-void kernel_alg_list(void)
-{
-	char buf[BUF_LEN];
-	char *pos;
-	int n, len;
-=======
 /**
  * Print the name of a kernel algorithm
  */
@@ -426,71 +419,33 @@
 {
 	char buf[BUF_LEN];
 	int len;
->>>>>>> upstream/4.5.1
 	u_int sadb_id;
 
 	whack_log(RC_COMMENT, " ");
 	whack_log(RC_COMMENT, "List of registered ESP Algorithms:");
 	whack_log(RC_COMMENT, " ");
 
-<<<<<<< HEAD
-	pos = buf;
-	*pos = '\0';
-	len = BUF_LEN;
-=======
 	len = sprintf(buf, "  encryption:");
->>>>>>> upstream/4.5.1
 	for (sadb_id = 1; sadb_id <= SADB_EALG_MAX; sadb_id++)
 	{
 		if (ESP_EALG_PRESENT(sadb_id))
 		{
-<<<<<<< HEAD
-			n = snprintf(pos, len, " %s",
-						 enum_name(&esp_transform_names, sadb_id));
-			pos += n;
-			len -= n;
-			if (len <= 0)
-			{
-				break;
-			}
-		}
-	}
-	whack_log(RC_COMMENT, "  encryption:%s", buf);
-
-	pos = buf;
-	*pos = '\0';
-	len = BUF_LEN;
-=======
 			print_alg(buf, &len, &esp_transform_names, sadb_id);
 		}
 	}
 	whack_log(RC_COMMENT, "%s", buf);
 
 	len = sprintf(buf, "  integrity: ");
->>>>>>> upstream/4.5.1
 	for (sadb_id = 1; sadb_id <= SADB_AALG_MAX; sadb_id++)
 	{
 		if (ESP_AALG_PRESENT(sadb_id))
 		{
 			u_int aaid = alg_info_esp_sadb2aa(sadb_id);
 
-<<<<<<< HEAD
-			n = snprintf(pos, len, " %s", enum_name(&auth_alg_names, aaid));
-			pos += n;
-			len -= n;
-			if (len <= 0)
-			{
-				break;
-			}
-		}
-	}
-	whack_log(RC_COMMENT, "  integrity: %s", buf);
-=======
 			print_alg(buf, &len, &auth_alg_names, aaid);
 		}
 	}
 	whack_log(RC_COMMENT, "%s", buf);
->>>>>>> upstream/4.5.1
 }
 
 void kernel_alg_show_connection(connection_t *c, const char *instance)
