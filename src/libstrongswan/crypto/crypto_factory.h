/*
 * Copyright (C) 2008 Martin Willi
 * Hochschule fuer Technik Rapperswil
 *
 * This program is free software; you can redistribute it and/or modify it
 * under the terms of the GNU General Public License as published by the
 * Free Software Foundation; either version 2 of the License, or (at your
 * option) any later version.  See <http://www.fsf.org/copyleft/gpl.txt>.
 *
 * This program is distributed in the hope that it will be useful, but
 * WITHOUT ANY WARRANTY; without even the implied warranty of MERCHANTABILITY
 * or FITNESS FOR A PARTICULAR PURPOSE.  See the GNU General Public License
 * for more details.
 */

/**
 * @defgroup crypto_factory crypto_factory
 * @{ @ingroup crypto
 */

#ifndef CRYPTO_FACTORY_H_
#define CRYPTO_FACTORY_H_

typedef struct crypto_factory_t crypto_factory_t;

#include <library.h>
#include <crypto/crypters/crypter.h>
#include <crypto/aead.h>
#include <crypto/signers/signer.h>
#include <crypto/hashers/hasher.h>
#include <crypto/prfs/prf.h>
#include <crypto/rngs/rng.h>
#include <crypto/diffie_hellman.h>
#include <crypto/transform.h>

<<<<<<< HEAD
=======
#define CRYPTO_MAX_ALG_LINE          120   /* characters */

>>>>>>> upstream/4.5.1
/**
 * Constructor function for crypters
 */
typedef crypter_t* (*crypter_constructor_t)(encryption_algorithm_t algo,
											size_t key_size);
/**
 * Constructor function for aead transforms
 */
typedef aead_t* (*aead_constructor_t)(encryption_algorithm_t algo,
									  size_t key_size);
/**
 * Constructor function for signers
 */
typedef signer_t* (*signer_constructor_t)(integrity_algorithm_t algo);

/**
 * Constructor function for hashers
 */
typedef hasher_t* (*hasher_constructor_t)(hash_algorithm_t algo);

/**
 * Constructor function for pseudo random functions
 */
typedef prf_t* (*prf_constructor_t)(pseudo_random_function_t algo);

/**
 * Constructor function for source of randomness
 */
typedef rng_t* (*rng_constructor_t)(rng_quality_t quality);

/**
 * Constructor function for diffie hellman
 *
 * The DH constructor accepts additional arguments for:
 * - MODP_CUSTOM: chunk_t generator, chunk_t prime
 */
typedef diffie_hellman_t* (*dh_constructor_t)(diffie_hellman_group_t group, ...);

/**
 * Handles crypto modules and creates instances.
 */
struct crypto_factory_t {

	/**
	 * Create a crypter instance.
	 *
	 * @param algo			encryption algorithm
	 * @param key_size		length of the key in bytes
	 * @return				crypter_t instance, NULL if not supported
	 */
	crypter_t* (*create_crypter)(crypto_factory_t *this,
								 encryption_algorithm_t algo, size_t key_size);

	/**
	 * Create a aead instance.
	 *
	 * @param algo			encryption algorithm
	 * @param key_size		length of the key in bytes
	 * @return				aead_t instance, NULL if not supported
	 */
	aead_t* (*create_aead)(crypto_factory_t *this,
						   encryption_algorithm_t algo, size_t key_size);

	/**
	 * Create a symmetric signer instance.
	 *
	 * @param algo			MAC algorithm to use
	 * @return				signer_t instance, NULL if not supported
	 */
	signer_t* (*create_signer)(crypto_factory_t *this,
							   integrity_algorithm_t algo);

	/**
	 * Create a hasher instance.
	 *
	 * @param algo			hash algorithm
	 * @return				hasher_t instance, NULL if not supported
	 */
	hasher_t* (*create_hasher)(crypto_factory_t *this, hash_algorithm_t algo);

	/**
	 * Create a pseudo random function instance.
	 *
	 * @param algo			PRF algorithm to use
	 * @return				prf_t instance, NULL if not supported
	 */
	prf_t* (*create_prf)(crypto_factory_t *this, pseudo_random_function_t algo);

	/**
	 * Create a source of randomness.
	 *
	 * @param quality		required randomness quality
	 * @return				rng_t instance, NULL if no RNG with such a quality
	 */
	rng_t* (*create_rng)(crypto_factory_t *this, rng_quality_t quality);

	/**
	 * Create a diffie hellman instance.
	 *
	 * Additional arguments are passed to the DH constructor.
	 *
	 * @param group			diffie hellman group
	 * @return				diffie_hellman_t instance, NULL if not supported
	 */
	diffie_hellman_t* (*create_dh)(crypto_factory_t *this,
								   diffie_hellman_group_t group, ...);

	/**
	 * Register a crypter constructor.
	 *
	 * @param algo			algorithm to constructor
<<<<<<< HEAD
=======
	 * @param plugin_name	plugin that registered this algorithm
>>>>>>> upstream/4.5.1
	 * @param create		constructor function for that algorithm
	 * @return
	 */
	void (*add_crypter)(crypto_factory_t *this, encryption_algorithm_t algo,
<<<<<<< HEAD
						crypter_constructor_t create);
=======
						const char *plugin_name, crypter_constructor_t create);
>>>>>>> upstream/4.5.1

	/**
	 * Unregister a crypter constructor.
	 *
	 * @param create		constructor function to unregister
	 */
	void (*remove_crypter)(crypto_factory_t *this, crypter_constructor_t create);

	/**
	 * Unregister a aead constructor.
	 *
	 * @param create		constructor function to unregister
	 */
	void (*remove_aead)(crypto_factory_t *this, aead_constructor_t create);

	/**
	 * Register a aead constructor.
	 *
	 * @param algo			algorithm to constructor
<<<<<<< HEAD
=======
	 * @param plugin_name	plugin that registered this algorithm
>>>>>>> upstream/4.5.1
	 * @param create		constructor function for that algorithm
	 * @return
	 */
	void (*add_aead)(crypto_factory_t *this, encryption_algorithm_t algo,
<<<<<<< HEAD
					 aead_constructor_t create);
=======
					 const char *plugin_name, aead_constructor_t create);
>>>>>>> upstream/4.5.1

	/**
	 * Register a signer constructor.
	 *
	 * @param algo			algorithm to constructor
<<<<<<< HEAD
=======
	 * @param plugin_name	plugin that registered this algorithm
>>>>>>> upstream/4.5.1
	 * @param create		constructor function for that algorithm
	 * @return
	 */
	void (*add_signer)(crypto_factory_t *this, integrity_algorithm_t algo,
<<<<<<< HEAD
					   signer_constructor_t create);
=======
					    const char *plugin_name, signer_constructor_t create);
>>>>>>> upstream/4.5.1

	/**
	 * Unregister a signer constructor.
	 *
	 * @param create		constructor function to unregister
	 */
	void (*remove_signer)(crypto_factory_t *this, signer_constructor_t create);

	/**
	 * Register a hasher constructor.
	 *
	 * The first added hasher is the preferred hasher returned on
	 * create_hasher(HASH_PREFERRED).
	 *
	 * @param algo			algorithm to constructor
<<<<<<< HEAD
=======
	 * @param plugin_name	plugin that registered this algorithm
>>>>>>> upstream/4.5.1
	 * @param create		constructor function for that algorithm
	 * @return
	 */
	void (*add_hasher)(crypto_factory_t *this, hash_algorithm_t algo,
<<<<<<< HEAD
					   hasher_constructor_t create);
=======
					   const char *plugin_name, hasher_constructor_t create);
>>>>>>> upstream/4.5.1

	/**
	 * Unregister a hasher constructor.
	 *
	 * @param create		constructor function to unregister
	 */
	void (*remove_hasher)(crypto_factory_t *this, hasher_constructor_t create);

	/**
	 * Register a prf constructor.
	 *
	 * @param algo			algorithm to constructor
<<<<<<< HEAD
=======
	 * @param plugin_name	plugin that registered this algorithm
>>>>>>> upstream/4.5.1
	 * @param create		constructor function for that algorithm
	 * @return
	 */
	void (*add_prf)(crypto_factory_t *this, pseudo_random_function_t algo,
<<<<<<< HEAD
					prf_constructor_t create);
=======
					const char *plugin_name, prf_constructor_t create);
>>>>>>> upstream/4.5.1

	/**
	 * Unregister a prf constructor.
	 *
	 * @param create		constructor function to unregister
	 */
	void (*remove_prf)(crypto_factory_t *this, prf_constructor_t create);

	/**
	 * Register a source of randomness.
	 *
	 * @param quality		quality of randomness this RNG serves
<<<<<<< HEAD
	 * @param create		constructor function for such a quality
	 */
	void (*add_rng)(crypto_factory_t *this, rng_quality_t quality, rng_constructor_t create);
=======
	 * @param plugin_name	plugin that registered this algorithm
	 * @param create		constructor function for such a quality
	 */
	void (*add_rng)(crypto_factory_t *this, rng_quality_t quality,
					const char *plugin_name, rng_constructor_t create);
>>>>>>> upstream/4.5.1

	/**
	 * Unregister a source of randomness.
	 *
	 * @param create		constructor function to unregister
	 */
	void (*remove_rng)(crypto_factory_t *this, rng_constructor_t create);

	/**
	 * Register a diffie hellman constructor.
	 *
	 * @param group			dh group to constructor
<<<<<<< HEAD
=======
	 * @param plugin_name	plugin that registered this algorithm
>>>>>>> upstream/4.5.1
	 * @param create		constructor function for that algorithm
	 * @return
	 */
	void (*add_dh)(crypto_factory_t *this, diffie_hellman_group_t group,
<<<<<<< HEAD
				   dh_constructor_t create);
=======
				   const char *plugin_name, dh_constructor_t create);
>>>>>>> upstream/4.5.1

	/**
	 * Unregister a diffie hellman constructor.
	 *
	 * @param create		constructor function to unregister
	 */
	void (*remove_dh)(crypto_factory_t *this, dh_constructor_t create);

	/**
	 * Create an enumerator over all registered crypter algorithms.
	 *
	 * @return				enumerator over encryption_algorithm_t
	 */
	enumerator_t* (*create_crypter_enumerator)(crypto_factory_t *this);

	/**
	 * Create an enumerator over all registered aead algorithms.
	 *
	 * @return				enumerator over encryption_algorithm_t
	 */
	enumerator_t* (*create_aead_enumerator)(crypto_factory_t *this);

	/**
	 * Create an enumerator over all registered signer algorithms.
	 *
	 * @return				enumerator over integrity_algorithm_t
	 */
	enumerator_t* (*create_signer_enumerator)(crypto_factory_t *this);

	/**
	 * Create an enumerator over all registered hasher algorithms.
	 *
	 * @return				enumerator over hash_algorithm_t
	 */
	enumerator_t* (*create_hasher_enumerator)(crypto_factory_t *this);

	/**
	 * Create an enumerator over all registered PRFs.
	 *
	 * @return				enumerator over pseudo_random_function_t
	 */
	enumerator_t* (*create_prf_enumerator)(crypto_factory_t *this);

	/**
	 * Create an enumerator over all registered diffie hellman groups.
	 *
	 * @return				enumerator over diffie_hellman_group_t
	 */
	enumerator_t* (*create_dh_enumerator)(crypto_factory_t *this);

	/**
<<<<<<< HEAD
=======
	 * Create an enumerator over all registered random generators.
	 *
	 * @return				enumerator over rng_quality_t
	 */
	enumerator_t* (*create_rng_enumerator)(crypto_factory_t *this);

	/**
>>>>>>> upstream/4.5.1
	 * Add a test vector to the crypto factory.
	 *
	 * @param type			type of the test vector
	 * @param vector		pointer to a test vector, defined in crypto_tester.h
	 */
	void (*add_test_vector)(crypto_factory_t *this, transform_type_t type,
							void *vector);

	/**
	 * Destroy a crypto_factory instance.
	 */
	void (*destroy)(crypto_factory_t *this);
};

/**
 * Create a crypto_factory instance.
 */
crypto_factory_t *crypto_factory_create();

#endif /** CRYPTO_FACTORY_H_ @}*/<|MERGE_RESOLUTION|>--- conflicted
+++ resolved
@@ -33,11 +33,8 @@
 #include <crypto/diffie_hellman.h>
 #include <crypto/transform.h>
 
-<<<<<<< HEAD
-=======
 #define CRYPTO_MAX_ALG_LINE          120   /* characters */
 
->>>>>>> upstream/4.5.1
 /**
  * Constructor function for crypters
  */
@@ -149,19 +146,12 @@
 	 * Register a crypter constructor.
 	 *
 	 * @param algo			algorithm to constructor
-<<<<<<< HEAD
-=======
-	 * @param plugin_name	plugin that registered this algorithm
->>>>>>> upstream/4.5.1
+	 * @param plugin_name	plugin that registered this algorithm
 	 * @param create		constructor function for that algorithm
 	 * @return
 	 */
 	void (*add_crypter)(crypto_factory_t *this, encryption_algorithm_t algo,
-<<<<<<< HEAD
-						crypter_constructor_t create);
-=======
 						const char *plugin_name, crypter_constructor_t create);
->>>>>>> upstream/4.5.1
 
 	/**
 	 * Unregister a crypter constructor.
@@ -181,37 +171,23 @@
 	 * Register a aead constructor.
 	 *
 	 * @param algo			algorithm to constructor
-<<<<<<< HEAD
-=======
-	 * @param plugin_name	plugin that registered this algorithm
->>>>>>> upstream/4.5.1
+	 * @param plugin_name	plugin that registered this algorithm
 	 * @param create		constructor function for that algorithm
 	 * @return
 	 */
 	void (*add_aead)(crypto_factory_t *this, encryption_algorithm_t algo,
-<<<<<<< HEAD
-					 aead_constructor_t create);
-=======
 					 const char *plugin_name, aead_constructor_t create);
->>>>>>> upstream/4.5.1
 
 	/**
 	 * Register a signer constructor.
 	 *
 	 * @param algo			algorithm to constructor
-<<<<<<< HEAD
-=======
-	 * @param plugin_name	plugin that registered this algorithm
->>>>>>> upstream/4.5.1
+	 * @param plugin_name	plugin that registered this algorithm
 	 * @param create		constructor function for that algorithm
 	 * @return
 	 */
 	void (*add_signer)(crypto_factory_t *this, integrity_algorithm_t algo,
-<<<<<<< HEAD
-					   signer_constructor_t create);
-=======
 					    const char *plugin_name, signer_constructor_t create);
->>>>>>> upstream/4.5.1
 
 	/**
 	 * Unregister a signer constructor.
@@ -227,19 +203,12 @@
 	 * create_hasher(HASH_PREFERRED).
 	 *
 	 * @param algo			algorithm to constructor
-<<<<<<< HEAD
-=======
-	 * @param plugin_name	plugin that registered this algorithm
->>>>>>> upstream/4.5.1
+	 * @param plugin_name	plugin that registered this algorithm
 	 * @param create		constructor function for that algorithm
 	 * @return
 	 */
 	void (*add_hasher)(crypto_factory_t *this, hash_algorithm_t algo,
-<<<<<<< HEAD
-					   hasher_constructor_t create);
-=======
 					   const char *plugin_name, hasher_constructor_t create);
->>>>>>> upstream/4.5.1
 
 	/**
 	 * Unregister a hasher constructor.
@@ -252,19 +221,12 @@
 	 * Register a prf constructor.
 	 *
 	 * @param algo			algorithm to constructor
-<<<<<<< HEAD
-=======
-	 * @param plugin_name	plugin that registered this algorithm
->>>>>>> upstream/4.5.1
+	 * @param plugin_name	plugin that registered this algorithm
 	 * @param create		constructor function for that algorithm
 	 * @return
 	 */
 	void (*add_prf)(crypto_factory_t *this, pseudo_random_function_t algo,
-<<<<<<< HEAD
-					prf_constructor_t create);
-=======
 					const char *plugin_name, prf_constructor_t create);
->>>>>>> upstream/4.5.1
 
 	/**
 	 * Unregister a prf constructor.
@@ -277,17 +239,11 @@
 	 * Register a source of randomness.
 	 *
 	 * @param quality		quality of randomness this RNG serves
-<<<<<<< HEAD
-	 * @param create		constructor function for such a quality
-	 */
-	void (*add_rng)(crypto_factory_t *this, rng_quality_t quality, rng_constructor_t create);
-=======
 	 * @param plugin_name	plugin that registered this algorithm
 	 * @param create		constructor function for such a quality
 	 */
 	void (*add_rng)(crypto_factory_t *this, rng_quality_t quality,
 					const char *plugin_name, rng_constructor_t create);
->>>>>>> upstream/4.5.1
 
 	/**
 	 * Unregister a source of randomness.
@@ -300,19 +256,12 @@
 	 * Register a diffie hellman constructor.
 	 *
 	 * @param group			dh group to constructor
-<<<<<<< HEAD
-=======
-	 * @param plugin_name	plugin that registered this algorithm
->>>>>>> upstream/4.5.1
+	 * @param plugin_name	plugin that registered this algorithm
 	 * @param create		constructor function for that algorithm
 	 * @return
 	 */
 	void (*add_dh)(crypto_factory_t *this, diffie_hellman_group_t group,
-<<<<<<< HEAD
-				   dh_constructor_t create);
-=======
 				   const char *plugin_name, dh_constructor_t create);
->>>>>>> upstream/4.5.1
 
 	/**
 	 * Unregister a diffie hellman constructor.
@@ -364,8 +313,6 @@
 	enumerator_t* (*create_dh_enumerator)(crypto_factory_t *this);
 
 	/**
-<<<<<<< HEAD
-=======
 	 * Create an enumerator over all registered random generators.
 	 *
 	 * @return				enumerator over rng_quality_t
@@ -373,7 +320,6 @@
 	enumerator_t* (*create_rng_enumerator)(crypto_factory_t *this);
 
 	/**
->>>>>>> upstream/4.5.1
 	 * Add a test vector to the crypto factory.
 	 *
 	 * @param type			type of the test vector
