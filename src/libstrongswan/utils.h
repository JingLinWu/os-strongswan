--- conflicted
+++ resolved
@@ -57,11 +57,7 @@
 #define streq(x,y) (strcmp(x, y) == 0)
 
 /**
-<<<<<<< HEAD
- * Macro compares two strings for equality
-=======
  * Macro compares two strings for equality, length limited
->>>>>>> upstream/4.5.1
  */
 #define strneq(x,y,len) (strncmp(x, y, len) == 0)
 
@@ -71,8 +67,6 @@
 #define strcaseeq(x,y) (strcasecmp(x, y) == 0)
 
 /**
-<<<<<<< HEAD
-=======
  * Macro compares two strings for equality ignoring case, length limited
  */
 #define strncaseeq(x,y,len) (strncasecmp(x, y, len) == 0)
@@ -83,7 +77,6 @@
 #define strdupnull(x) ({ char *_x = x; _x ? strdup(_x) : NULL; })
 
 /**
->>>>>>> upstream/4.5.1
  * Macro compares two binary blobs for equality
  */
 #define memeq(x,y,len) (memcmp(x, y, len) == 0)
@@ -444,14 +437,11 @@
 bool return_false();
 
 /**
-<<<<<<< HEAD
-=======
  * returns FAILED
  */
 status_t return_failed();
 
 /**
->>>>>>> upstream/4.5.1
  * Write a 16-bit host order value in network order to an unaligned address.
  *
  * @param host		host order 16-bit value
