--- conflicted
+++ resolved
@@ -61,16 +61,8 @@
 	char *buffers[MAX_USES];
 };
 
-<<<<<<< HEAD
-/**
- * Defined in header
- */
-bool from(private_options_t *this, char *filename, int *argcp, char **argvp[],
-		  int optind)
-=======
 METHOD(options_t, from, bool,
 	private_options_t *this, char *filename, int *argcp, char **argvp[], int optind)
->>>>>>> upstream/4.5.1
 {
 	int newargc;
 	int next;			/* place for next argument */
@@ -187,15 +179,8 @@
 	return good;
 }
 
-<<<<<<< HEAD
-/**
- * Defined in header
- */
-void destroy(private_options_t *this)
-=======
 METHOD(options_t, destroy, void,
 	private_options_t *this)
->>>>>>> upstream/4.5.1
 {
 	while (this->nuses >= 0)
 	{
@@ -210,19 +195,6 @@
  */
 options_t *options_create(void)
 {
-<<<<<<< HEAD
-	private_options_t *this = malloc_thing(private_options_t);
-
-	/* initialize */
-	this->newargv = NULL;
-	this->room = 0;
-	this->nuses = -1;
-	memset(this->buffers, '\0', MAX_USES);
-
-	/* public functions */
-	this->public.from = (bool (*) (options_t*,char*,int*,char***,int))from;
-	this->public.destroy = (void (*) (options_t*))destroy;
-=======
 	private_options_t *this;
 
 	INIT(this,
@@ -233,7 +205,6 @@
 		},
 		.nuses = -1,
 	);
->>>>>>> upstream/4.5.1
 
 	return &this->public;
 }