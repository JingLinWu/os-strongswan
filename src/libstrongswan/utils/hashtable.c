--- conflicted
+++ resolved
@@ -186,11 +186,7 @@
 	linked_list_t **old_table;
 	u_int row, old_capacity;
 
-<<<<<<< HEAD
-	if (this->capacity < MAX_CAPACITY)
-=======
 	if (this->capacity >= MAX_CAPACITY)
->>>>>>> upstream/4.5.1
 	{
 		return;
 	}
@@ -253,10 +249,7 @@
 			{
 				old_value = pair->value;
 				pair->value = value;
-<<<<<<< HEAD
-=======
 				pair->key = key;
->>>>>>> upstream/4.5.1
 				break;
 			}
 		}
