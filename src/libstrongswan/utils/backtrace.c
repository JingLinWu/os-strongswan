/*
 * Copyright (C) 2006-2008 Martin Willi
 * Hochschule fuer Technik Rapperswil
 *
 * This program is free software; you can redistribute it and/or modify it
 * under the terms of the GNU General Public License as published by the
 * Free Software Foundation; either version 2 of the License, or (at your
 * option) any later version.  See <http://www.fsf.org/copyleft/gpl.txt>.
 *
 * This program is distributed in the hope that it will be useful, but
 * WITHOUT ANY WARRANTY; without even the implied warranty of MERCHANTABILITY
 * or FITNESS FOR A PARTICULAR PURPOSE.  See the GNU General Public License
 * for more details.
 */

#define _GNU_SOURCE

#ifdef HAVE_DLADDR
# include <dlfcn.h>
#endif /* HAVE_DLADDR */

#ifdef HAVE_BACKTRACE
# include <execinfo.h>
#endif /* HAVE_BACKTRACE */

#include <string.h>

#include "backtrace.h"

typedef struct private_backtrace_t private_backtrace_t;

/**
 * Private data of an backtrace_t object.
 */
struct private_backtrace_t {

	/**
	 * Public backtrace_t interface.
	 */
	backtrace_t public;

	/**
	 * Number of stacks frames obtained in stack_frames
	 */
	int frame_count;

	/**
	 * Recorded stack frames.
	 */
	void *frames[];
};

/**
 * Implementation of backtrace_t.log
 */
static void log_(private_backtrace_t *this, FILE *file, bool detailed)
{
#ifdef HAVE_BACKTRACE
	size_t i;
	char **strings;

	strings = backtrace_symbols(this->frames, this->frame_count);

	fprintf(file, " dumping %d stack frame addresses:\n", this->frame_count);
	for (i = 0; i < this->frame_count; i++)
	{
#ifdef HAVE_DLADDR
		Dl_info info;

		if (dladdr(this->frames[i], &info))
		{
			char cmd[1024];
			FILE *output;
			int c;
			void *ptr = this->frames[i];

			if (strstr(info.dli_fname, ".so"))
			{
				ptr = (void*)(this->frames[i] - info.dli_fbase);
			}
			if (info.dli_sname)
			{
				fprintf(file, "  \e[33m%s\e[0m @ %p (\e[31m%s\e[0m+0x%tx) [%p]\n",
						info.dli_fname, info.dli_fbase, info.dli_sname,
						this->frames[i] - info.dli_saddr, this->frames[i]);
			}
			else
			{
				fprintf(file, "  \e[33m%s\e[0m @ %p [%p]\n", info.dli_fname,
						info.dli_fbase, this->frames[i]);
			}
			if (detailed)
			{
				fprintf(file, "    -> \e[32m");
				snprintf(cmd, sizeof(cmd), "addr2line -e %s %p",
						 info.dli_fname, ptr);
				output = popen(cmd, "r");
				if (output)
				{
					while (TRUE)
					{
						c = getc(output);
						if (c == '\n' || c == EOF)
						{
							break;
						}
						fputc(c, file);
					}
					pclose(output);
				}
				else
				{
	#endif /* HAVE_DLADDR */
					fprintf(file, "    %s\n", strings[i]);
	#ifdef HAVE_DLADDR
				}
				fprintf(file, "\n\e[0m");
			}
		}
		else
		{
			fprintf(file, "    %s\n", strings[i]);
		}
#endif /* HAVE_DLADDR */
	}
	free (strings);
#else /* !HAVE_BACKTRACE */
	fprintf(file, "C library does not support backtrace().\n");
#endif /* HAVE_BACKTRACE */
}

/**
 * Implementation of backtrace_t.contains_function
 */
<<<<<<< HEAD
static bool contains_function(private_backtrace_t *this, char *function)
{
#ifdef HAVE_DLADDR
	int i;
=======
static bool contains_function(private_backtrace_t *this,
							  char *function[], int count)
{
#ifdef HAVE_DLADDR
	int i, j;
>>>>>>> upstream/4.5.1

	for (i = 0; i< this->frame_count; i++)
	{
		Dl_info info;

		if (dladdr(this->frames[i], &info) && info.dli_sname)
		{
<<<<<<< HEAD
			if (streq(info.dli_sname, function))
			{
				return TRUE;
=======
			for (j = 0; j < count; j++)
			{
				if (streq(info.dli_sname, function[j]))
				{
					return TRUE;
				}
>>>>>>> upstream/4.5.1
			}
		}
	}
#endif /* HAVE_DLADDR */
	return FALSE;
}

/**
 * Implementation of backtrace_t.destroy.
 */
static void destroy(private_backtrace_t *this)
{
	free(this);
}

/**
 * See header
 */
backtrace_t *backtrace_create(int skip)
{
	private_backtrace_t *this;
	void *frames[50];
	int frame_count = 0;

#ifdef HAVE_BACKTRACE
	frame_count = backtrace(frames, countof(frames));
#endif /* HAVE_BACKTRACE */
	frame_count = max(frame_count - skip, 0);
	this = malloc(sizeof(private_backtrace_t) + frame_count * sizeof(void*));
	memcpy(this->frames, frames + skip, frame_count * sizeof(void*));
	this->frame_count = frame_count;

	this->public.log = (void(*)(backtrace_t*,FILE*,bool))log_;
<<<<<<< HEAD
	this->public.contains_function = (bool(*)(backtrace_t*, char *function))contains_function;
=======
	this->public.contains_function = (bool(*)(backtrace_t*, char *function[], int count))contains_function;
>>>>>>> upstream/4.5.1
	this->public.destroy = (void(*)(backtrace_t*))destroy;

	return &this->public;
}
<|MERGE_RESOLUTION|>--- conflicted
+++ resolved
@@ -132,18 +132,11 @@
 /**
  * Implementation of backtrace_t.contains_function
  */
-<<<<<<< HEAD
-static bool contains_function(private_backtrace_t *this, char *function)
-{
-#ifdef HAVE_DLADDR
-	int i;
-=======
 static bool contains_function(private_backtrace_t *this,
 							  char *function[], int count)
 {
 #ifdef HAVE_DLADDR
 	int i, j;
->>>>>>> upstream/4.5.1
 
 	for (i = 0; i< this->frame_count; i++)
 	{
@@ -151,18 +144,12 @@
 
 		if (dladdr(this->frames[i], &info) && info.dli_sname)
 		{
-<<<<<<< HEAD
-			if (streq(info.dli_sname, function))
-			{
-				return TRUE;
-=======
 			for (j = 0; j < count; j++)
 			{
 				if (streq(info.dli_sname, function[j]))
 				{
 					return TRUE;
 				}
->>>>>>> upstream/4.5.1
 			}
 		}
 	}
@@ -196,11 +183,7 @@
 	this->frame_count = frame_count;
 
 	this->public.log = (void(*)(backtrace_t*,FILE*,bool))log_;
-<<<<<<< HEAD
-	this->public.contains_function = (bool(*)(backtrace_t*, char *function))contains_function;
-=======
 	this->public.contains_function = (bool(*)(backtrace_t*, char *function[], int count))contains_function;
->>>>>>> upstream/4.5.1
 	this->public.destroy = (void(*)(backtrace_t*))destroy;
 
 	return &this->public;
