/*
 * Copyright (C) 2005-2011 Martin Willi
 * Copyright (C) 2011 revosec AG
 * Copyright (C) 2005 Jan Hutter
 * Hochschule fuer Technik Rapperswil
 *
 * This program is free software; you can redistribute it and/or modify it
 * under the terms of the GNU General Public License as published by the
 * Free Software Foundation; either version 2 of the License, or (at your
 * option) any later version.  See <http://www.fsf.org/copyleft/gpl.txt>.
 *
 * This program is distributed in the hope that it will be useful, but
 * WITHOUT ANY WARRANTY; without even the implied warranty of MERCHANTABILITY
 * or FITNESS FOR A PARTICULAR PURPOSE.  See the GNU General Public License
 * for more details.
 */

#include <stdlib.h>
#include <string.h>
#include <errno.h>

#include "processor.h"

#include <debug.h>
#include <threading/thread.h>
#include <threading/condvar.h>
#include <threading/mutex.h>
#include <utils/linked_list.h>


typedef struct private_processor_t private_processor_t;

/**
 * Private data of processor_t class.
 */
struct private_processor_t {
	/**
	 * Public processor_t interface.
	 */
	processor_t public;

	/**
	 * Number of running threads
	 */
	u_int total_threads;

	/**
	 * Desired number of threads
	 */
	u_int desired_threads;

	/**
	 * Number of threads waiting for work
	 */
	u_int idle_threads;

	/**
	 * All threads managed in the pool (including threads that have been
	 * cancelled, this allows to join them during destruction)
	 */
	linked_list_t *threads;

	/**
	 * The jobs are stored in a linked list
	 */
	linked_list_t *list;

	/**
	 * access to linked_list is locked through this mutex
	 */
	mutex_t *mutex;

	/**
	 * Condvar to wait for new jobs
	 */
	condvar_t *job_added;

	/**
	 * Condvar to wait for terminated threads
	 */
	condvar_t *thread_terminated;
};

static void process_jobs(private_processor_t *this);

/**
 * restart a terminated thread
 */
static void restart(private_processor_t *this)
{
	thread_t *thread;

	DBG2(DBG_JOB, "terminated worker thread, ID: %u", thread_current_id());

	/* respawn thread if required */
	this->mutex->lock(this->mutex);
	if (this->desired_threads < this->total_threads ||
		(thread = thread_create((thread_main_t)process_jobs, this)) == NULL)
	{
		this->total_threads--;
		this->thread_terminated->signal(this->thread_terminated);
	}
	else
	{
		this->threads->insert_last(this->threads, thread);
	}
	this->mutex->unlock(this->mutex);
}

/**
 * Process queued jobs, called by the worker threads
 */
static void process_jobs(private_processor_t *this)
{
	/* worker threads are not cancellable by default */
	thread_cancelability(FALSE);

	DBG2(DBG_JOB, "started worker thread, ID: %u", thread_current_id());

	this->mutex->lock(this->mutex);
	while (this->desired_threads >= this->total_threads)
	{
		job_t *job;

		if (this->list->get_count(this->list) == 0)
		{
			this->idle_threads++;
			this->job_added->wait(this->job_added, this->mutex);
			this->idle_threads--;
			continue;
		}
		this->list->remove_first(this->list, (void**)&job);
		this->mutex->unlock(this->mutex);
		/* terminated threads are restarted, so we have a constant pool */
		thread_cleanup_push((thread_cleanup_t)restart, this);
		job->execute(job);
		thread_cleanup_pop(FALSE);
		this->mutex->lock(this->mutex);
	}
	this->total_threads--;
	this->thread_terminated->signal(this->thread_terminated);
	this->mutex->unlock(this->mutex);
}

METHOD(processor_t, get_total_threads, u_int,
	private_processor_t *this)
{
	u_int count;

	this->mutex->lock(this->mutex);
	count = this->total_threads;
	this->mutex->unlock(this->mutex);
	return count;
}

METHOD(processor_t, get_idle_threads, u_int,
	private_processor_t *this)
{
	u_int count;

	this->mutex->lock(this->mutex);
	count = this->idle_threads;
	this->mutex->unlock(this->mutex);
	return count;
}

METHOD(processor_t, get_job_load, u_int,
	private_processor_t *this)
{
	u_int load;

	this->mutex->lock(this->mutex);
	load = this->list->get_count(this->list);
	this->mutex->unlock(this->mutex);
	return load;
}

METHOD(processor_t, queue_job, void,
	private_processor_t *this, job_t *job)
{
	this->mutex->lock(this->mutex);
	this->list->insert_last(this->list, job);
	this->job_added->signal(this->job_added);
	this->mutex->unlock(this->mutex);
}

METHOD(processor_t, set_threads, void,
	private_processor_t *this, u_int count)
{
	this->mutex->lock(this->mutex);
	if (count > this->total_threads)
	{	/* increase thread count */
		int i;
		thread_t *current;

		this->desired_threads = count;
		DBG1(DBG_JOB, "spawning %d worker threads", count - this->total_threads);
		for (i = this->total_threads; i < count; i++)
		{
			current = thread_create((thread_main_t)process_jobs, this);
			if (current)
			{
				this->threads->insert_last(this->threads, current);
				this->total_threads++;
			}
		}
	}
	else if (count < this->total_threads)
	{	/* decrease thread count */
		this->desired_threads = count;
	}
	this->job_added->broadcast(this->job_added);
	this->mutex->unlock(this->mutex);
}

METHOD(processor_t, destroy, void,
	private_processor_t *this)
{
	thread_t *current;

	set_threads(this, 0);
	this->mutex->lock(this->mutex);
	while (this->total_threads > 0)
	{
		this->job_added->broadcast(this->job_added);
		this->thread_terminated->wait(this->thread_terminated, this->mutex);
	}
	while (this->threads->remove_first(this->threads,
									   (void**)&current) == SUCCESS)
	{
		current->join(current);
	}
	this->mutex->unlock(this->mutex);
	this->thread_terminated->destroy(this->thread_terminated);
	this->job_added->destroy(this->job_added);
	this->mutex->destroy(this->mutex);
	this->list->destroy_offset(this->list, offsetof(job_t, destroy));
	this->threads->destroy(this->threads);
	free(this);
}

/*
 * Described in header.
 */
<<<<<<< HEAD
processor_t *processor_create(size_t pool_size)
=======
processor_t *processor_create()
>>>>>>> upstream/4.5.1
{
	private_processor_t *this;

	INIT(this,
		.public = {
			.get_total_threads = _get_total_threads,
			.get_idle_threads = _get_idle_threads,
			.get_job_load = _get_job_load,
			.queue_job = _queue_job,
			.set_threads = _set_threads,
			.destroy = _destroy,
		},
		.list = linked_list_create(),
		.threads = linked_list_create(),
		.mutex = mutex_create(MUTEX_TYPE_DEFAULT),
		.job_added = condvar_create(CONDVAR_TYPE_DEFAULT),
		.thread_terminated = condvar_create(CONDVAR_TYPE_DEFAULT),
	);

	return &this->public;
}
<|MERGE_RESOLUTION|>--- conflicted
+++ resolved
@@ -242,11 +242,7 @@
 /*
  * Described in header.
  */
-<<<<<<< HEAD
-processor_t *processor_create(size_t pool_size)
-=======
 processor_t *processor_create()
->>>>>>> upstream/4.5.1
 {
 	private_processor_t *this;
 
