--- conflicted
+++ resolved
@@ -1,9 +1,6 @@
 /*
-<<<<<<< HEAD
-=======
  * Copyright (C) 2010 Tobias Brunner
  * Hochschule fuer Technik Rapperwsil
->>>>>>> upstream/4.5.1
  * Copyright (C) 2010 Martin Willi
  * Copyright (C) 2010 revosec AG
  *
@@ -59,14 +56,11 @@
 	 * List of shared keys, as shared_entry_t
 	 */
 	linked_list_t *shared;
-<<<<<<< HEAD
-=======
 
 	/**
 	 * List of CDPs, as cdp_t
 	 */
 	linked_list_t *cdps;
->>>>>>> upstream/4.5.1
 };
 
 /**
@@ -157,23 +151,6 @@
 	return item->equals(item, cert);
 }
 
-<<<<<<< HEAD
-METHOD(mem_cred_t, add_cert, void,
-	private_mem_cred_t *this, bool trusted, certificate_t *cert)
-{
-	this->lock->write_lock(this->lock);
-	if (this->untrusted->find_last(this->untrusted,
-				(linked_list_match_t)certificate_equals, NULL, cert) != SUCCESS)
-	{
-		if (trusted)
-		{
-			this->trusted->insert_last(this->trusted, cert->get_ref(cert));
-		}
-		this->untrusted->insert_last(this->untrusted, cert->get_ref(cert));
-	}
-	cert->destroy(cert);
-	this->lock->unlock(this->lock);
-=======
 /**
  * Add a certificate the the cache. Returns a reference to "cert" or a
  * previously cached certificate that equals "cert".
@@ -272,7 +249,6 @@
 	}
 	this->lock->unlock(this->lock);
 	return new;
->>>>>>> upstream/4.5.1
 }
 
 /**
@@ -332,11 +308,7 @@
 	private_mem_cred_t *this, private_key_t *key)
 {
 	this->lock->write_lock(this->lock);
-<<<<<<< HEAD
-	this->keys->insert_last(this->keys, key);
-=======
 	this->keys->insert_first(this->keys, key);
->>>>>>> upstream/4.5.1
 	this->lock->unlock(this->lock);
 }
 
@@ -460,20 +432,6 @@
 						(void*)shared_filter, data, (void*)shared_data_destroy);
 }
 
-<<<<<<< HEAD
-METHOD(mem_cred_t, add_shared, void,
-	private_mem_cred_t *this, shared_key_t *shared, ...)
-{
-	shared_entry_t *entry;
-	identification_t *id;
-	va_list args;
-
-	INIT(entry,
-		.shared = shared,
-		.owners = linked_list_create(),
-	);
-
-=======
 METHOD(mem_cred_t, add_shared_list, void,
 	private_mem_cred_t *this, shared_key_t *shared, linked_list_t* owners)
 {
@@ -496,27 +454,18 @@
 	linked_list_t *owners = linked_list_create();
 	va_list args;
 
->>>>>>> upstream/4.5.1
 	va_start(args, shared);
 	do
 	{
 		id = va_arg(args, identification_t*);
 		if (id)
 		{
-<<<<<<< HEAD
-			entry->owners->insert_last(entry->owners, id);
-=======
 			owners->insert_first(owners, id);
->>>>>>> upstream/4.5.1
 		}
 	}
 	while (id);
 	va_end(args);
 
-<<<<<<< HEAD
-	this->lock->write_lock(this->lock);
-	this->shared->insert_last(this->shared, entry);
-=======
 	add_shared_list(this, shared, owners);
 }
 
@@ -614,7 +563,6 @@
 	this->shared->destroy_function(this->shared, (void*)shared_entry_destroy);
 	this->keys = linked_list_create();
 	this->shared = linked_list_create();
->>>>>>> upstream/4.5.1
 	this->lock->unlock(this->lock);
 }
 
@@ -626,15 +574,6 @@
 								  offsetof(certificate_t, destroy));
 	this->untrusted->destroy_offset(this->untrusted,
 									offsetof(certificate_t, destroy));
-<<<<<<< HEAD
-	this->keys->destroy_offset(this->keys, offsetof(private_key_t, destroy));
-	this->shared->destroy_function(this->shared, (void*)shared_entry_destroy);
-	this->trusted = linked_list_create();
-	this->untrusted = linked_list_create();
-	this->keys = linked_list_create();
-	this->shared = linked_list_create();
-	this->lock->unlock(this->lock);
-=======
 	this->cdps->destroy_function(this->cdps, (void*)cdp_destroy);
 	this->trusted = linked_list_create();
 	this->untrusted = linked_list_create();
@@ -642,7 +581,6 @@
 	this->lock->unlock(this->lock);
 
 	clear_secrets(this);
->>>>>>> upstream/4.5.1
 }
 
 METHOD(mem_cred_t, destroy, void,
@@ -653,10 +591,7 @@
 	this->untrusted->destroy(this->untrusted);
 	this->keys->destroy(this->keys);
 	this->shared->destroy(this->shared);
-<<<<<<< HEAD
-=======
 	this->cdps->destroy(this->cdps);
->>>>>>> upstream/4.5.1
 	this->lock->destroy(this->lock);
 	free(this);
 }
@@ -674,15 +609,6 @@
 				.create_shared_enumerator = _create_shared_enumerator,
 				.create_private_enumerator = _create_private_enumerator,
 				.create_cert_enumerator = _create_cert_enumerator,
-<<<<<<< HEAD
-				.create_cdp_enumerator  = (void*)return_null,
-				.cache_cert = (void*)nop,
-			},
-			.add_cert = _add_cert,
-			.add_key = _add_key,
-			.add_shared = _add_shared,
-			.clear = _clear_,
-=======
 				.create_cdp_enumerator  = _create_cdp_enumerator,
 				.cache_cert = (void*)nop,
 			},
@@ -695,17 +621,13 @@
 			.add_cdp = _add_cdp,
 			.clear = _clear_,
 			.clear_secrets = _clear_secrets,
->>>>>>> upstream/4.5.1
 			.destroy = _destroy,
 		},
 		.trusted = linked_list_create(),
 		.untrusted = linked_list_create(),
 		.keys = linked_list_create(),
 		.shared = linked_list_create(),
-<<<<<<< HEAD
-=======
 		.cdps = linked_list_create(),
->>>>>>> upstream/4.5.1
 		.lock = rwlock_create(RWLOCK_TYPE_DEFAULT),
 	);
 
