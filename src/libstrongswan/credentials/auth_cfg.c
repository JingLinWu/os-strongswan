--- conflicted
+++ resolved
@@ -131,19 +131,13 @@
 		case AUTH_RULE_SUBJECT_CERT:
 		case AUTH_HELPER_IM_CERT:
 		case AUTH_HELPER_SUBJECT_CERT:
-<<<<<<< HEAD
-=======
 		case AUTH_HELPER_REVOCATION_CERT:
->>>>>>> upstream/4.5.1
 		{
 			certificate_t *cert = (certificate_t*)entry->value;
 			cert->destroy(cert);
 			break;
 		}
-<<<<<<< HEAD
-=======
 		case AUTH_RULE_CERT_POLICY:
->>>>>>> upstream/4.5.1
 		case AUTH_HELPER_IM_HASH_URL:
 		case AUTH_HELPER_SUBJECT_HASH_URL:
 		{
@@ -155,11 +149,8 @@
 		case AUTH_RULE_EAP_VENDOR:
 		case AUTH_RULE_CRL_VALIDATION:
 		case AUTH_RULE_OCSP_VALIDATION:
-<<<<<<< HEAD
-=======
 		case AUTH_RULE_RSA_STRENGTH:
 		case AUTH_RULE_ECDSA_STRENGTH:
->>>>>>> upstream/4.5.1
 			break;
 	}
 }
@@ -185,11 +176,8 @@
 			case AUTH_RULE_EAP_VENDOR:
 			case AUTH_RULE_CRL_VALIDATION:
 			case AUTH_RULE_OCSP_VALIDATION:
-<<<<<<< HEAD
-=======
 			case AUTH_RULE_RSA_STRENGTH:
 			case AUTH_RULE_ECDSA_STRENGTH:
->>>>>>> upstream/4.5.1
 				/* integer type */
 				enumerator->current->value = (void*)(uintptr_t)va_arg(args, u_int);
 				break;
@@ -200,18 +188,12 @@
 			case AUTH_RULE_CA_CERT:
 			case AUTH_RULE_IM_CERT:
 			case AUTH_RULE_SUBJECT_CERT:
-<<<<<<< HEAD
-=======
 			case AUTH_RULE_CERT_POLICY:
->>>>>>> upstream/4.5.1
 			case AUTH_HELPER_IM_CERT:
 			case AUTH_HELPER_SUBJECT_CERT:
 			case AUTH_HELPER_IM_HASH_URL:
 			case AUTH_HELPER_SUBJECT_HASH_URL:
-<<<<<<< HEAD
-=======
 			case AUTH_HELPER_REVOCATION_CERT:
->>>>>>> upstream/4.5.1
 				/* pointer type */
 				enumerator->current->value = va_arg(args, void*);
 				break;
@@ -263,11 +245,8 @@
 		case AUTH_RULE_EAP_TYPE:
 			return (void*)EAP_NAK;
 		case AUTH_RULE_EAP_VENDOR:
-<<<<<<< HEAD
-=======
 		case AUTH_RULE_RSA_STRENGTH:
 		case AUTH_RULE_ECDSA_STRENGTH:
->>>>>>> upstream/4.5.1
 			return (void*)0;
 		case AUTH_RULE_CRL_VALIDATION:
 		case AUTH_RULE_OCSP_VALIDATION:
@@ -279,18 +258,12 @@
 		case AUTH_RULE_CA_CERT:
 		case AUTH_RULE_IM_CERT:
 		case AUTH_RULE_SUBJECT_CERT:
-<<<<<<< HEAD
-=======
 		case AUTH_RULE_CERT_POLICY:
->>>>>>> upstream/4.5.1
 		case AUTH_HELPER_IM_CERT:
 		case AUTH_HELPER_SUBJECT_CERT:
 		case AUTH_HELPER_IM_HASH_URL:
 		case AUTH_HELPER_SUBJECT_HASH_URL:
-<<<<<<< HEAD
-=======
 		case AUTH_HELPER_REVOCATION_CERT:
->>>>>>> upstream/4.5.1
 		default:
 			return NULL;
 	}
@@ -313,11 +286,8 @@
 		case AUTH_RULE_EAP_VENDOR:
 		case AUTH_RULE_CRL_VALIDATION:
 		case AUTH_RULE_OCSP_VALIDATION:
-<<<<<<< HEAD
-=======
 		case AUTH_RULE_RSA_STRENGTH:
 		case AUTH_RULE_ECDSA_STRENGTH:
->>>>>>> upstream/4.5.1
 			/* integer type */
 			entry->value = (void*)(uintptr_t)va_arg(args, u_int);
 			break;
@@ -328,18 +298,12 @@
 		case AUTH_RULE_CA_CERT:
 		case AUTH_RULE_IM_CERT:
 		case AUTH_RULE_SUBJECT_CERT:
-<<<<<<< HEAD
-=======
 		case AUTH_RULE_CERT_POLICY:
->>>>>>> upstream/4.5.1
 		case AUTH_HELPER_IM_CERT:
 		case AUTH_HELPER_SUBJECT_CERT:
 		case AUTH_HELPER_IM_HASH_URL:
 		case AUTH_HELPER_SUBJECT_HASH_URL:
-<<<<<<< HEAD
-=======
 		case AUTH_HELPER_REVOCATION_CERT:
->>>>>>> upstream/4.5.1
 			/* pointer type */
 			entry->value = va_arg(args, void*);
 			break;
@@ -410,40 +374,6 @@
 			case AUTH_RULE_CRL_VALIDATION:
 			case AUTH_RULE_OCSP_VALIDATION:
 			{
-<<<<<<< HEAD
-				cert_validation_t validated, required;
-
-				required = (uintptr_t)value;
-				validated = (uintptr_t)get(this, t1);
-				switch (required)
-				{
-					case VALIDATION_FAILED:
-						/* no constraint */
-						break;
-					case VALIDATION_SKIPPED:
-						if (validated == VALIDATION_SKIPPED)
-						{
-							break;
-						}
-						/* FALL */
-					case VALIDATION_GOOD:
-						if (validated == VALIDATION_GOOD)
-						{
-							break;
-						}
-						/* FALL */
-					default:
-						success = FALSE;
-						if (log_error)
-						{
-							DBG1(DBG_CFG, "constraint check failed: %N is %N, "
-								 "but requires at least %N", auth_rule_names,
-								 t1, cert_validation_names, validated,
-								 cert_validation_names, required);
-						}
-						break;
-				}
-=======
 				uintptr_t validated;
 
 				e2 = create_enumerator(this);
@@ -483,7 +413,6 @@
 					}
 				}
 				e2->destroy(e2);
->>>>>>> upstream/4.5.1
 				break;
 			}
 			case AUTH_RULE_IDENTITY:
@@ -567,8 +496,6 @@
 				e2->destroy(e2);
 				break;
 			}
-<<<<<<< HEAD
-=======
 			case AUTH_RULE_RSA_STRENGTH:
 			case AUTH_RULE_ECDSA_STRENGTH:
 			{
@@ -634,15 +561,11 @@
 				}
 				break;
 			}
->>>>>>> upstream/4.5.1
 			case AUTH_HELPER_IM_CERT:
 			case AUTH_HELPER_SUBJECT_CERT:
 			case AUTH_HELPER_IM_HASH_URL:
 			case AUTH_HELPER_SUBJECT_HASH_URL:
-<<<<<<< HEAD
-=======
 			case AUTH_HELPER_REVOCATION_CERT:
->>>>>>> upstream/4.5.1
 				/* skip helpers */
 				continue;
 		}
@@ -689,10 +612,7 @@
 				case AUTH_RULE_SUBJECT_CERT:
 				case AUTH_HELPER_IM_CERT:
 				case AUTH_HELPER_SUBJECT_CERT:
-<<<<<<< HEAD
-=======
 				case AUTH_HELPER_REVOCATION_CERT:
->>>>>>> upstream/4.5.1
 				{
 					certificate_t *cert = (certificate_t*)value;
 
@@ -704,11 +624,8 @@
 				case AUTH_RULE_AUTH_CLASS:
 				case AUTH_RULE_EAP_TYPE:
 				case AUTH_RULE_EAP_VENDOR:
-<<<<<<< HEAD
-=======
 				case AUTH_RULE_RSA_STRENGTH:
 				case AUTH_RULE_ECDSA_STRENGTH:
->>>>>>> upstream/4.5.1
 				{
 					add(this, type, (uintptr_t)value);
 					break;
@@ -723,10 +640,7 @@
 					add(this, type, id->clone(id));
 					break;
 				}
-<<<<<<< HEAD
-=======
 				case AUTH_RULE_CERT_POLICY:
->>>>>>> upstream/4.5.1
 				case AUTH_HELPER_IM_HASH_URL:
 				case AUTH_HELPER_SUBJECT_HASH_URL:
 				{
@@ -779,11 +693,8 @@
 					case AUTH_RULE_EAP_VENDOR:
 					case AUTH_RULE_CRL_VALIDATION:
 					case AUTH_RULE_OCSP_VALIDATION:
-<<<<<<< HEAD
-=======
 					case AUTH_RULE_RSA_STRENGTH:
 					case AUTH_RULE_ECDSA_STRENGTH:
->>>>>>> upstream/4.5.1
 					{
 						if (i1->value == i2->value)
 						{
@@ -797,10 +708,7 @@
 					case AUTH_RULE_SUBJECT_CERT:
 					case AUTH_HELPER_IM_CERT:
 					case AUTH_HELPER_SUBJECT_CERT:
-<<<<<<< HEAD
-=======
 					case AUTH_HELPER_REVOCATION_CERT:
->>>>>>> upstream/4.5.1
 					{
 						certificate_t *c1, *c2;
 
@@ -831,10 +739,7 @@
 						}
 						continue;
 					}
-<<<<<<< HEAD
-=======
 					case AUTH_RULE_CERT_POLICY:
->>>>>>> upstream/4.5.1
 					case AUTH_HELPER_IM_HASH_URL:
 					case AUTH_HELPER_SUBJECT_HASH_URL:
 					{
@@ -917,19 +822,13 @@
 			case AUTH_RULE_SUBJECT_CERT:
 			case AUTH_HELPER_IM_CERT:
 			case AUTH_HELPER_SUBJECT_CERT:
-<<<<<<< HEAD
-=======
 			case AUTH_HELPER_REVOCATION_CERT:
->>>>>>> upstream/4.5.1
 			{
 				certificate_t *cert = (certificate_t*)entry->value;
 				clone->add(clone, entry->type, cert->get_ref(cert));
 				break;
 			}
-<<<<<<< HEAD
-=======
 			case AUTH_RULE_CERT_POLICY:
->>>>>>> upstream/4.5.1
 			case AUTH_HELPER_IM_HASH_URL:
 			case AUTH_HELPER_SUBJECT_HASH_URL:
 			{
@@ -941,11 +840,8 @@
 			case AUTH_RULE_EAP_VENDOR:
 			case AUTH_RULE_CRL_VALIDATION:
 			case AUTH_RULE_OCSP_VALIDATION:
-<<<<<<< HEAD
-=======
 			case AUTH_RULE_RSA_STRENGTH:
 			case AUTH_RULE_ECDSA_STRENGTH:
->>>>>>> upstream/4.5.1
 				clone->add(clone, entry->type, (uintptr_t)entry->value);
 				break;
 		}
