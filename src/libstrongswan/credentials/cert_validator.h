--- conflicted
+++ resolved
@@ -40,14 +40,6 @@
 	 * @param subject		subject certificate to check
 	 * @param issuer		issuer of subject
 	 * @param online		wheter to do online revocation checking
-<<<<<<< HEAD
-	 * @param pathlen		the current length of the path up to the root CA
-	 * @param auth			container for resulting authentication info
-	 */
-	bool (*validate)(cert_validator_t *this, certificate_t *subject,
-					 certificate_t *issuer, bool online, int pathlen,
-					 auth_cfg_t *auth);
-=======
 	 * @param pathlen		the current length of the path bottom-up
 	 * @param anchor		is issuer trusted root anchor
 	 * @param auth			container for resulting authentication info
@@ -55,7 +47,6 @@
 	bool (*validate)(cert_validator_t *this, certificate_t *subject,
 					 certificate_t *issuer, bool online, u_int pathlen,
 					 bool anchor, auth_cfg_t *auth);
->>>>>>> upstream/4.5.1
 };
 
 #endif /** CERT_VALIDATOR_H_ @}*/