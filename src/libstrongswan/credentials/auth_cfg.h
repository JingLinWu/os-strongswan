--- conflicted
+++ resolved
@@ -90,15 +90,12 @@
 	 * The group membership constraint is fulfilled if the subject is member of
 	 * one group defined in the constraints. */
 	AUTH_RULE_GROUP,
-<<<<<<< HEAD
-=======
 	/** required RSA public key strength, u_int in bits */
 	AUTH_RULE_RSA_STRENGTH,
 	/** required ECDSA public key strength, u_int in bits */
 	AUTH_RULE_ECDSA_STRENGTH,
 	/** certificatePolicy constraint, numerical OID as char* */
 	AUTH_RULE_CERT_POLICY,
->>>>>>> upstream/4.5.1
 
 	/** intermediate certificate, certificate_t* */
 	AUTH_HELPER_IM_CERT,
@@ -108,11 +105,8 @@
 	AUTH_HELPER_IM_HASH_URL,
 	/** Hash and URL of a end-entity certificate, char* */
 	AUTH_HELPER_SUBJECT_HASH_URL,
-<<<<<<< HEAD
-=======
 	/** revocation certificate (CRL, OCSP), certificate_t* */
 	AUTH_HELPER_REVOCATION_CERT,
->>>>>>> upstream/4.5.1
 };
 
 /**
