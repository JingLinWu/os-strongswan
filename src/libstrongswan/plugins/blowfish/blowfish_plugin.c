/*
 * Copyright (C) 2008 Martin Willi
 * Copyright (C) 2009 Andreas Steffen
 * Hochschule fuer Technik Rapperswil
 *
 * This program is free software; you can redistribute it and/or modify it
 * under the terms of the GNU General Public License as published by the
 * Free Software Foundation; either version 2 of the License, or (at your
 * option) any later version.  See <http://www.fsf.org/copyleft/gpl.txt>.
 *
 * This program is distributed in the hope that it will be useful, but
 * WITHOUT ANY WARRANTY; without even the implied warranty of MERCHANTABILITY
 * or FITNESS FOR A PARTICULAR PURPOSE.  See the GNU General Public License
 * for more details.
 */

#include "blowfish_plugin.h"

#include <library.h>
#include "blowfish_crypter.h"

<<<<<<< HEAD
<<<<<<< HEAD
=======
static const char *plugin_name = "blowfish";

>>>>>>> upstream/4.5.1
=======
>>>>>>> 0a9d51a4
typedef struct private_blowfish_plugin_t private_blowfish_plugin_t;

/**
 * private data of blowfish_plugin
 */
struct private_blowfish_plugin_t {

	/**
	 * public functions
	 */
	blowfish_plugin_t public;
};

METHOD(plugin_t, get_name, char*,
	private_blowfish_plugin_t *this)
{
	return "blowfish";
}

METHOD(plugin_t, destroy, void,
	private_blowfish_plugin_t *this)
{
	lib->crypto->remove_crypter(lib->crypto,
								(crypter_constructor_t)blowfish_crypter_create);
	free(this);
}

/*
 * see header file
 */
plugin_t *blowfish_plugin_create()
{
	private_blowfish_plugin_t *this;

	INIT(this,
		.public = {
			.plugin = {
				.get_name = _get_name,
				.reload = (void*)return_false,
				.destroy = _destroy,
			},
		},
	);

<<<<<<< HEAD
<<<<<<< HEAD
	lib->crypto->add_crypter(lib->crypto, ENCR_BLOWFISH,
=======
	lib->crypto->add_crypter(lib->crypto, ENCR_BLOWFISH, plugin_name,
>>>>>>> upstream/4.5.1
=======
	lib->crypto->add_crypter(lib->crypto, ENCR_BLOWFISH, get_name(this),
>>>>>>> 0a9d51a4
							 (crypter_constructor_t)blowfish_crypter_create);

	return &this->public.plugin;
}
<|MERGE_RESOLUTION|>--- conflicted
+++ resolved
@@ -19,14 +19,6 @@
 #include <library.h>
 #include "blowfish_crypter.h"
 
-<<<<<<< HEAD
-<<<<<<< HEAD
-=======
-static const char *plugin_name = "blowfish";
-
->>>>>>> upstream/4.5.1
-=======
->>>>>>> 0a9d51a4
 typedef struct private_blowfish_plugin_t private_blowfish_plugin_t;
 
 /**
@@ -71,15 +63,7 @@
 		},
 	);
 
-<<<<<<< HEAD
-<<<<<<< HEAD
-	lib->crypto->add_crypter(lib->crypto, ENCR_BLOWFISH,
-=======
-	lib->crypto->add_crypter(lib->crypto, ENCR_BLOWFISH, plugin_name,
->>>>>>> upstream/4.5.1
-=======
 	lib->crypto->add_crypter(lib->crypto, ENCR_BLOWFISH, get_name(this),
->>>>>>> 0a9d51a4
 							 (crypter_constructor_t)blowfish_crypter_create);
 
 	return &this->public.plugin;
