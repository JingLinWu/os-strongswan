/*
 * Copyright (C) 2008 Martin Willi
 * Hochschule fuer Technik Rapperswil
 *
 * This program is free software; you can redistribute it and/or modify it
 * under the terms of the GNU General Public License as published by the
 * Free Software Foundation; either version 2 of the License, or (at your
 * option) any later version.  See <http://www.fsf.org/copyleft/gpl.txt>.
 *
 * This program is distributed in the hope that it will be useful, but
 * WITHOUT ANY WARRANTY; without even the implied warranty of MERCHANTABILITY
 * or FITNESS FOR A PARTICULAR PURPOSE.  See the GNU General Public License
 * for more details.
 */

#include "des_plugin.h"

#include <library.h>
#include "des_crypter.h"

<<<<<<< HEAD
<<<<<<< HEAD
=======
static const char *plugin_name = "des";

>>>>>>> upstream/4.5.1
=======
>>>>>>> 0a9d51a4
typedef struct private_des_plugin_t private_des_plugin_t;

/**
 * private data of des_plugin
 */
struct private_des_plugin_t {

	/**
	 * public functions
	 */
	des_plugin_t public;
};

METHOD(plugin_t, get_name, char*,
	private_des_plugin_t *this)
{
	return "des";
}

METHOD(plugin_t, destroy, void,
	private_des_plugin_t *this)
{
	lib->crypto->remove_crypter(lib->crypto,
								(crypter_constructor_t)des_crypter_create);
	free(this);
}

/*
 * see header file
 */
plugin_t *des_plugin_create()
{
	private_des_plugin_t *this;

	INIT(this,
		.public = {
			.plugin = {
				.get_name = _get_name,
				.reload = (void*)return_false,
				.destroy = _destroy,
			},
		},
	);

<<<<<<< HEAD
<<<<<<< HEAD
	lib->crypto->add_crypter(lib->crypto, ENCR_3DES,
							 (crypter_constructor_t)des_crypter_create);
	lib->crypto->add_crypter(lib->crypto, ENCR_DES,
							 (crypter_constructor_t)des_crypter_create);
	lib->crypto->add_crypter(lib->crypto, ENCR_DES_ECB,
=======
	lib->crypto->add_crypter(lib->crypto, ENCR_3DES, plugin_name,
=======
	lib->crypto->add_crypter(lib->crypto, ENCR_3DES, get_name(this),
>>>>>>> 0a9d51a4
							 (crypter_constructor_t)des_crypter_create);
	lib->crypto->add_crypter(lib->crypto, ENCR_DES, get_name(this),
							 (crypter_constructor_t)des_crypter_create);
<<<<<<< HEAD
	lib->crypto->add_crypter(lib->crypto, ENCR_DES_ECB, plugin_name,
>>>>>>> upstream/4.5.1
=======
	lib->crypto->add_crypter(lib->crypto, ENCR_DES_ECB, get_name(this),
>>>>>>> 0a9d51a4
							 (crypter_constructor_t)des_crypter_create);

	return &this->public.plugin;
}
<|MERGE_RESOLUTION|>--- conflicted
+++ resolved
@@ -18,14 +18,6 @@
 #include <library.h>
 #include "des_crypter.h"
 
-<<<<<<< HEAD
-<<<<<<< HEAD
-=======
-static const char *plugin_name = "des";
-
->>>>>>> upstream/4.5.1
-=======
->>>>>>> 0a9d51a4
 typedef struct private_des_plugin_t private_des_plugin_t;
 
 /**
@@ -70,27 +62,11 @@
 		},
 	);
 
-<<<<<<< HEAD
-<<<<<<< HEAD
-	lib->crypto->add_crypter(lib->crypto, ENCR_3DES,
-							 (crypter_constructor_t)des_crypter_create);
-	lib->crypto->add_crypter(lib->crypto, ENCR_DES,
-							 (crypter_constructor_t)des_crypter_create);
-	lib->crypto->add_crypter(lib->crypto, ENCR_DES_ECB,
-=======
-	lib->crypto->add_crypter(lib->crypto, ENCR_3DES, plugin_name,
-=======
 	lib->crypto->add_crypter(lib->crypto, ENCR_3DES, get_name(this),
->>>>>>> 0a9d51a4
 							 (crypter_constructor_t)des_crypter_create);
 	lib->crypto->add_crypter(lib->crypto, ENCR_DES, get_name(this),
 							 (crypter_constructor_t)des_crypter_create);
-<<<<<<< HEAD
-	lib->crypto->add_crypter(lib->crypto, ENCR_DES_ECB, plugin_name,
->>>>>>> upstream/4.5.1
-=======
 	lib->crypto->add_crypter(lib->crypto, ENCR_DES_ECB, get_name(this),
->>>>>>> 0a9d51a4
 							 (crypter_constructor_t)des_crypter_create);
 
 	return &this->public.plugin;
