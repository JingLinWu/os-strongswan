--- conflicted
+++ resolved
@@ -111,11 +111,7 @@
 	}
 
 	/* compute and allocate maximum size of PEM object */
-<<<<<<< HEAD
-	pem_chars = 4*(asn1.len + 2)/3;
-=======
 	pem_chars = 4 * ((asn1.len + 2) / 3);
->>>>>>> upstream/4.5.1
 	pem_lines = (asn1.len + BYTES_PER_LINE - 1) / BYTES_PER_LINE;
 	*encoding = chunk_alloc(5 + 2*(6 + strlen(label) + 6) + 3 + pem_chars + pem_lines);
 	pos = encoding->ptr;
