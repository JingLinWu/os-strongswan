--- conflicted
+++ resolved
@@ -33,24 +33,14 @@
 	pgp_plugin_t public;
 };
 
-<<<<<<< HEAD
-<<<<<<< HEAD
-/**
- * Implementation of pgp_plugin_t.pgptroy
- */
-static void destroy(private_pgp_plugin_t *this)
-=======
-=======
 METHOD(plugin_t, get_name, char*,
 	private_pgp_plugin_t *this)
 {
 	return "pgp";
 }
 
->>>>>>> 0a9d51a4
 METHOD(plugin_t, destroy, void,
 	private_pgp_plugin_t *this)
->>>>>>> upstream/4.5.1
 {
 	lib->creds->remove_builder(lib->creds,
 							(builder_function_t)pgp_public_key_load);
@@ -70,12 +60,6 @@
  */
 plugin_t *pgp_plugin_create()
 {
-<<<<<<< HEAD
-	private_pgp_plugin_t *this = malloc_thing(private_pgp_plugin_t);
-
-	this->public.plugin.destroy = (void(*)(plugin_t*))destroy;
-
-=======
 	private_pgp_plugin_t *this;
 
 	INIT(this,
@@ -87,7 +71,6 @@
 			},
 		},
 	);
->>>>>>> upstream/4.5.1
 	lib->creds->add_builder(lib->creds, CRED_PUBLIC_KEY, KEY_ANY, FALSE,
 							(builder_function_t)pgp_public_key_load);
 	lib->creds->add_builder(lib->creds, CRED_PUBLIC_KEY, KEY_RSA, FALSE,
@@ -96,15 +79,8 @@
 							(builder_function_t)pgp_private_key_load);
 	lib->creds->add_builder(lib->creds, CRED_PRIVATE_KEY, KEY_RSA, FALSE,
 							(builder_function_t)pgp_private_key_load);
-<<<<<<< HEAD
-
 	lib->creds->add_builder(lib->creds, CRED_CERTIFICATE, CERT_GPG, FALSE,
 							(builder_function_t)pgp_cert_load);
-
-=======
-	lib->creds->add_builder(lib->creds, CRED_CERTIFICATE, CERT_GPG, FALSE,
-							(builder_function_t)pgp_cert_load);
->>>>>>> upstream/4.5.1
 	lib->encoding->add_encoder(lib->encoding, pgp_encoder_encode);
 
 	return &this->public.plugin;
