--- conflicted
+++ resolved
@@ -106,12 +106,8 @@
  * 0xcb, 0x0f, 0x6c, 0x55, 0xba, 0xbb, 0x13, 0x78,
  * 0x8e, 0x20, 0xd7, 0x37, 0xa3, 0x27, 0x51, 0x16
  */
-<<<<<<< HEAD
-static void get_bytes(private_fips_prf_t *this, chunk_t seed, u_int8_t w[])
-=======
 METHOD(prf_t, get_bytes, void,
 	private_fips_prf_t *this, chunk_t seed, u_int8_t w[])
->>>>>>> upstream/4.5.1
 {
 	int i;
 	u_int8_t xval[this->b];
@@ -144,19 +140,6 @@
 	/* 3.3 done already, mod q not used */
 }
 
-<<<<<<< HEAD
-/**
- * Implementation of prf_t.get_block_size.
- */
-static size_t get_block_size(private_fips_prf_t *this)
-{
-	return 2 * this->b;
-}
-/**
- * Implementation of prf_t.allocate_bytes.
- */
-static void allocate_bytes(private_fips_prf_t *this, chunk_t seed, chunk_t *chunk)
-=======
 METHOD(prf_t, get_block_size, size_t,
 	private_fips_prf_t *this)
 {
@@ -164,34 +147,19 @@
 }
 METHOD(prf_t, allocate_bytes, void,
 	private_fips_prf_t *this, chunk_t seed, chunk_t *chunk)
->>>>>>> upstream/4.5.1
 {
 	*chunk = chunk_alloc(get_block_size(this));
 	get_bytes(this, seed, chunk->ptr);
 }
 
-<<<<<<< HEAD
-/**
- * Implementation of prf_t.get_key_size.
- */
-static size_t get_key_size(private_fips_prf_t *this)
-=======
 METHOD(prf_t, get_key_size, size_t,
 	private_fips_prf_t *this)
->>>>>>> upstream/4.5.1
 {
 	return this->b;
 }
 
-<<<<<<< HEAD
-/**
- * Implementation of prf_t.set_key.
- */
-static void set_key(private_fips_prf_t *this, chunk_t key)
-=======
 METHOD(prf_t, set_key, void,
 	private_fips_prf_t *this, chunk_t key)
->>>>>>> upstream/4.5.1
 {
 	/* save key as "key mod 2^b" */
 	chunk_mod(this->b, key, this->key);
@@ -223,15 +191,8 @@
 	this->keyed_prf->get_bytes(this->keyed_prf, c, res);
 }
 
-<<<<<<< HEAD
-/**
- * Implementation of prf_t.destroy.
- */
-static void destroy(private_fips_prf_t *this)
-=======
 METHOD(prf_t, destroy, void,
 	private_fips_prf_t *this)
->>>>>>> upstream/4.5.1
 {
 	this->keyed_prf->destroy(this->keyed_prf);
 	free(this->key);
@@ -243,16 +204,6 @@
  */
 fips_prf_t *fips_prf_create(pseudo_random_function_t algo)
 {
-<<<<<<< HEAD
-	private_fips_prf_t *this = malloc_thing(private_fips_prf_t);
-
-	this->public.prf_interface.get_bytes = (void (*) (prf_t *,chunk_t,u_int8_t*))get_bytes;
-	this->public.prf_interface.allocate_bytes = (void (*) (prf_t*,chunk_t,chunk_t*))allocate_bytes;
-	this->public.prf_interface.get_block_size = (size_t (*) (prf_t*))get_block_size;
-	this->public.prf_interface.get_key_size = (size_t (*) (prf_t*))get_key_size;
-	this->public.prf_interface.set_key = (void (*) (prf_t *,chunk_t))set_key;
-	this->public.prf_interface.destroy = (void (*) (prf_t *))destroy;
-=======
 	private_fips_prf_t *this;
 
 	INIT(this,
@@ -267,7 +218,6 @@
 			},
 		},
 	);
->>>>>>> upstream/4.5.1
 
 	switch (algo)
 	{
