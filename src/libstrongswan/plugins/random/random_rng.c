/*
 * Copyright (C) 2005-2008 Martin Willi
 * Copyright (C) 2005 Jan Hutter
 * Hochschule fuer Technik Rapperswil
 *
 * This program is free software; you can redistribute it and/or modify it
 * under the terms of the GNU General Public License as published by the
 * Free Software Foundation; either version 2 of the License, or (at your
 * option) any later version.  See <http://www.fsf.org/copyleft/gpl.txt>.
 *
 * This program is distributed in the hope that it will be useful, but
 * WITHOUT ANY WARRANTY; without even the implied warranty of MERCHANTABILITY
 * or FITNESS FOR A PARTICULAR PURPOSE.  See the GNU General Public License
 * for more details.
 */

#include <string.h>
#include <sys/types.h>
#include <sys/stat.h>
#include <fcntl.h>
#include <unistd.h>
#include <errno.h>
#include <debug.h>

#include "random_rng.h"

#ifndef DEV_RANDOM
# define DEV_RANDOM "/dev/random"
#endif

#ifndef DEV_URANDOM
# define DEV_URANDOM "/dev/urandom"
#endif

typedef struct private_random_rng_t private_random_rng_t;

/**
 * Private data of an random_rng_t object.
 */
struct private_random_rng_t {

	/**
	 * Public random_rng_t interface.
	 */
	random_rng_t public;

	/**
	 * random device, depends on quality
	 */
	int dev;

	/**
	 * file we read random bytes from
	 */
	char *file;
};

<<<<<<< HEAD
/**
 * Implementation of random_rng_t.get_bytes.
 */
static void get_bytes(private_random_rng_t *this, size_t bytes,
					  u_int8_t *buffer)
=======
METHOD(rng_t, get_bytes, void,
	private_random_rng_t *this, size_t bytes, u_int8_t *buffer)
>>>>>>> upstream/4.5.1
{
	size_t done;
	ssize_t got;

	done = 0;

	while (done < bytes)
	{
		got = read(this->dev, buffer + done, bytes - done);
		if (got <= 0)
		{
			DBG1(DBG_LIB, "reading from \"%s\" failed: %s, retrying...",
				 this->file, strerror(errno));
			close(this->dev);
			sleep(1);
			this->dev = open(this->file, 0);
		}
		done += got;
	}
}

<<<<<<< HEAD
/**
 * Implementation of random_rng_t.allocate_bytes.
 */
static void allocate_bytes(private_random_rng_t *this, size_t bytes,
						   chunk_t *chunk)
=======
METHOD(rng_t, allocate_bytes, void,
	private_random_rng_t *this, size_t bytes, chunk_t *chunk)
>>>>>>> upstream/4.5.1
{
	*chunk = chunk_alloc(bytes);
	get_bytes(this, chunk->len, chunk->ptr);
}

<<<<<<< HEAD
/**
 * Implementation of random_rng_t.destroy.
 */
static void destroy(private_random_rng_t *this)
=======
METHOD(rng_t, destroy, void,
	private_random_rng_t *this)
>>>>>>> upstream/4.5.1
{
	close(this->dev);
	free(this);
}

/*
 * Described in header.
 */
random_rng_t *random_rng_create(rng_quality_t quality)
{
<<<<<<< HEAD
	private_random_rng_t *this = malloc_thing(private_random_rng_t);

	/* public functions */
	this->public.rng.get_bytes = (void (*) (rng_t *, size_t, u_int8_t*)) get_bytes;
	this->public.rng.allocate_bytes = (void (*) (rng_t *, size_t, chunk_t*)) allocate_bytes;
	this->public.rng.destroy = (void (*) (rng_t *))destroy;
=======
	private_random_rng_t *this;

	INIT(this,
		.public = {
			.rng = {
				.get_bytes = _get_bytes,
				.allocate_bytes = _allocate_bytes,
				.destroy = _destroy,
			},
		},
	);
>>>>>>> upstream/4.5.1

	if (quality == RNG_TRUE)
	{
		this->file = DEV_RANDOM;
	}
	else
	{
		this->file = DEV_URANDOM;
	}

	this->dev = open(this->file, 0);
	if (this->dev < 0)
	{
		DBG1(DBG_LIB, "opening \"%s\" failed: %s", this->file, strerror(errno));
		free(this);
		return NULL;
	}
	return &this->public;
}
<|MERGE_RESOLUTION|>--- conflicted
+++ resolved
@@ -55,16 +55,8 @@
 	char *file;
 };
 
-<<<<<<< HEAD
-/**
- * Implementation of random_rng_t.get_bytes.
- */
-static void get_bytes(private_random_rng_t *this, size_t bytes,
-					  u_int8_t *buffer)
-=======
 METHOD(rng_t, get_bytes, void,
 	private_random_rng_t *this, size_t bytes, u_int8_t *buffer)
->>>>>>> upstream/4.5.1
 {
 	size_t done;
 	ssize_t got;
@@ -86,30 +78,15 @@
 	}
 }
 
-<<<<<<< HEAD
-/**
- * Implementation of random_rng_t.allocate_bytes.
- */
-static void allocate_bytes(private_random_rng_t *this, size_t bytes,
-						   chunk_t *chunk)
-=======
 METHOD(rng_t, allocate_bytes, void,
 	private_random_rng_t *this, size_t bytes, chunk_t *chunk)
->>>>>>> upstream/4.5.1
 {
 	*chunk = chunk_alloc(bytes);
 	get_bytes(this, chunk->len, chunk->ptr);
 }
 
-<<<<<<< HEAD
-/**
- * Implementation of random_rng_t.destroy.
- */
-static void destroy(private_random_rng_t *this)
-=======
 METHOD(rng_t, destroy, void,
 	private_random_rng_t *this)
->>>>>>> upstream/4.5.1
 {
 	close(this->dev);
 	free(this);
@@ -120,14 +97,6 @@
  */
 random_rng_t *random_rng_create(rng_quality_t quality)
 {
-<<<<<<< HEAD
-	private_random_rng_t *this = malloc_thing(private_random_rng_t);
-
-	/* public functions */
-	this->public.rng.get_bytes = (void (*) (rng_t *, size_t, u_int8_t*)) get_bytes;
-	this->public.rng.allocate_bytes = (void (*) (rng_t *, size_t, chunk_t*)) allocate_bytes;
-	this->public.rng.destroy = (void (*) (rng_t *))destroy;
-=======
 	private_random_rng_t *this;
 
 	INIT(this,
@@ -139,7 +108,6 @@
 			},
 		},
 	);
->>>>>>> upstream/4.5.1
 
 	if (quality == RNG_TRUE)
 	{
