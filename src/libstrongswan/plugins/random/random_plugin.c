--- conflicted
+++ resolved
@@ -18,14 +18,6 @@
 #include <library.h>
 #include "random_rng.h"
 
-<<<<<<< HEAD
-<<<<<<< HEAD
-=======
-static const char *plugin_name = "random";
-
->>>>>>> upstream/4.5.1
-=======
->>>>>>> 0a9d51a4
 typedef struct private_random_plugin_t private_random_plugin_t;
 
 /**
@@ -39,24 +31,14 @@
 	random_plugin_t public;
 };
 
-<<<<<<< HEAD
-<<<<<<< HEAD
-/**
- * Implementation of random_plugin_t.gmptroy
- */
-static void destroy(private_random_plugin_t *this)
-=======
-=======
 METHOD(plugin_t, get_name, char*,
 	private_random_plugin_t *this)
 {
 	return "random";
 }
 
->>>>>>> 0a9d51a4
 METHOD(plugin_t, destroy, void,
 	private_random_plugin_t *this)
->>>>>>> upstream/4.5.1
 {
 	lib->crypto->remove_rng(lib->crypto,
 							(rng_constructor_t)random_rng_create);
@@ -68,15 +50,6 @@
  */
 plugin_t *random_plugin_create()
 {
-<<<<<<< HEAD
-	private_random_plugin_t *this = malloc_thing(private_random_plugin_t);
-
-	this->public.plugin.destroy = (void(*)(plugin_t*))destroy;
-
-	lib->crypto->add_rng(lib->crypto, RNG_STRONG,
-						 (rng_constructor_t)random_rng_create);
-	lib->crypto->add_rng(lib->crypto, RNG_TRUE,
-=======
 	private_random_plugin_t *this;
 
 	INIT(this,
@@ -91,12 +64,7 @@
 
 	lib->crypto->add_rng(lib->crypto, RNG_STRONG, get_name(this),
 						 (rng_constructor_t)random_rng_create);
-<<<<<<< HEAD
-	lib->crypto->add_rng(lib->crypto, RNG_TRUE, plugin_name,
->>>>>>> upstream/4.5.1
-=======
 	lib->crypto->add_rng(lib->crypto, RNG_TRUE, get_name(this),
->>>>>>> 0a9d51a4
 						 (rng_constructor_t)random_rng_create);
 
 	return &this->public.plugin;
