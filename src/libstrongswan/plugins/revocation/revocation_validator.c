--- conflicted
+++ resolved
@@ -93,20 +93,13 @@
 /**
  * check the signature of an OCSP response
  */
-<<<<<<< HEAD
-static bool verify_ocsp(ocsp_response_t *response)
-=======
 static bool verify_ocsp(ocsp_response_t *response, auth_cfg_t *auth)
->>>>>>> upstream/4.5.1
 {
 	certificate_t *issuer, *subject;
 	identification_t *responder;
 	ocsp_response_wrapper_t *wrapper;
 	enumerator_t *enumerator;
-<<<<<<< HEAD
-=======
 	auth_cfg_t *current;
->>>>>>> upstream/4.5.1
 	bool verified = FALSE;
 
 	wrapper = ocsp_response_wrapper_create((ocsp_response_t*)response);
@@ -116,23 +109,16 @@
 	responder = subject->get_issuer(subject);
 	enumerator = lib->credmgr->create_trusted_enumerator(lib->credmgr,
 													KEY_ANY, responder, FALSE);
-<<<<<<< HEAD
-	while (enumerator->enumerate(enumerator, &issuer, NULL))
-=======
 	while (enumerator->enumerate(enumerator, &issuer, &current))
->>>>>>> upstream/4.5.1
 	{
 		if (lib->credmgr->issued_by(lib->credmgr, subject, issuer))
 		{
 			DBG1(DBG_CFG, "  ocsp response correctly signed by \"%Y\"",
 							 issuer->get_subject(issuer));
-<<<<<<< HEAD
-=======
 			if (auth)
 			{
 				auth->merge(auth, current, FALSE);
 			}
->>>>>>> upstream/4.5.1
 			verified = TRUE;
 			break;
 		}
@@ -148,12 +134,8 @@
  * Get the better of two OCSP responses, and check for usable OCSP info
  */
 static certificate_t *get_better_ocsp(certificate_t *cand, certificate_t *best,
-<<<<<<< HEAD
-		x509_t *subject, x509_t *issuer, cert_validation_t *valid, bool cache)
-=======
 					x509_t *subject, x509_t *issuer, cert_validation_t *valid,
 					auth_cfg_t *auth, bool cache)
->>>>>>> upstream/4.5.1
 {
 	ocsp_response_t *response;
 	time_t revocation, this_update, next_update, valid_until;
@@ -163,11 +145,7 @@
 	response = (ocsp_response_t*)cand;
 
 	/* check ocsp signature */
-<<<<<<< HEAD
-	if (!verify_ocsp(response))
-=======
 	if (!verify_ocsp(response, auth))
->>>>>>> upstream/4.5.1
 	{
 		DBG1(DBG_CFG, "ocsp response verification failed");
 		cand->destroy(cand);
@@ -248,12 +226,8 @@
 	while (enumerator->enumerate(enumerator, &current))
 	{
 		current->get_ref(current);
-<<<<<<< HEAD
-		best = get_better_ocsp(current, best, subject, issuer, &valid, FALSE);
-=======
 		best = get_better_ocsp(current, best, subject, issuer,
 							   &valid, auth, FALSE);
->>>>>>> upstream/4.5.1
 		if (best && valid != VALIDATION_STALE)
 		{
 			DBG1(DBG_CFG, "  using cached ocsp response");
@@ -280,11 +254,7 @@
 			if (current)
 			{
 				best = get_better_ocsp(current, best, subject, issuer,
-<<<<<<< HEAD
-									   &valid, TRUE);
-=======
 									   &valid, auth, TRUE);
->>>>>>> upstream/4.5.1
 				if (best && valid != VALIDATION_STALE)
 				{
 					break;
@@ -306,11 +276,7 @@
 			if (current)
 			{
 				best = get_better_ocsp(current, best, subject, issuer,
-<<<<<<< HEAD
-									   &valid, TRUE);
-=======
 									   &valid, auth, TRUE);
->>>>>>> upstream/4.5.1
 				if (best && valid != VALIDATION_STALE)
 				{
 					break;
@@ -364,39 +330,25 @@
 /**
  * check the signature of an CRL
  */
-<<<<<<< HEAD
-static bool verify_crl(certificate_t *crl)
-=======
 static bool verify_crl(certificate_t *crl, auth_cfg_t *auth)
->>>>>>> upstream/4.5.1
 {
 	certificate_t *issuer;
 	enumerator_t *enumerator;
 	bool verified = FALSE;
-<<<<<<< HEAD
-
-	enumerator = lib->credmgr->create_trusted_enumerator(lib->credmgr,
-										KEY_ANY, crl->get_issuer(crl), FALSE);
-	while (enumerator->enumerate(enumerator, &issuer, NULL))
-=======
 	auth_cfg_t *current;
 
 	enumerator = lib->credmgr->create_trusted_enumerator(lib->credmgr,
 										KEY_ANY, crl->get_issuer(crl), FALSE);
 	while (enumerator->enumerate(enumerator, &issuer, &current))
->>>>>>> upstream/4.5.1
 	{
 		if (lib->credmgr->issued_by(lib->credmgr, crl, issuer))
 		{
 			DBG1(DBG_CFG, "  crl correctly signed by \"%Y\"",
 						   issuer->get_subject(issuer));
-<<<<<<< HEAD
-=======
 			if (auth)
 			{
 				auth->merge(auth, current, FALSE);
 			}
->>>>>>> upstream/4.5.1
 			verified = TRUE;
 			break;
 		}
@@ -410,23 +362,13 @@
  * Get the better of two CRLs, and check for usable CRL info
  */
 static certificate_t *get_better_crl(certificate_t *cand, certificate_t *best,
-<<<<<<< HEAD
-		x509_t *subject, x509_t *issuer, cert_validation_t *valid, bool cache)
-=======
 					x509_t *subject, cert_validation_t *valid, auth_cfg_t *auth,
 					bool cache, crl_t *base)
->>>>>>> upstream/4.5.1
 {
 	enumerator_t *enumerator;
 	time_t revocation, valid_until;
 	crl_reason_t reason;
 	chunk_t serial;
-<<<<<<< HEAD
-	crl_t *crl;
-
-	/* check CRL signature */
-	if (!verify_crl(cand))
-=======
 	crl_t *crl = (crl_t*)cand;
 
 	if (base)
@@ -449,17 +391,12 @@
 
 	/* check CRL signature */
 	if (!verify_crl(cand, auth))
->>>>>>> upstream/4.5.1
 	{
 		DBG1(DBG_CFG, "crl response verification failed");
 		cand->destroy(cand);
 		return best;
 	}
 
-<<<<<<< HEAD
-	crl = (crl_t*)cand;
-=======
->>>>>>> upstream/4.5.1
 	enumerator = crl->create_enumerator(crl);
 	while (enumerator->enumerate(enumerator, &serial, &revocation, &reason))
 	{
@@ -504,81 +441,6 @@
 }
 
 /**
-<<<<<<< HEAD
- * validate a x509 certificate using CRL
- */
-static cert_validation_t check_crl(x509_t *subject, x509_t *issuer,
-								   auth_cfg_t *auth)
-{
-	cert_validation_t valid = VALIDATION_SKIPPED;
-	identification_t *keyid = NULL;
-	certificate_t *best = NULL;
-	certificate_t *current;
-	public_key_t *public;
-	enumerator_t *enumerator;
-	chunk_t chunk;
-	char *uri = NULL;
-
-	/* derive the authorityKeyIdentifier from the issuer's public key */
-	current = &issuer->interface;
-	public = current->get_public_key(current);
-	if (public && public->get_fingerprint(public, KEYID_PUBKEY_SHA1, &chunk))
-	{
-		keyid = identification_create_from_encoding(ID_KEY_ID, chunk);
-
-		/* find a cached crl by authorityKeyIdentifier */
-		enumerator = lib->credmgr->create_cert_enumerator(lib->credmgr,
-										CERT_X509_CRL, KEY_ANY, keyid, FALSE);
-		while (enumerator->enumerate(enumerator, &current))
-		{
-			current->get_ref(current);
-			best = get_better_crl(current, best, subject, issuer,
-								  &valid, FALSE);
-			if (best && valid != VALIDATION_STALE)
-			{
-				DBG1(DBG_CFG, "  using cached crl");
-				break;
-			}
-		}
-		enumerator->destroy(enumerator);
-
-		/* fallback to fetching crls from credential sets cdps */
-		if (valid != VALIDATION_GOOD && valid != VALIDATION_REVOKED)
-		{
-			enumerator = lib->credmgr->create_cdp_enumerator(lib->credmgr,
-														CERT_X509_CRL, keyid);
-			while (enumerator->enumerate(enumerator, &uri))
-			{
-				current = fetch_crl(uri);
-				if (current)
-				{
-					best = get_better_crl(current, best, subject, issuer,
-										  &valid, TRUE);
-					if (best && valid != VALIDATION_STALE)
-					{
-						break;
-					}
-				}
-			}
-			enumerator->destroy(enumerator);
-		}
-		keyid->destroy(keyid);
-	}
-	DESTROY_IF(public);
-
-	/* fallback to fetching crls from cdps from subject's certificate */
-	if (valid != VALIDATION_GOOD && valid != VALIDATION_REVOKED)
-	{
-		enumerator = subject->create_crl_uri_enumerator(subject);
-
-		while (enumerator->enumerate(enumerator, &uri))
-		{
-			current = fetch_crl(uri);
-			if (current)
-			{
-				best = get_better_crl(current, best, subject, issuer,
-									  &valid, TRUE);
-=======
  * Find or fetch a certificate for a given crlIssuer
  */
 static cert_validation_t find_crl(x509_t *subject, identification_t *issuer,
@@ -764,7 +626,6 @@
 				}
 				best = get_better_crl(current, best, subject, &valid,
 									  auth, TRUE, NULL);
->>>>>>> upstream/4.5.1
 				if (best && valid != VALIDATION_STALE)
 				{
 					break;
@@ -774,10 +635,6 @@
 		enumerator->destroy(enumerator);
 	}
 
-<<<<<<< HEAD
-	/* an uri was found, but no result. switch validation state to failed */
-	if (valid == VALIDATION_SKIPPED && uri)
-=======
 	/* look for delta CRLs */
 	if (best && (valid == VALIDATION_GOOD || valid == VALIDATION_STALE))
 	{
@@ -786,7 +643,6 @@
 
 	/* an uri was found, but no result. switch validation state to failed */
 	if (valid == VALIDATION_SKIPPED && uri_found)
->>>>>>> upstream/4.5.1
 	{
 		valid = VALIDATION_FAILED;
 	}
@@ -809,12 +665,8 @@
 
 METHOD(cert_validator_t, validate, bool,
 	private_revocation_validator_t *this, certificate_t *subject,
-<<<<<<< HEAD
-	certificate_t *issuer, bool online, int pathlen, auth_cfg_t *auth)
-=======
 	certificate_t *issuer, bool online, u_int pathlen, bool anchor,
 	auth_cfg_t *auth)
->>>>>>> upstream/4.5.1
 {
 	if (subject->get_type(subject) == CERT_X509 &&
 		issuer->get_type(issuer) == CERT_X509 &&
@@ -822,12 +674,8 @@
 	{
 		DBG1(DBG_CFG, "checking certificate status of \"%Y\"",
 					   subject->get_subject(subject));
-<<<<<<< HEAD
-		switch (check_ocsp((x509_t*)subject, (x509_t*)issuer, auth))
-=======
 		switch (check_ocsp((x509_t*)subject, (x509_t*)issuer,
 						   pathlen ? NULL : auth))
->>>>>>> upstream/4.5.1
 		{
 			case VALIDATION_GOOD:
 				DBG1(DBG_CFG, "certificate status is good");
@@ -845,12 +693,8 @@
 				DBG1(DBG_CFG, "ocsp check failed, fallback to crl");
 				break;
 		}
-<<<<<<< HEAD
-		switch (check_crl((x509_t*)subject, (x509_t*)issuer, auth))
-=======
 		switch (check_crl((x509_t*)subject, (x509_t*)issuer,
 						  pathlen ? NULL : auth))
->>>>>>> upstream/4.5.1
 		{
 			case VALIDATION_GOOD:
 				DBG1(DBG_CFG, "certificate status is good");
