--- conflicted
+++ resolved
@@ -18,14 +18,6 @@
 #include <library.h>
 #include "md4_hasher.h"
 
-<<<<<<< HEAD
-<<<<<<< HEAD
-=======
-static const char *plugin_name = "md4";
-
->>>>>>> upstream/4.5.1
-=======
->>>>>>> 0a9d51a4
 typedef struct private_md4_plugin_t private_md4_plugin_t;
 
 /**
@@ -39,24 +31,14 @@
 	md4_plugin_t public;
 };
 
-<<<<<<< HEAD
-<<<<<<< HEAD
-/**
- * Implementation of md4_plugin_t.destroy
- */
-static void destroy(private_md4_plugin_t *this)
-=======
-=======
 METHOD(plugin_t, get_name, char*,
 	private_md4_plugin_t *this)
 {
 	return "md4";
 }
 
->>>>>>> 0a9d51a4
 METHOD(plugin_t, destroy, void,
 	private_md4_plugin_t *this)
->>>>>>> upstream/4.5.1
 {
 	lib->crypto->remove_hasher(lib->crypto,
 							   (hasher_constructor_t)md4_hasher_create);
@@ -68,13 +50,6 @@
  */
 plugin_t *md4_plugin_create()
 {
-<<<<<<< HEAD
-	private_md4_plugin_t *this = malloc_thing(private_md4_plugin_t);
-
-	this->public.plugin.destroy = (void(*)(plugin_t*))destroy;
-
-	lib->crypto->add_hasher(lib->crypto, HASH_MD4,
-=======
 	private_md4_plugin_t *this;
 
 	INIT(this,
@@ -87,12 +62,7 @@
 		},
 	);
 
-<<<<<<< HEAD
-	lib->crypto->add_hasher(lib->crypto, HASH_MD4, plugin_name,
->>>>>>> upstream/4.5.1
-=======
 	lib->crypto->add_hasher(lib->crypto, HASH_MD4, get_name(this),
->>>>>>> 0a9d51a4
 							(hasher_constructor_t)md4_hasher_create);
 
 	return &this->public.plugin;
