--- conflicted
+++ resolved
@@ -401,20 +401,6 @@
 	};
 	CK_OBJECT_HANDLE object;
 	CK_KEY_TYPE type;
-<<<<<<< HEAD
-	CK_BBOOL reauth;
-	CK_ATTRIBUTE attr[] = {
-		{CKA_KEY_TYPE, &type, sizeof(type)},
-		{CKA_ALWAYS_AUTHENTICATE, &reauth, sizeof(reauth)},
-		{CKA_MODULUS, NULL, 0},
-		{CKA_PUBLIC_EXPONENT, NULL, 0},
-	};
-	enumerator_t *enumerator;
-	chunk_t modulus, pubexp;
-
-	enumerator = this->lib->create_object_enumerator(this->lib,
-						this->session, tmpl, countof(tmpl), attr, countof(attr));
-=======
 	CK_BBOOL reauth = FALSE;
 	CK_ATTRIBUTE attr[] = {
 		{CKA_KEY_TYPE, &type, sizeof(type)},
@@ -433,28 +419,18 @@
 	}
 	enumerator = this->lib->create_object_enumerator(this->lib,
 							this->session, tmpl, countof(tmpl), attr, count);
->>>>>>> upstream/4.5.1
 	if (enumerator->enumerate(enumerator, &object))
 	{
 		switch (type)
 		{
 			case CKK_RSA:
-<<<<<<< HEAD
-				if (attr[2].ulValueLen == -1 || attr[3].ulValueLen == -1)
-=======
 				if (attr[1].ulValueLen == -1 || attr[2].ulValueLen == -1)
->>>>>>> upstream/4.5.1
 				{
 					DBG1(DBG_CFG, "reading modulus/exponent from PKCS#1 failed");
 					break;
 				}
-<<<<<<< HEAD
-				modulus = chunk_create(attr[2].pValue, attr[2].ulValueLen);
-				pubexp = chunk_create(attr[3].pValue, attr[3].ulValueLen);
-=======
 				modulus = chunk_create(attr[1].pValue, attr[1].ulValueLen);
 				pubexp = chunk_create(attr[2].pValue, attr[2].ulValueLen);
->>>>>>> upstream/4.5.1
 				this->pubkey = lib->creds->create(lib->creds, CRED_PUBLIC_KEY,
 									KEY_RSA, BUILD_RSA_MODULUS, modulus,
 									BUILD_RSA_PUB_EXP, pubexp, BUILD_END);
