/*
 * Copyright (C) 2010 Martin Willi
 * Copyright (C) 2010 revosec AG
 *
 * This program is free software; you can redistribute it and/or modify it
 * under the terms of the GNU General Public License as published by the
 * Free Software Foundation; either version 2 of the License, or (at your
 * option) any later version.  See <http://www.fsf.org/copyleft/gpl.txt>.
 *
 * This program is distributed in the hope that it will be useful, but
 * WITHOUT ANY WARRANTY; without even the implied warranty of MERCHANTABILITY
 * or FITNESS FOR A PARTICULAR PURPOSE.  See the GNU General Public License
 * for more details.
 */

#include "pkcs11_manager.h"

#include <debug.h>
#include <utils/linked_list.h>
#include <threading/thread.h>

#include "pkcs11_library.h"

#include <processing/jobs/callback_job.h>

typedef struct private_pkcs11_manager_t private_pkcs11_manager_t;

/**
 * Private data of an pkcs11_manager_t object.
 */
struct private_pkcs11_manager_t {

	/**
	 * Public pkcs11_manager_t interface.
	 */
	pkcs11_manager_t public;

	/**
	 * List of loaded libraries, as lib_entry_t
	 */
	linked_list_t *libs;

	/**
	 * Slot event callback function
	 */
	pkcs11_manager_token_event_t cb;

	/**
	 * Slot event user data
	 */
	void *data;
};

/**
 * Entry for a loaded library
 */
typedef struct {
	/* back reference to this */
	private_pkcs11_manager_t *this;
	/* associated library path */
	char *path;
	/* loaded library */
	pkcs11_library_t *lib;
	/* event dispatcher job */
	callback_job_t *job;
} lib_entry_t;

/**
 * Destroy a lib_entry_t
 */
static void lib_entry_destroy(lib_entry_t *entry)
{
	if (entry->job)
	{
		entry->job->cancel(entry->job);
	}
	entry->lib->destroy(entry->lib);
	free(entry);
}

/**
 * Print supported mechanisms of a token in a slot
 */
static void print_mechs(lib_entry_t *entry, CK_SLOT_ID slot)
{
	enumerator_t *enumerator;
	CK_MECHANISM_TYPE type;
	CK_MECHANISM_INFO info;

	enumerator = entry->lib->create_mechanism_enumerator(entry->lib, slot);
	while (enumerator->enumerate(enumerator, &type, &info))
	{
		DBG2(DBG_CFG, "      %N %lu-%lu [ %s%s%s%s%s%s%s%s%s%s%s%s%s]",
			ck_mech_names, type,
			info.ulMinKeySize, info.ulMaxKeySize,
			info.flags & CKF_HW ? "HW " : "",
			info.flags & CKF_ENCRYPT ? "ENCR " : "",
			info.flags & CKF_DECRYPT ? "DECR " : "",
			info.flags & CKF_DIGEST ? "DGST " : "",
			info.flags & CKF_SIGN ? "SIGN " : "",
			info.flags & CKF_SIGN_RECOVER ? "SIGN_RCVR " : "",
			info.flags & CKF_VERIFY ? "VRFY " : "",
			info.flags & CKF_VERIFY_RECOVER ? "VRFY_RCVR " : "",
			info.flags & CKF_GENERATE ? "GEN " : "",
			info.flags & CKF_GENERATE_KEY_PAIR ? "GEN_KEY_PAIR " : "",
			info.flags & CKF_WRAP ? "WRAP " : "",
			info.flags & CKF_UNWRAP ? "UNWRAP " : "",
			info.flags & CKF_DERIVE ? "DERIVE " : "");
	}
	enumerator->destroy(enumerator);
}

/**
 * Handle a token
 */
static void handle_token(lib_entry_t *entry, CK_SLOT_ID slot)
{
	CK_TOKEN_INFO info;
	CK_RV rv;

	rv = entry->lib->f->C_GetTokenInfo(slot, &info);
	if (rv != CKR_OK)
	{
		DBG1(DBG_CFG, "C_GetTokenInfo failed: %N", ck_rv_names, rv);
		return;
	}
	pkcs11_library_trim(info.label, sizeof(info.label));
	pkcs11_library_trim(info.manufacturerID, sizeof(info.manufacturerID));
	pkcs11_library_trim(info.model, sizeof(info.model));
	DBG1(DBG_CFG, "    %s (%s: %s)",
		 info.label, info.manufacturerID, info.model);

	print_mechs(entry, slot);
}

/**
 * Handle slot changes
 */
static void handle_slot(lib_entry_t *entry, CK_SLOT_ID slot, bool hot)
{
	CK_SLOT_INFO info;
	CK_RV rv;

	rv = entry->lib->f->C_GetSlotInfo(slot, &info);
	if (rv != CKR_OK)
	{
		DBG1(DBG_CFG, "C_GetSlotInfo failed: %N", ck_rv_names, rv);
		return;
	}

	pkcs11_library_trim(info.slotDescription, sizeof(info.slotDescription));
	if (info.flags & CKF_TOKEN_PRESENT)
	{
		DBG1(DBG_CFG, "  found token in slot '%s':%lu (%s)",
			 entry->lib->get_name(entry->lib), slot, info.slotDescription);
		handle_token(entry, slot);
		if (hot)
		{
			entry->this->cb(entry->this->data, entry->lib, slot, TRUE);
		}
	}
	else
	{
		DBG1(DBG_CFG, "token removed from slot '%s':%lu (%s)",
			 entry->lib->get_name(entry->lib), slot, info.slotDescription);
		if (hot)
		{
			entry->this->cb(entry->this->data, entry->lib, slot, FALSE);
		}
	}
}

/**
 * Dispatch slot events
 */
static job_requeue_t dispatch_slot_events(lib_entry_t *entry)
{
	CK_SLOT_ID slot;
	CK_RV rv;
	bool old;

	old = thread_cancelability(TRUE);
	rv = entry->lib->f->C_WaitForSlotEvent(0, &slot, NULL);
	thread_cancelability(old);
	if (rv == CKR_FUNCTION_NOT_SUPPORTED || rv == CKR_NO_EVENT)
	{
		DBG1(DBG_CFG, "module '%s' does not support hot-plugging, cancelled",
			 entry->lib->get_name(entry->lib));
		return JOB_REQUEUE_NONE;
	}
	if (rv == CKR_CRYPTOKI_NOT_INITIALIZED)
	{	/* C_Finalize called, abort */
		return JOB_REQUEUE_NONE;
	}
	if (rv != CKR_OK)
	{
		DBG1(DBG_CFG, "error in C_WaitForSlotEvent: %N", ck_rv_names, rv);
	}
	handle_slot(entry, slot, TRUE);

	return JOB_REQUEUE_DIRECT;
}

/**
 * End dispatching, unset job
 */
static void end_dispatch(lib_entry_t *entry)
{
	entry->job = NULL;
}

/**
 * Get the slot list of a library
 */
static CK_SLOT_ID_PTR get_slot_list(pkcs11_library_t *p11, CK_ULONG *out)
{
	CK_SLOT_ID_PTR slots;
	CK_ULONG count;
	CK_RV rv;

	rv = p11->f->C_GetSlotList(TRUE, NULL, &count);
	if (rv != CKR_OK)
	{
		DBG1(DBG_CFG, "C_GetSlotList() failed: %N", ck_rv_names, rv);
		return NULL;
	}
	if (count == 0)
	{
		return NULL;
	}
	slots = malloc(sizeof(CK_SLOT_ID) * count);
	rv = p11->f->C_GetSlotList(TRUE, slots, &count);
	if (rv != CKR_OK)
	{
		DBG1(DBG_CFG, "C_GetSlotList() failed: %N", ck_rv_names, rv);
		free(slots);
		return NULL;
	}
	*out = count;
	return slots;
}

/**
 * Query the slots for tokens
 */
static void query_slots(lib_entry_t *entry)
{
	CK_ULONG count;
	CK_SLOT_ID_PTR slots;
	int i;

	slots = get_slot_list(entry->lib, &count);
	if (slots)
	{
		for (i = 0; i < count; i++)
		{
			handle_slot(entry, slots[i], FALSE);
		}
		free(slots);
	}
}

/**
 * Token enumerator
 */
typedef struct {
	/* implements enumerator */
	enumerator_t public;
	/* inner enumerator over PKCS#11 libraries */
	enumerator_t *inner;
	/* active library entry */
	lib_entry_t *entry;
	/* slot list with tokens */
	CK_SLOT_ID_PTR slots;
	/* number of slots */
	CK_ULONG count;
	/* current slot */
	int current;
} token_enumerator_t;

METHOD(enumerator_t, enumerate_token, bool,
	token_enumerator_t *this, pkcs11_library_t **out, CK_SLOT_ID *slot)
{
	if (this->current >= this->count)
	{
		free(this->slots);
		this->slots = NULL;
		this->current = 0;
	}
	while (!this->slots)
	{
		if (!this->inner->enumerate(this->inner, &this->entry))
		{
			return FALSE;
		}
		this->slots = get_slot_list(this->entry->lib, &this->count);
	}
	*out = this->entry->lib;
	*slot = this->slots[this->current++];
	return TRUE;
}

METHOD(enumerator_t, destroy_token, void,
	token_enumerator_t *this)
{
	this->inner->destroy(this->inner);
	free(this->slots);
	free(this);
}

METHOD(pkcs11_manager_t, create_token_enumerator, enumerator_t*,
	private_pkcs11_manager_t *this)
{
	token_enumerator_t *enumerator;

	INIT(enumerator,
		.public = {
			.enumerate = (void*)_enumerate_token,
			.destroy = _destroy_token,
		},
		.inner = this->libs->create_enumerator(this->libs),
	);
	return &enumerator->public;
}

/**
 * Singleton instance
 */
static private_pkcs11_manager_t *singleton = NULL;

METHOD(pkcs11_manager_t, destroy, void,
	private_pkcs11_manager_t *this)
{
	this->libs->destroy_function(this->libs, (void*)lib_entry_destroy);
	free(this);
	singleton = NULL;
}

/**
 * See header
 */
pkcs11_manager_t *pkcs11_manager_create(pkcs11_manager_token_event_t cb,
										void *data)
{
	private_pkcs11_manager_t *this;
	enumerator_t *enumerator;
	lib_entry_t *entry;
	char *module;

	INIT(this,
		.public = {
			.create_token_enumerator = _create_token_enumerator,
			.destroy = _destroy,
		},
		.libs = linked_list_create(),
		.cb = cb,
		.data = data,
	);

	enumerator = lib->settings->create_section_enumerator(lib->settings,
										"libstrongswan.plugins.pkcs11.modules");
	while (enumerator->enumerate(enumerator, &module))
	{
		INIT(entry,
			.this = this,
		);

		entry->path = lib->settings->get_str(lib->settings,
				"libstrongswan.plugins.pkcs11.modules.%s.path", NULL, module);
		if (!entry->path)
		{
			DBG1(DBG_CFG, "PKCS11 module '%s' lacks library path", module);
			free(entry);
			continue;
		}
<<<<<<< HEAD
		entry->lib = pkcs11_library_create(module, entry->path);
=======
		entry->lib = pkcs11_library_create(module, entry->path,
						lib->settings->get_bool(lib->settings,
							"libstrongswan.plugins.pkcs11.modules.%s.os_locking",
							FALSE, module));
>>>>>>> upstream/4.5.1
		if (!entry->lib)
		{
			free(entry);
			continue;
		}
		this->libs->insert_last(this->libs, entry);
	}
	enumerator->destroy(enumerator);

	singleton = this;

	enumerator = this->libs->create_enumerator(this->libs);
	while (enumerator->enumerate(enumerator, &entry))
	{
		query_slots(entry);
		entry->job = callback_job_create((void*)dispatch_slot_events,
										 entry, (void*)end_dispatch, NULL);
		lib->processor->queue_job(lib->processor, (job_t*)entry->job);
	}
	enumerator->destroy(enumerator);

	return &this->public;
}

/**
 * See header
 */
pkcs11_manager_t *pkcs11_manager_get()
{
	return (pkcs11_manager_t*)singleton;
}<|MERGE_RESOLUTION|>--- conflicted
+++ resolved
@@ -373,14 +373,10 @@
 			free(entry);
 			continue;
 		}
-<<<<<<< HEAD
-		entry->lib = pkcs11_library_create(module, entry->path);
-=======
 		entry->lib = pkcs11_library_create(module, entry->path,
 						lib->settings->get_bool(lib->settings,
 							"libstrongswan.plugins.pkcs11.modules.%s.os_locking",
 							FALSE, module));
->>>>>>> upstream/4.5.1
 		if (!entry->lib)
 		{
 			free(entry);
