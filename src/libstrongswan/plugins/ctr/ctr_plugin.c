--- conflicted
+++ resolved
@@ -19,14 +19,6 @@
 
 #include "ctr_ipsec_crypter.h"
 
-<<<<<<< HEAD
-<<<<<<< HEAD
-=======
-static const char *plugin_name = "ctr";
-
->>>>>>> upstream/4.5.1
-=======
->>>>>>> 0a9d51a4
 typedef struct private_ctr_plugin_t private_ctr_plugin_t;
 
 /**
@@ -61,10 +53,7 @@
 plugin_t *ctr_plugin_create()
 {
 	private_ctr_plugin_t *this;
-<<<<<<< HEAD
-=======
 	crypter_t *crypter;
->>>>>>> upstream/4.5.1
 
 	INIT(this,
 		.public = {
@@ -76,13 +65,6 @@
 		},
 	);
 
-<<<<<<< HEAD
-	lib->crypto->add_crypter(lib->crypto, ENCR_AES_CTR,
-					(crypter_constructor_t)ctr_ipsec_crypter_create);
-	lib->crypto->add_crypter(lib->crypto, ENCR_CAMELLIA_CTR,
-					(crypter_constructor_t)ctr_ipsec_crypter_create);
-
-=======
 	crypter = lib->crypto->create_crypter(lib->crypto, ENCR_AES_CBC, 16);
 	if (crypter)
 	{
@@ -97,6 +79,5 @@
 		lib->crypto->add_crypter(lib->crypto, ENCR_CAMELLIA_CTR, get_name(this),
 						(crypter_constructor_t)ctr_ipsec_crypter_create);
 	}
->>>>>>> upstream/4.5.1
 	return &this->public.plugin;
 }