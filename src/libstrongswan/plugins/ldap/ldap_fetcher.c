/*
 * Copyright (C) 2008 Martin Willi
 * Copyright (C) 2007 Andreas Steffen
 * Hochschule fuer Technik Rapperswil
 *
 * This program is free software; you can redistribute it and/or modify it
 * under the terms of the GNU General Public License as published by the
 * Free Software Foundation; either version 2 of the License, or (at your
 * option) any later version.  See <http://www.fsf.org/copyleft/gpl.txt>.
 *
 * This program is distributed in the hope that it will be useful, but
 * WITHOUT ANY WARRANTY; without even the implied warranty of MERCHANTABILITY
 * or FITNESS FOR A PARTICULAR PURPOSE.  See the GNU General Public License
 * for more details.
 */

#ifndef LDAP_DEPRECATED
#define LDAP_DEPRECATED	1
#endif /* LDAP_DEPRECATED */
#include <ldap.h>

#include <errno.h>

#include <library.h>
#include <debug.h>

#include "ldap_fetcher.h"

#define DEFAULT_TIMEOUT 10

typedef struct private_ldap_fetcher_t private_ldap_fetcher_t;

/**
 * Private Data of a ldap_fetcher_t object.
 */
struct private_ldap_fetcher_t {
	/**
	 * Public data
	 */
	ldap_fetcher_t public;

	/**
	 * timeout to use for fetches
	 */
	u_int timeout;
};

/**
 * Parses the result returned by an ldap query
 */
static bool parse(LDAP *ldap, LDAPMessage *result, chunk_t *response)
{
	LDAPMessage *entry = ldap_first_entry(ldap, result);
	bool success = FALSE;

	if (entry)
	{
		BerElement *ber = NULL;
		char *attr;

		attr = ldap_first_attribute(ldap, entry, &ber);
		if (attr)
		{
			struct berval **values = ldap_get_values_len(ldap, entry, attr);

			if (values)
			{
				if (values[0])
				{
					*response = chunk_alloc(values[0]->bv_len);
					memcpy(response->ptr, values[0]->bv_val, response->len);
					success = TRUE;
				}
				else
				{
					DBG1(DBG_LIB, "LDAP response contains no values");
				}
				ldap_value_free_len(values);
			}
			else
			{
				DBG1(DBG_LIB, "getting LDAP values failed: %s",
					 ldap_err2string(ldap_result2error(ldap, entry, 0)));
			}
			ldap_memfree(attr);
		}
		else
		{
			DBG1(DBG_LIB, "finding LDAP attributes failed: %s",
				 ldap_err2string(ldap_result2error(ldap, entry, 0)));
		}
		ber_free(ber, 0);
	}
	else
	{
		DBG1(DBG_LIB, "finding first LDAP entry failed: %s",
			 ldap_err2string(ldap_result2error(ldap, entry, 0)));
	}
	return success;
}


<<<<<<< HEAD
static status_t fetch(private_ldap_fetcher_t *this, char *url,
					  chunk_t *result, va_list args)
=======
METHOD(fetcher_t, fetch, status_t,
<<<<<<< HEAD
	private_ldap_fetcher_t *this, char *url, chunk_t *result)
>>>>>>> upstream/4.5.1
=======
	private_ldap_fetcher_t *this, char *url, void *userdata)
>>>>>>> 0a9d51a4
{
	LDAP *ldap;
	LDAPURLDesc *lurl;
	LDAPMessage *msg;
	int res;
	int ldap_version = LDAP_VERSION3;
	struct timeval timeout;
	status_t status = FAILED;
	chunk_t *result = userdata;

	if (!strneq(url, "ldap", 4))
	{
		return NOT_SUPPORTED;
	}
	if (ldap_url_parse(url, &lurl) != LDAP_SUCCESS)
	{
		return NOT_SUPPORTED;
	}
	ldap = ldap_init(lurl->lud_host, lurl->lud_port);
	if (ldap == NULL)
	{
		DBG1(DBG_LIB, "LDAP initialization failed: %s", strerror(errno));
		ldap_free_urldesc(lurl);
		return FAILED;
	}

	timeout.tv_sec = this->timeout;
	timeout.tv_usec = 0;

	ldap_set_option(ldap, LDAP_OPT_PROTOCOL_VERSION, &ldap_version);
	ldap_set_option(ldap, LDAP_OPT_NETWORK_TIMEOUT, &timeout);

	DBG2(DBG_LIB, "sending LDAP request to '%s'...", url);

	res = ldap_simple_bind_s(ldap, NULL, NULL);
	if (res == LDAP_SUCCESS)
	{
		res = ldap_search_st(ldap, lurl->lud_dn, lurl->lud_scope,
							 lurl->lud_filter, lurl->lud_attrs,
							 0, &timeout, &msg);

		if (res == LDAP_SUCCESS)
		{
			if (parse(ldap, msg, result))
			{
				status = SUCCESS;
			}
			ldap_msgfree(msg);
		}
		else
		{
			DBG1(DBG_LIB, "LDAP search failed: %s", ldap_err2string(res));
		}
	}
	else
	{
		DBG1(DBG_LIB, "LDAP bind to '%s' failed: %s", url,
			 ldap_err2string(res));
	}
	ldap_unbind_s(ldap);
	ldap_free_urldesc(lurl);
	return status;
}


<<<<<<< HEAD
/**
 * Implementation of fetcher_t.set_option.
 */
static bool set_option(private_ldap_fetcher_t *this, fetcher_option_t option, ...)
=======
METHOD(fetcher_t, set_option, bool,
	private_ldap_fetcher_t *this, fetcher_option_t option, ...)
>>>>>>> upstream/4.5.1
{
	va_list args;

	va_start(args, option);
	switch (option)
	{
		case FETCH_TIMEOUT:
		{
			this->timeout = va_arg(args, u_int);
			return TRUE;
		}
		default:
			return FALSE;
	}
}

<<<<<<< HEAD
/**
 * Implements ldap_fetcher_t.destroy
 */
static void destroy(private_ldap_fetcher_t *this)
=======
METHOD(fetcher_t, destroy, void,
	private_ldap_fetcher_t *this)
>>>>>>> upstream/4.5.1
{
	free(this);
}

/*
 * Described in header.
 */
ldap_fetcher_t *ldap_fetcher_create()
{
<<<<<<< HEAD
	private_ldap_fetcher_t *this = malloc_thing(private_ldap_fetcher_t);

	this->public.interface.fetch = (status_t(*)(fetcher_t*,char*,chunk_t*))fetch;
	this->public.interface.set_option = (bool(*)(fetcher_t*, fetcher_option_t option, ...))set_option;
	this->public.interface.destroy = (void (*)(fetcher_t*))destroy;

	this->timeout = DEFAULT_TIMEOUT;
=======
	private_ldap_fetcher_t *this;

	INIT(this,
		.public = {
			.interface = {
				.fetch = _fetch,
				.set_option = _set_option,
				.destroy = _destroy,
			},
		},
		.timeout = DEFAULT_TIMEOUT,
	);
>>>>>>> upstream/4.5.1

	return &this->public;
}
<|MERGE_RESOLUTION|>--- conflicted
+++ resolved
@@ -100,17 +100,8 @@
 }
 
 
-<<<<<<< HEAD
-static status_t fetch(private_ldap_fetcher_t *this, char *url,
-					  chunk_t *result, va_list args)
-=======
 METHOD(fetcher_t, fetch, status_t,
-<<<<<<< HEAD
-	private_ldap_fetcher_t *this, char *url, chunk_t *result)
->>>>>>> upstream/4.5.1
-=======
 	private_ldap_fetcher_t *this, char *url, void *userdata)
->>>>>>> 0a9d51a4
 {
 	LDAP *ldap;
 	LDAPURLDesc *lurl;
@@ -176,15 +167,8 @@
 }
 
 
-<<<<<<< HEAD
-/**
- * Implementation of fetcher_t.set_option.
- */
-static bool set_option(private_ldap_fetcher_t *this, fetcher_option_t option, ...)
-=======
 METHOD(fetcher_t, set_option, bool,
 	private_ldap_fetcher_t *this, fetcher_option_t option, ...)
->>>>>>> upstream/4.5.1
 {
 	va_list args;
 
@@ -201,15 +185,8 @@
 	}
 }
 
-<<<<<<< HEAD
-/**
- * Implements ldap_fetcher_t.destroy
- */
-static void destroy(private_ldap_fetcher_t *this)
-=======
 METHOD(fetcher_t, destroy, void,
 	private_ldap_fetcher_t *this)
->>>>>>> upstream/4.5.1
 {
 	free(this);
 }
@@ -219,15 +196,6 @@
  */
 ldap_fetcher_t *ldap_fetcher_create()
 {
-<<<<<<< HEAD
-	private_ldap_fetcher_t *this = malloc_thing(private_ldap_fetcher_t);
-
-	this->public.interface.fetch = (status_t(*)(fetcher_t*,char*,chunk_t*))fetch;
-	this->public.interface.set_option = (bool(*)(fetcher_t*, fetcher_option_t option, ...))set_option;
-	this->public.interface.destroy = (void (*)(fetcher_t*))destroy;
-
-	this->timeout = DEFAULT_TIMEOUT;
-=======
 	private_ldap_fetcher_t *this;
 
 	INIT(this,
@@ -240,7 +208,6 @@
 		},
 		.timeout = DEFAULT_TIMEOUT,
 	);
->>>>>>> upstream/4.5.1
 
 	return &this->public;
 }
