--- conflicted
+++ resolved
@@ -31,24 +31,14 @@
 	ldap_plugin_t public;
 };
 
-<<<<<<< HEAD
-<<<<<<< HEAD
-/**
- * Implementation of ldap_plugin_t.destroy
- */
-static void destroy(private_ldap_plugin_t *this)
-=======
-=======
 METHOD(plugin_t, get_name, char*,
 	private_ldap_plugin_t *this)
 {
 	return "ldap";
 }
 
->>>>>>> 0a9d51a4
 METHOD(plugin_t, destroy, void,
 	private_ldap_plugin_t *this)
->>>>>>> upstream/4.5.1
 {
 	lib->fetcher->remove_fetcher(lib->fetcher,
 								 (fetcher_constructor_t)ldap_fetcher_create);
@@ -60,11 +50,6 @@
  */
 plugin_t *ldap_plugin_create()
 {
-<<<<<<< HEAD
-	private_ldap_plugin_t *this = malloc_thing(private_ldap_plugin_t);
-
-	this->public.plugin.destroy = (void(*)(plugin_t*))destroy;
-=======
 	private_ldap_plugin_t *this;
 
 	INIT(this,
@@ -76,7 +61,6 @@
 			},
 		},
 	);
->>>>>>> upstream/4.5.1
 
 	lib->fetcher->add_fetcher(lib->fetcher,
 						(fetcher_constructor_t)ldap_fetcher_create, "ldap://");
