--- conflicted
+++ resolved
@@ -19,14 +19,6 @@
 #include "hmac_signer.h"
 #include "hmac_prf.h"
 
-<<<<<<< HEAD
-<<<<<<< HEAD
-=======
-static const char *plugin_name = "hmac";
-
->>>>>>> upstream/4.5.1
-=======
->>>>>>> 0a9d51a4
 typedef struct private_hmac_plugin_t private_hmac_plugin_t;
 
 /**
@@ -62,10 +54,7 @@
 plugin_t *hmac_plugin_create()
 {
 	private_hmac_plugin_t *this;
-<<<<<<< HEAD
-=======
 	hasher_t *hasher;
->>>>>>> upstream/4.5.1
 
 	INIT(this,
 		.public = {
@@ -77,39 +66,6 @@
 		},
 	);
 
-<<<<<<< HEAD
-	lib->crypto->add_prf(lib->crypto, PRF_HMAC_SHA2_256,
-						 (prf_constructor_t)hmac_prf_create);
-	lib->crypto->add_prf(lib->crypto, PRF_HMAC_SHA1,
-						 (prf_constructor_t)hmac_prf_create);
-	lib->crypto->add_prf(lib->crypto, PRF_HMAC_MD5,
-						 (prf_constructor_t)hmac_prf_create);
-	lib->crypto->add_prf(lib->crypto, PRF_HMAC_SHA2_384,
-						 (prf_constructor_t)hmac_prf_create);
-	lib->crypto->add_prf(lib->crypto, PRF_HMAC_SHA2_512,
-						 (prf_constructor_t)hmac_prf_create);
-
-	lib->crypto->add_signer(lib->crypto, AUTH_HMAC_SHA1_96,
-							(signer_constructor_t)hmac_signer_create);
-	lib->crypto->add_signer(lib->crypto, AUTH_HMAC_SHA1_128,
-							(signer_constructor_t)hmac_signer_create);
-	lib->crypto->add_signer(lib->crypto, AUTH_HMAC_SHA1_160,
-							(signer_constructor_t)hmac_signer_create);
-	lib->crypto->add_signer(lib->crypto, AUTH_HMAC_SHA2_256_128,
-							(signer_constructor_t)hmac_signer_create);
-	lib->crypto->add_signer(lib->crypto, AUTH_HMAC_SHA2_256_256,
-							(signer_constructor_t)hmac_signer_create);
-	lib->crypto->add_signer(lib->crypto, AUTH_HMAC_MD5_96,
-							(signer_constructor_t)hmac_signer_create);
-	lib->crypto->add_signer(lib->crypto, AUTH_HMAC_MD5_128,
-							(signer_constructor_t)hmac_signer_create);
-	lib->crypto->add_signer(lib->crypto, AUTH_HMAC_SHA2_384_192,
-							(signer_constructor_t)hmac_signer_create);
-	lib->crypto->add_signer(lib->crypto, AUTH_HMAC_SHA2_384_384,
-							(signer_constructor_t)hmac_signer_create);
-	lib->crypto->add_signer(lib->crypto, AUTH_HMAC_SHA2_512_256,
-							(signer_constructor_t)hmac_signer_create);
-=======
 	hasher = lib->crypto->create_hasher(lib->crypto, HASH_SHA1);
 	if (hasher)
 	{
@@ -166,7 +122,6 @@
 		lib->crypto->add_signer(lib->crypto, AUTH_HMAC_SHA2_512_256, get_name(this),
 						(signer_constructor_t)hmac_signer_create);
 	}
->>>>>>> upstream/4.5.1
 
 	return &this->public.plugin;
 }
