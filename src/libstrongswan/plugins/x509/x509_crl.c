--- conflicted
+++ resolved
@@ -100,14 +100,11 @@
 	linked_list_t *revoked;
 
 	/**
-<<<<<<< HEAD
-=======
 	 * List of Freshest CRL distribution points
 	 */
 	linked_list_t *crl_uris;
 
 	/**
->>>>>>> upstream/4.5.1
 	 * Authority Key Identifier
 	 */
 	chunk_t authKeyIdentifier;
@@ -118,14 +115,11 @@
 	chunk_t authKeySerialNumber;
 
 	/**
-<<<<<<< HEAD
-=======
 	 * Number of BaseCRL, if a delta CRL
 	 */
 	chunk_t baseCrlNumber;
 
 	/**
->>>>>>> upstream/4.5.1
 	 * Signature algorithm
 	 */
 	int algorithm;
@@ -149,11 +143,6 @@
 /**
  * from x509_cert
  */
-<<<<<<< HEAD
-extern chunk_t x509_parse_authorityKeyIdentifier(
-								chunk_t blob, int level0,
-								chunk_t *authKeySerialNumber);
-=======
 extern chunk_t x509_parse_authorityKeyIdentifier(chunk_t blob, int level0,
 												 chunk_t *authKeySerialNumber);
 
@@ -167,7 +156,6 @@
  * from x509_cert
  */
 extern chunk_t x509_build_crlDistributionPoints(linked_list_t *list, int extn);
->>>>>>> upstream/4.5.1
 
 /**
   * ASN.1 definition of an X.509 certificate revocation list
@@ -238,11 +226,7 @@
 	int objectID;
 	int sig_alg = OID_UNKNOWN;
 	bool success = FALSE;
-<<<<<<< HEAD
-	bool critical;
-=======
 	bool critical = FALSE;
->>>>>>> upstream/4.5.1
 	revoked_t *revoked = NULL;
 
 	parser = asn1_parser_create(crlObjects, this->encoding);
@@ -294,28 +278,6 @@
 				break;
 			case CRL_OBJ_CRL_ENTRY_EXTN_VALUE:
 			case CRL_OBJ_EXTN_VALUE:
-<<<<<<< HEAD
-				{
-					int extn_oid = asn1_known_oid(extnID);
-
-					if (revoked && extn_oid == OID_CRL_REASON_CODE)
-					{
-						if (*object.ptr == ASN1_ENUMERATED &&
-							asn1_length(&object) == 1)
-						{
-							revoked->reason = *object.ptr;
-						}
-						DBG2(DBG_LIB, "  '%N'", crl_reason_names,
-							 revoked->reason);
-					}
-					else if (extn_oid == OID_AUTHORITY_KEY_ID)
-					{
-						this->authKeyIdentifier = x509_parse_authorityKeyIdentifier(object,
-														level, &this->authKeySerialNumber);
-					}
-					else if (extn_oid == OID_CRL_NUMBER)
-					{
-=======
 			{
 				int extn_oid = asn1_known_oid(extnID);
 
@@ -339,18 +301,12 @@
 									object, level, &this->authKeySerialNumber);
 						break;
 					case OID_CRL_NUMBER:
->>>>>>> upstream/4.5.1
 						if (!asn1_parse_simple_object(&object, ASN1_INTEGER,
 													  level, "crlNumber"))
 						{
 							goto end;
 						}
 						this->crlNumber = object;
-<<<<<<< HEAD
-					}
-				}
-				break;
-=======
 						break;
 					case OID_FRESHEST_CRL:
 						x509_parse_crlDistributionPoints(object, level,
@@ -377,7 +333,6 @@
 				}
 				break;
 			}
->>>>>>> upstream/4.5.1
 			case CRL_OBJ_ALGORITHM:
 			{
 				this->algorithm = asn1_parse_algorithmIdentifier(object, level, NULL);
@@ -435,8 +390,6 @@
 	return this->authKeyIdentifier;
 }
 
-<<<<<<< HEAD
-=======
 METHOD(crl_t, is_delta_crl, bool,
 	private_x509_crl_t *this, chunk_t *base_crl)
 {
@@ -457,7 +410,6 @@
 	return this->crl_uris->create_enumerator(this->crl_uris);
 }
 
->>>>>>> upstream/4.5.1
 METHOD(crl_t, create_enumerator, enumerator_t*,
 	private_x509_crl_t *this)
 {
@@ -502,11 +454,7 @@
 	{
 		return FALSE;
 	}
-<<<<<<< HEAD
-	if (!(x509->get_flags(x509) & X509_CA))
-=======
 	if (!(x509->get_flags(x509) & (X509_CA | X509_CRL_SIGN)))
->>>>>>> upstream/4.5.1
 	{
 		return FALSE;
 	}
@@ -619,8 +567,6 @@
 	free(revoked);
 }
 
-<<<<<<< HEAD
-=======
 /**
  * Destroy a CDP entry
  */
@@ -631,27 +577,20 @@
 	free(this);
 }
 
->>>>>>> upstream/4.5.1
 METHOD(certificate_t, destroy, void,
 	private_x509_crl_t *this)
 {
 	if (ref_put(&this->ref))
 	{
 		this->revoked->destroy_function(this->revoked, (void*)revoked_destroy);
-<<<<<<< HEAD
-=======
 		this->crl_uris->destroy_function(this->crl_uris, (void*)cdp_destroy);
->>>>>>> upstream/4.5.1
 		DESTROY_IF(this->issuer);
 		free(this->authKeyIdentifier.ptr);
 		free(this->encoding.ptr);
 		if (this->generated)
 		{
 			free(this->crlNumber.ptr);
-<<<<<<< HEAD
-=======
 			free(this->baseCrlNumber.ptr);
->>>>>>> upstream/4.5.1
 			free(this->signature.ptr);
 			free(this->tbsCertList.ptr);
 		}
@@ -685,19 +624,13 @@
 				},
 				.get_serial = _get_serial,
 				.get_authKeyIdentifier = _get_authKeyIdentifier,
-<<<<<<< HEAD
-=======
 				.is_delta_crl = _is_delta_crl,
 				.create_delta_crl_uri_enumerator = _create_delta_crl_uri_enumerator,
->>>>>>> upstream/4.5.1
 				.create_enumerator = _create_enumerator,
 			},
 		},
 		.revoked = linked_list_create(),
-<<<<<<< HEAD
-=======
 		.crl_uris = linked_list_create(),
->>>>>>> upstream/4.5.1
 		.ref = 1,
 	);
 	return this;
@@ -766,10 +699,7 @@
 					 private_key_t *key, hash_algorithm_t digest_alg)
 {
 	chunk_t extensions = chunk_empty, certList = chunk_empty, serial;
-<<<<<<< HEAD
-=======
 	chunk_t crlDistributionPoints = chunk_empty, baseCrlNumber = chunk_empty;
->>>>>>> upstream/4.5.1
 	enumerator_t *enumerator;
 	crl_reason_t reason;
 	time_t date;
@@ -777,11 +707,7 @@
 
 	x509 = (x509_t*)cert;
 
-<<<<<<< HEAD
-	this->issuer = cert->get_issuer(cert);
-=======
 	this->issuer = cert->get_subject(cert);
->>>>>>> upstream/4.5.1
 	this->issuer = this->issuer->clone(this->issuer);
 
 	this->authKeyIdentifier = chunk_clone(x509->get_subjectKeyIdentifier(x509));
@@ -816,10 +742,6 @@
 	}
 	enumerator->destroy(enumerator);
 
-<<<<<<< HEAD
-	extensions = asn1_wrap(ASN1_CONTEXT_C_0, "m",
-					asn1_wrap(ASN1_SEQUENCE, "mm",
-=======
 	crlDistributionPoints = x509_build_crlDistributionPoints(this->crl_uris,
 															 OID_FRESHEST_CRL);
 
@@ -835,7 +757,6 @@
 
 	extensions = asn1_wrap(ASN1_CONTEXT_C_0, "m",
 					asn1_wrap(ASN1_SEQUENCE, "mmmm",
->>>>>>> upstream/4.5.1
 						asn1_wrap(ASN1_SEQUENCE, "mm",
 							asn1_build_known_oid(OID_AUTHORITY_KEY_ID),
 							asn1_wrap(ASN1_OCTET_STRING, "m",
@@ -845,14 +766,8 @@
 						asn1_wrap(ASN1_SEQUENCE, "mm",
 							asn1_build_known_oid(OID_CRL_NUMBER),
 							asn1_wrap(ASN1_OCTET_STRING, "m",
-<<<<<<< HEAD
-								asn1_integer("c", this->crlNumber))
-							)
-						));
-=======
 								asn1_integer("c", this->crlNumber))),
 						crlDistributionPoints, baseCrlNumber));
->>>>>>> upstream/4.5.1
 
 	this->tbsCertList = asn1_wrap(ASN1_SEQUENCE, "cmcmmmm",
 							ASN1_INTEGER_1,
@@ -915,8 +830,6 @@
 			case BUILD_REVOKED_ENUMERATOR:
 				read_revoked(crl, va_arg(args, enumerator_t*));
 				continue;
-<<<<<<< HEAD
-=======
 			case BUILD_BASE_CRL:
 				crl->baseCrlNumber = va_arg(args, chunk_t);
 				crl->baseCrlNumber = chunk_clone(crl->baseCrlNumber);
@@ -940,7 +853,6 @@
 				enumerator->destroy(enumerator);
 				continue;
 			}
->>>>>>> upstream/4.5.1
 			case BUILD_END:
 				break;
 			default:
