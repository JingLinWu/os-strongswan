--- conflicted
+++ resolved
@@ -19,14 +19,6 @@
 #include "xcbc_signer.h"
 #include "xcbc_prf.h"
 
-<<<<<<< HEAD
-<<<<<<< HEAD
-=======
-static const char *plugin_name = "xcbc";
-
->>>>>>> upstream/4.5.1
-=======
->>>>>>> 0a9d51a4
 typedef struct private_xcbc_plugin_t private_xcbc_plugin_t;
 
 /**
@@ -62,10 +54,7 @@
 plugin_t *xcbc_plugin_create()
 {
 	private_xcbc_plugin_t *this;
-<<<<<<< HEAD
-=======
 	crypter_t *crypter;
->>>>>>> upstream/4.5.1
 
 	INIT(this,
 		.public = {
@@ -77,17 +66,6 @@
 		},
 	);
 
-<<<<<<< HEAD
-	lib->crypto->add_prf(lib->crypto, PRF_AES128_XCBC,
-					(prf_constructor_t)xcbc_prf_create);
-	lib->crypto->add_prf(lib->crypto, PRF_CAMELLIA128_XCBC,
-					(prf_constructor_t)xcbc_prf_create);
-	lib->crypto->add_signer(lib->crypto, AUTH_AES_XCBC_96,
-					(signer_constructor_t)xcbc_signer_create);
-	lib->crypto->add_signer(lib->crypto, AUTH_CAMELLIA_XCBC_96,
-					(signer_constructor_t)xcbc_signer_create);
-
-=======
 	crypter = lib->crypto->create_crypter(lib->crypto, ENCR_AES_CBC, 16);
 	if (crypter)
 	{
@@ -106,6 +84,5 @@
 		lib->crypto->add_signer(lib->crypto, AUTH_CAMELLIA_XCBC_96, get_name(this),
 						(signer_constructor_t)xcbc_signer_create);
 	}
->>>>>>> upstream/4.5.1
 	return &this->public.plugin;
 }
