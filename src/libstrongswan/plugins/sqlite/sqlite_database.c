--- conflicted
+++ resolved
@@ -213,15 +213,8 @@
 	return TRUE;
 }
 
-<<<<<<< HEAD
-/**
- * Implementation of database_t.query.
- */
-static enumerator_t* query(private_sqlite_database_t *this, char *sql, ...)
-=======
 METHOD(database_t, query, enumerator_t*,
 	private_sqlite_database_t *this, char *sql, ...)
->>>>>>> upstream/4.5.1
 {
 	sqlite3_stmt *stmt;
 	va_list args;
@@ -253,15 +246,8 @@
 	return (enumerator_t*)enumerator;
 }
 
-<<<<<<< HEAD
-/**
- * Implementation of database_t.execute.
- */
-static int execute(private_sqlite_database_t *this, int *rowid, char *sql, ...)
-=======
 METHOD(database_t, execute, int,
 	private_sqlite_database_t *this, int *rowid, char *sql, ...)
->>>>>>> upstream/4.5.1
 {
 	sqlite3_stmt *stmt;
 	int affected = -1;
@@ -293,15 +279,8 @@
 	return affected;
 }
 
-<<<<<<< HEAD
-/**
- * Implementation of database_t.get_driver
- */
-static db_driver_t get_driver(private_sqlite_database_t *this)
-=======
 METHOD(database_t, get_driver, db_driver_t,
 	private_sqlite_database_t *this)
->>>>>>> upstream/4.5.1
 {
 	return DB_SQLITE;
 }
@@ -317,15 +296,8 @@
 	return 1;
 }
 
-<<<<<<< HEAD
-/**
- * Implementation of database_t.destroy
- */
-static void destroy(private_sqlite_database_t *this)
-=======
 METHOD(database_t, destroy, void,
 	private_sqlite_database_t *this)
->>>>>>> upstream/4.5.1
 {
 	sqlite3_close(this->db);
 	this->mutex->destroy(this->mutex);
@@ -349,16 +321,6 @@
 	}
 	file = uri + 9;
 
-<<<<<<< HEAD
-	this = malloc_thing(private_sqlite_database_t);
-
-	this->public.db.query = (enumerator_t* (*)(database_t *this, char *sql, ...))query;
-	this->public.db.execute = (int (*)(database_t *this, int *rowid, char *sql, ...))execute;
-	this->public.db.get_driver = (db_driver_t(*)(database_t*))get_driver;
-	this->public.db.destroy = (void(*)(database_t*))destroy;
-
-	this->mutex = mutex_create(MUTEX_TYPE_RECURSIVE);
-=======
 	INIT(this,
 		.public = {
 			.db = {
@@ -370,17 +332,12 @@
 		},
 		.mutex = mutex_create(MUTEX_TYPE_RECURSIVE),
 	);
->>>>>>> upstream/4.5.1
 
 	if (sqlite3_open(file, &this->db) != SQLITE_OK)
 	{
 		DBG1(DBG_LIB, "opening SQLite database '%s' failed: %s",
 			 file, sqlite3_errmsg(this->db));
-<<<<<<< HEAD
-		destroy(this);
-=======
 		_destroy(this);
->>>>>>> upstream/4.5.1
 		return NULL;
 	}
 
