--- conflicted
+++ resolved
@@ -31,24 +31,14 @@
 	sqlite_plugin_t public;
 };
 
-<<<<<<< HEAD
-<<<<<<< HEAD
-/**
- * Implementation of plugin_t.destroy
- */
-static void destroy(private_sqlite_plugin_t *this)
-=======
-=======
 METHOD(plugin_t, get_name, char*,
 	private_sqlite_plugin_t *this)
 {
 	return "sqlite";
 }
 
->>>>>>> 0a9d51a4
 METHOD(plugin_t, destroy, void,
 	private_sqlite_plugin_t *this)
->>>>>>> upstream/4.5.1
 {
 	lib->db->remove_database(lib->db,
 							 (database_constructor_t)sqlite_database_create);
@@ -60,11 +50,6 @@
  */
 plugin_t *sqlite_plugin_create()
 {
-<<<<<<< HEAD
-	private_sqlite_plugin_t *this = malloc_thing(private_sqlite_plugin_t);
-
-	this->public.plugin.destroy = (void(*)(plugin_t*))destroy;
-=======
 	private_sqlite_plugin_t *this;
 
 	INIT(this,
@@ -76,7 +61,6 @@
 			},
 		},
 	);
->>>>>>> upstream/4.5.1
 
 	lib->db->add_database(lib->db,
 						  (database_constructor_t)sqlite_database_create);
