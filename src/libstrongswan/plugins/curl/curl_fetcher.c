--- conflicted
+++ resolved
@@ -122,10 +122,7 @@
 METHOD(fetcher_t, set_option, bool,
 	private_curl_fetcher_t *this, fetcher_option_t option, ...)
 {
-<<<<<<< HEAD
-=======
 	bool supported = TRUE;
->>>>>>> upstream/4.5.1
 	va_list args;
 
 	va_start(args, option);
@@ -137,11 +134,7 @@
 
 			curl_easy_setopt(this->curl, CURLOPT_POSTFIELDS, (char*)data.ptr);
 			curl_easy_setopt(this->curl, CURLOPT_POSTFIELDSIZE, data.len);
-<<<<<<< HEAD
-			return TRUE;
-=======
-			break;
->>>>>>> upstream/4.5.1
+			break;
 		}
 		case FETCH_REQUEST_TYPE:
 		{
@@ -150,44 +143,25 @@
 
 			snprintf(header, BUF_LEN, "Content-Type: %s", request_type);
 			this->headers = curl_slist_append(this->headers, header);
-<<<<<<< HEAD
-			return TRUE;
-=======
-			break;
->>>>>>> upstream/4.5.1
+			break;
 		}
 		case FETCH_REQUEST_HEADER:
 		{
 			char *header = va_arg(args, char*);
 
 			this->headers = curl_slist_append(this->headers, header);
-<<<<<<< HEAD
-			return TRUE;
-=======
-			break;
->>>>>>> upstream/4.5.1
+			break;
 		}
 		case FETCH_HTTP_VERSION_1_0:
 		{
 			curl_easy_setopt(this->curl, CURLOPT_HTTP_VERSION,
 							 CURL_HTTP_VERSION_1_0);
-<<<<<<< HEAD
-			return TRUE;
-=======
-			break;
->>>>>>> upstream/4.5.1
+			break;
 		}
 		case FETCH_TIMEOUT:
 		{
 			curl_easy_setopt(this->curl, CURLOPT_CONNECTTIMEOUT,
 							 va_arg(args, u_int));
-<<<<<<< HEAD
-			return TRUE;
-		}
-		default:
-			return FALSE;
-	}
-=======
 			break;
 		}
 		case FETCH_CALLBACK:
@@ -201,7 +175,6 @@
 	}
 	va_end(args);
 	return supported;
->>>>>>> upstream/4.5.1
 }
 
 METHOD(fetcher_t, destroy, void,
