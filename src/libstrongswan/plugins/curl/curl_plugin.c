--- conflicted
+++ resolved
@@ -34,24 +34,14 @@
 	curl_plugin_t public;
 };
 
-<<<<<<< HEAD
-<<<<<<< HEAD
-/**
- * Implementation of curl_plugin_t.curltroy
- */
-static void destroy(private_curl_plugin_t *this)
-=======
-=======
 METHOD(plugin_t, get_name, char*,
 	private_curl_plugin_t *this)
 {
 	return "curl";
 }
 
->>>>>>> 0a9d51a4
 METHOD(plugin_t, destroy, void,
 	private_curl_plugin_t *this)
->>>>>>> upstream/4.5.1
 {
 	lib->fetcher->remove_fetcher(lib->fetcher,
 								 (fetcher_constructor_t)curl_fetcher_create);
@@ -65,11 +55,6 @@
 plugin_t *curl_plugin_create()
 {
 	CURLcode res;
-<<<<<<< HEAD
-	private_curl_plugin_t *this = malloc_thing(private_curl_plugin_t);
-
-	this->public.plugin.destroy = (void(*)(plugin_t*))destroy;
-=======
 	private_curl_plugin_t *this;
 
 	INIT(this,
@@ -81,7 +66,6 @@
 			},
 		},
 	);
->>>>>>> upstream/4.5.1
 
 	res = curl_global_init(CURL_GLOBAL_NOTHING);
 	if (res == CURLE_OK)
