--- conflicted
+++ resolved
@@ -474,15 +474,8 @@
 	return TRUE;
 }
 
-<<<<<<< HEAD
-/**
- * Implementation of database_t.query.
- */
-static enumerator_t* query(private_mysql_database_t *this, char *sql, ...)
-=======
 METHOD(database_t, query, enumerator_t*,
 	private_mysql_database_t *this, char *sql, ...)
->>>>>>> upstream/4.5.1
 {
 	MYSQL_STMT *stmt;
 	va_list args;
@@ -568,15 +561,8 @@
 	return (enumerator_t*)enumerator;
 }
 
-<<<<<<< HEAD
-/**
- * Implementation of database_t.execute.
- */
-static int execute(private_mysql_database_t *this, int *rowid, char *sql, ...)
-=======
 METHOD(database_t, execute, int,
 	private_mysql_database_t *this, int *rowid, char *sql, ...)
->>>>>>> upstream/4.5.1
 {
 	MYSQL_STMT *stmt;
 	va_list args;
@@ -604,28 +590,14 @@
 	return affected;
 }
 
-<<<<<<< HEAD
-/**
- * Implementation of database_t.get_driver
- */
-static db_driver_t get_driver(private_mysql_database_t *this)
-=======
 METHOD(database_t, get_driver,db_driver_t,
 	private_mysql_database_t *this)
->>>>>>> upstream/4.5.1
 {
 	return DB_MYSQL;
 }
 
-<<<<<<< HEAD
-/**
- * Implementation of database_t.destroy
- */
-static void destroy(private_mysql_database_t *this)
-=======
 METHOD(database_t, destroy, void,
 	private_mysql_database_t *this)
->>>>>>> upstream/4.5.1
 {
 	this->pool->destroy_function(this->pool, (void*)conn_destroy);
 	this->mutex->destroy(this->mutex);
@@ -697,14 +669,6 @@
 		return NULL;
 	}
 
-<<<<<<< HEAD
-	this = malloc_thing(private_mysql_database_t);
-
-	this->public.db.query = (enumerator_t* (*)(database_t *this, char *sql, ...))query;
-	this->public.db.execute = (int (*)(database_t *this, int *rowid, char *sql, ...))execute;
-	this->public.db.get_driver = (db_driver_t(*)(database_t*))get_driver;
-	this->public.db.destroy = (void(*)(database_t*))destroy;
-=======
 	INIT(this,
 		.public = {
 			.db = {
@@ -715,7 +679,6 @@
 			},
 		},
 	);
->>>>>>> upstream/4.5.1
 
 	if (!parse_uri(this, uri))
 	{
