--- conflicted
+++ resolved
@@ -32,24 +32,14 @@
 	mysql_plugin_t public;
 };
 
-<<<<<<< HEAD
-<<<<<<< HEAD
-/**
- * Implementation of plugin_t.destroy
- */
-static void destroy(private_mysql_plugin_t *this)
-=======
-=======
 METHOD(plugin_t, get_name, char*,
 	private_mysql_plugin_t *this)
 {
 	return "mysql";
 }
 
->>>>>>> 0a9d51a4
 METHOD(plugin_t, destroy, void,
 	private_mysql_plugin_t *this)
->>>>>>> upstream/4.5.1
 {
 	lib->db->remove_database(lib->db,
 							 (database_constructor_t)mysql_database_create);
@@ -70,10 +60,6 @@
 		return NULL;
 	}
 
-<<<<<<< HEAD
-	this = malloc_thing(private_mysql_plugin_t);
-	this->public.plugin.destroy = (void(*)(plugin_t*))destroy;
-=======
 	INIT(this,
 		.public = {
 			.plugin = {
@@ -83,7 +69,6 @@
 			},
 		},
 	);
->>>>>>> upstream/4.5.1
 
 	lib->db->add_database(lib->db,
 						  (database_constructor_t)mysql_database_create);
