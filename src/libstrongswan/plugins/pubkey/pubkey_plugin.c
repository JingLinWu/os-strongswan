--- conflicted
+++ resolved
@@ -31,24 +31,14 @@
 	pubkey_plugin_t public;
 };
 
-<<<<<<< HEAD
-<<<<<<< HEAD
-/**
- * Implementation of pubkey_plugin_t.pubkeytroy
- */
-static void destroy(private_pubkey_plugin_t *this)
-=======
-=======
 METHOD(plugin_t, get_name, char*,
 	private_pubkey_plugin_t *this)
 {
 	return "pubkey";
 }
 
->>>>>>> 0a9d51a4
 METHOD(plugin_t, destroy, void,
 	private_pubkey_plugin_t *this)
->>>>>>> upstream/4.5.1
 {
 	lib->creds->remove_builder(lib->creds,
 							(builder_function_t)pubkey_cert_wrap);
@@ -60,11 +50,6 @@
  */
 plugin_t *pubkey_plugin_create()
 {
-<<<<<<< HEAD
-	private_pubkey_plugin_t *this = malloc_thing(private_pubkey_plugin_t);
-
-	this->public.plugin.destroy = (void(*)(plugin_t*))destroy;
-=======
 	private_pubkey_plugin_t *this;
 
 	INIT(this,
@@ -76,7 +61,6 @@
 			},
 		},
 	);
->>>>>>> upstream/4.5.1
 
 	lib->creds->add_builder(lib->creds, CRED_CERTIFICATE, CERT_TRUSTED_PUBKEY, FALSE,
 							(builder_function_t)pubkey_cert_wrap);
