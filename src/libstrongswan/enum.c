/*
 * Copyright (C) 2006 Martin Willi
 * Hochschule fuer Technik Rapperswil
 *
 * This program is free software; you can redistribute it and/or modify it
 * under the terms of the GNU General Public License as published by the
 * Free Software Foundation; either version 2 of the License, or (at your
 * option) any later version.  See <http://www.fsf.org/copyleft/gpl.txt>.
 *
 * This program is distributed in the hope that it will be useful, but
 * WITHOUT ANY WARRANTY; without even the implied warranty of MERCHANTABILITY
 * or FITNESS FOR A PARTICULAR PURPOSE.  See the GNU General Public License
 * for more details.
 */

#include <stddef.h>
#include <stdio.h>

#include <library.h>

#include "enum.h"

/**
 * See header.
 */
char *enum_to_name(enum_name_t *e, int val)
{
	do
	{
		if (val >= e->first && val <= e->last)
		{
			return e->names[val - e->first];
		}
	}
	while ((e = e->next));
	return NULL;
}

/**
 * See header.
 */
int enum_from_name(enum_name_t *e, char *name)
{
	do
	{
<<<<<<< HEAD
		int i, count = e->last - e->first;
=======
		int i, count = e->last - e->first + 1;
>>>>>>> upstream/4.5.1

		for (i = 0; i < count; i++)
		{
			if (strcaseeq(name, e->names[i]))
			{
				return e->first + i;
			}
		}
	}
	while ((e = e->next));
	return -1;
}

/**
 * Described in header.
 */
int enum_printf_hook(char *dst, size_t len, printf_hook_spec_t *spec,
					 const void *const *args)
{
	enum_name_t *ed = *((enum_name_t**)(args[0]));
	int val = *((int*)(args[1]));

	char *name = enum_to_name(ed, val);

	if (name == NULL)
	{
		return print_in_hook(dst, len, "(%d)", val);
	}
	else
	{
		return print_in_hook(dst, len, "%s", name);
	}
}<|MERGE_RESOLUTION|>--- conflicted
+++ resolved
@@ -43,11 +43,7 @@
 {
 	do
 	{
-<<<<<<< HEAD
-		int i, count = e->last - e->first;
-=======
 		int i, count = e->last - e->first + 1;
->>>>>>> upstream/4.5.1
 
 		for (i = 0; i < count; i++)
 		{
