--- conflicted
+++ resolved
@@ -356,28 +356,14 @@
 		{
 			DBG2(DBG_TLS, "received %N acknowledgement packet",
 				 eap_type_names, this->type);
-<<<<<<< HEAD
-			status = build_pkt(this, pkt->identifier, out);
-<<<<<<< HEAD
-			if (status == INVALID_STATE &&
-				this->tls->is_complete(this->tls))
-=======
-=======
 			status = build_pkt(this, out);
->>>>>>> 0a9d51a4
 			if (status == INVALID_STATE && this->tls->is_complete(this->tls))
->>>>>>> upstream/4.5.1
 			{
 				return SUCCESS;
 			}
 			return status;
 		}
 		status = process_pkt(this, pkt);
-<<<<<<< HEAD
-		if (status != NEED_MORE)
-		{
-			return status;
-=======
 		switch (status)
 		{
 			case NEED_MORE:
@@ -386,7 +372,6 @@
 				return this->tls->is_complete(this->tls) ? SUCCESS : FAILED;
 			default:
 				return status;
->>>>>>> upstream/4.5.1
 		}
 	}
 	status = build_pkt(this, out);
