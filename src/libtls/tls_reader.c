/*
 * Copyright (C) 2010 Martin Willi
 * Copyright (C) 2010 revosec AG
 *
 * This program is free software; you can redistribute it and/or modify it
 * under the terms of the GNU General Public License as published by the
 * Free Software Foundation; either version 2 of the License, or (at your
 * option) any later version.  See <http://www.fsf.org/copyleft/gpl.txt>.
 *
 * This program is distributed in the hope that it will be useful, but
 * WITHOUT ANY WARRANTY; without even the implied warranty of MERCHANTABILITY
 * or FITNESS FOR A PARTICULAR PURPOSE.  See the GNU General Public License
 * for more details.
 */

#include "tls_reader.h"

#include <debug.h>

typedef struct private_tls_reader_t private_tls_reader_t;

/**
 * Private data of an tls_reader_t object.
 */
struct private_tls_reader_t {

	/**
	 * Public tls_reader_t interface.
	 */
	tls_reader_t public;

	/**
	 * Remaining data to process
	 */
	chunk_t buf;
};

METHOD(tls_reader_t, remaining, u_int32_t,
	private_tls_reader_t *this)
{
	return this->buf.len;
}

METHOD(tls_reader_t, peek, chunk_t,
	private_tls_reader_t *this)
{
	return this->buf;
}

METHOD(tls_reader_t, read_uint8, bool,
	private_tls_reader_t *this, u_int8_t *res)
{
	if (this->buf.len < 1)
	{
<<<<<<< HEAD
		DBG1(DBG_TLS, "%d bytes insufficient to parse uint%d TLS data",
			 this->buf.len, 8);
=======
		DBG1(DBG_TLS, "%d bytes insufficient to parse u_int8 data",
			 this->buf.len);
>>>>>>> upstream/4.5.1
		return FALSE;
	}
	*res = this->buf.ptr[0];
	this->buf = chunk_skip(this->buf, 1);
	return TRUE;
}

METHOD(tls_reader_t, read_uint16, bool,
	private_tls_reader_t *this, u_int16_t *res)
{
	if (this->buf.len < 2)
	{
<<<<<<< HEAD
		DBG1(DBG_TLS, "%d bytes insufficient to parse uint%d TLS data",
			 this->buf.len, 16);
=======
		DBG1(DBG_TLS, "%d bytes insufficient to parse u_int16 data",
			 this->buf.len);
>>>>>>> upstream/4.5.1
		return FALSE;
	}
	*res = untoh16(this->buf.ptr);
	this->buf = chunk_skip(this->buf, 2);
	return TRUE;
}

METHOD(tls_reader_t, read_uint24, bool,
	private_tls_reader_t *this, u_int32_t *res)
{
	if (this->buf.len < 3)
	{
<<<<<<< HEAD
		DBG1(DBG_TLS, "%d bytes insufficient to parse uint%d TLS data",
			 this->buf.len, 24);
=======
		DBG1(DBG_TLS, "%d bytes insufficient to parse u_int24 data",
			 this->buf.len);
>>>>>>> upstream/4.5.1
		return FALSE;
	}
	*res = untoh32(this->buf.ptr) >> 8;
	this->buf = chunk_skip(this->buf, 3);
	return TRUE;
}

METHOD(tls_reader_t, read_uint32, bool,
	private_tls_reader_t *this, u_int32_t *res)
{
	if (this->buf.len < 4)
	{
<<<<<<< HEAD
		DBG1(DBG_TLS, "%d bytes insufficient to parse uint%d TLS data",
			 this->buf.len, 32);
=======
		DBG1(DBG_TLS, "%d bytes insufficient to parse u_int32 data",
			 this->buf.len);
>>>>>>> upstream/4.5.1
		return FALSE;
	}
	*res = untoh32(this->buf.ptr);
	this->buf = chunk_skip(this->buf, 4);
	return TRUE;
}

METHOD(tls_reader_t, read_data, bool,
	private_tls_reader_t *this, u_int32_t len, chunk_t *res)
{
	if (this->buf.len < len)
	{
<<<<<<< HEAD
		DBG1(DBG_TLS, "%d bytes insufficient to parse %d bytes TLS data",
=======
		DBG1(DBG_TLS, "%d bytes insufficient to parse %d bytes of data",
>>>>>>> upstream/4.5.1
			 this->buf.len, len);
		return FALSE;
	}
	*res = chunk_create(this->buf.ptr, len);
	this->buf = chunk_skip(this->buf, len);
	return TRUE;
}

METHOD(tls_reader_t, read_data8, bool,
	private_tls_reader_t *this, chunk_t *res)
{
	u_int8_t len;

	if (!read_uint8(this, &len))
	{
		return FALSE;
	}
	return read_data(this, len, res);
}

METHOD(tls_reader_t, read_data16, bool,
	private_tls_reader_t *this, chunk_t *res)
{
	u_int16_t len;

	if (!read_uint16(this, &len))
	{
		return FALSE;
	}
	return read_data(this, len, res);
}

METHOD(tls_reader_t, read_data24, bool,
	private_tls_reader_t *this, chunk_t *res)
{
	u_int32_t len;

	if (!read_uint24(this, &len))
	{
		return FALSE;
	}
	return read_data(this, len, res);
}

METHOD(tls_reader_t, read_data32, bool,
	private_tls_reader_t *this, chunk_t *res)
{
	u_int32_t len;

	if (!read_uint32(this, &len))
	{
		return FALSE;
	}
	return read_data(this, len, res);
}

METHOD(tls_reader_t, destroy, void,
	private_tls_reader_t *this)
{
	free(this);
}

/**
 * See header
 */
tls_reader_t *tls_reader_create(chunk_t data)
{
	private_tls_reader_t *this;

	INIT(this,
		.public = {
			.remaining = _remaining,
			.peek = _peek,
			.read_uint8 = _read_uint8,
			.read_uint16 = _read_uint16,
			.read_uint24 = _read_uint24,
			.read_uint32 = _read_uint32,
			.read_data = _read_data,
			.read_data8 = _read_data8,
			.read_data16 = _read_data16,
			.read_data24 = _read_data24,
			.read_data32 = _read_data32,
			.destroy = _destroy,
		},
		.buf = data,
	);

	return &this->public;
}<|MERGE_RESOLUTION|>--- conflicted
+++ resolved
@@ -52,13 +52,8 @@
 {
 	if (this->buf.len < 1)
 	{
-<<<<<<< HEAD
-		DBG1(DBG_TLS, "%d bytes insufficient to parse uint%d TLS data",
-			 this->buf.len, 8);
-=======
 		DBG1(DBG_TLS, "%d bytes insufficient to parse u_int8 data",
 			 this->buf.len);
->>>>>>> upstream/4.5.1
 		return FALSE;
 	}
 	*res = this->buf.ptr[0];
@@ -71,13 +66,8 @@
 {
 	if (this->buf.len < 2)
 	{
-<<<<<<< HEAD
-		DBG1(DBG_TLS, "%d bytes insufficient to parse uint%d TLS data",
-			 this->buf.len, 16);
-=======
 		DBG1(DBG_TLS, "%d bytes insufficient to parse u_int16 data",
 			 this->buf.len);
->>>>>>> upstream/4.5.1
 		return FALSE;
 	}
 	*res = untoh16(this->buf.ptr);
@@ -90,13 +80,8 @@
 {
 	if (this->buf.len < 3)
 	{
-<<<<<<< HEAD
-		DBG1(DBG_TLS, "%d bytes insufficient to parse uint%d TLS data",
-			 this->buf.len, 24);
-=======
 		DBG1(DBG_TLS, "%d bytes insufficient to parse u_int24 data",
 			 this->buf.len);
->>>>>>> upstream/4.5.1
 		return FALSE;
 	}
 	*res = untoh32(this->buf.ptr) >> 8;
@@ -109,13 +94,8 @@
 {
 	if (this->buf.len < 4)
 	{
-<<<<<<< HEAD
-		DBG1(DBG_TLS, "%d bytes insufficient to parse uint%d TLS data",
-			 this->buf.len, 32);
-=======
 		DBG1(DBG_TLS, "%d bytes insufficient to parse u_int32 data",
 			 this->buf.len);
->>>>>>> upstream/4.5.1
 		return FALSE;
 	}
 	*res = untoh32(this->buf.ptr);
@@ -128,11 +108,7 @@
 {
 	if (this->buf.len < len)
 	{
-<<<<<<< HEAD
-		DBG1(DBG_TLS, "%d bytes insufficient to parse %d bytes TLS data",
-=======
 		DBG1(DBG_TLS, "%d bytes insufficient to parse %d bytes of data",
->>>>>>> upstream/4.5.1
 			 this->buf.len, len);
 		return FALSE;
 	}
