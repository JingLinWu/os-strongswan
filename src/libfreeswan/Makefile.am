noinst_LIBRARIES = libfreeswan.a
libfreeswan_a_SOURCES = addrtoa.c addrtot.c addrtypeof.c anyaddr.c atoaddr.c atoasr.c \
<<<<<<< HEAD
			atosa.c atosubnet.c atoul.c copyright.c datatot.c freeswan.h \
			goodmask.c initaddr.c initsaid.c initsubnet.c internal.h ipsec_param.h \
			keyblobtoid.c pfkey_v2_build.c pfkey_v2_debug.c \
			pfkey_v2_ext_bits.c pfkey_v2_parse.c portof.c prng.c rangetoa.c \
			pfkey.h pfkeyv2.h rangetosubnet.c sameaddr.c satoa.c \
=======
			atosubnet.c atoul.c copyright.c datatot.c freeswan.h \
			goodmask.c initaddr.c initsaid.c initsubnet.c internal.h ipsec_param.h \
			pfkey_v2_build.c pfkey_v2_debug.c \
			pfkey_v2_ext_bits.c pfkey_v2_parse.c portof.c rangetoa.c \
			pfkey.h pfkeyv2.h rangetosubnet.c sameaddr.c \
>>>>>>> upstream/4.5.1
			satot.c subnetof.c subnettoa.c subnettot.c \
			subnettypeof.c ttoaddr.c ttodata.c ttoprotoport.c ttosa.c ttosubnet.c ttoul.c \
			ultoa.c ultot.c

INCLUDES = \
-I$(top_srcdir)/src/libstrongswan \
-I$(top_srcdir)/src/libhydra \
-I$(top_srcdir)/src/pluto

<<<<<<< HEAD
dist_man3_MANS = anyaddr.3 atoaddr.3 atoasr.3 atosa.3 atoul.3 goodmask.3 initaddr.3 initsubnet.3 \
                 keyblobtoid.3 portof.3 prng.3 rangetosubnet.3 sameaddr.3 subnetof.3 \
=======
dist_man3_MANS = anyaddr.3 atoaddr.3 atoasr.3 atoul.3 goodmask.3 initaddr.3 initsubnet.3 \
                 portof.3 rangetosubnet.3 sameaddr.3 subnetof.3 \
>>>>>>> upstream/4.5.1
                 ttoaddr.3 ttodata.3 ttosa.3 ttoul.3
<|MERGE_RESOLUTION|>--- conflicted
+++ resolved
@@ -1,18 +1,10 @@
 noinst_LIBRARIES = libfreeswan.a
 libfreeswan_a_SOURCES = addrtoa.c addrtot.c addrtypeof.c anyaddr.c atoaddr.c atoasr.c \
-<<<<<<< HEAD
-			atosa.c atosubnet.c atoul.c copyright.c datatot.c freeswan.h \
-			goodmask.c initaddr.c initsaid.c initsubnet.c internal.h ipsec_param.h \
-			keyblobtoid.c pfkey_v2_build.c pfkey_v2_debug.c \
-			pfkey_v2_ext_bits.c pfkey_v2_parse.c portof.c prng.c rangetoa.c \
-			pfkey.h pfkeyv2.h rangetosubnet.c sameaddr.c satoa.c \
-=======
 			atosubnet.c atoul.c copyright.c datatot.c freeswan.h \
 			goodmask.c initaddr.c initsaid.c initsubnet.c internal.h ipsec_param.h \
 			pfkey_v2_build.c pfkey_v2_debug.c \
 			pfkey_v2_ext_bits.c pfkey_v2_parse.c portof.c rangetoa.c \
 			pfkey.h pfkeyv2.h rangetosubnet.c sameaddr.c \
->>>>>>> upstream/4.5.1
 			satot.c subnetof.c subnettoa.c subnettot.c \
 			subnettypeof.c ttoaddr.c ttodata.c ttoprotoport.c ttosa.c ttosubnet.c ttoul.c \
 			ultoa.c ultot.c
@@ -22,11 +14,6 @@
 -I$(top_srcdir)/src/libhydra \
 -I$(top_srcdir)/src/pluto
 
-<<<<<<< HEAD
-dist_man3_MANS = anyaddr.3 atoaddr.3 atoasr.3 atosa.3 atoul.3 goodmask.3 initaddr.3 initsubnet.3 \
-                 keyblobtoid.3 portof.3 prng.3 rangetosubnet.3 sameaddr.3 subnetof.3 \
-=======
 dist_man3_MANS = anyaddr.3 atoaddr.3 atoasr.3 atoul.3 goodmask.3 initaddr.3 initsubnet.3 \
                  portof.3 rangetosubnet.3 sameaddr.3 subnetof.3 \
->>>>>>> upstream/4.5.1
                  ttoaddr.3 ttodata.3 ttosa.3 ttoul.3
