#ifndef _FREESWAN_H
/*
 * header file for FreeS/WAN library functions
 * Copyright (C) 1998, 1999, 2000  Henry Spencer.
 * Copyright (C) 1999, 2000, 2001  Richard Guy Briggs
 *
 * This library is free software; you can redistribute it and/or modify it
 * under the terms of the GNU Library General Public License as published by
 * the Free Software Foundation; either version 2 of the License, or (at your
 * option) any later version.  See <http://www.fsf.org/copyleft/lgpl.txt>.
 *
 * This library is distributed in the hope that it will be useful, but
 * WITHOUT ANY WARRANTY; without even the implied warranty of MERCHANTABILITY
 * or FITNESS FOR A PARTICULAR PURPOSE.  See the GNU Library General Public
 * License for more details.
 */
#define	_FREESWAN_H	/* seen it, no need to see it again */

#  include <sys/types.h>
#  include <stdio.h>
#  include <netinet/in.h>

#  define DEBUG_NO_STATIC static

#include <ipsec_param.h>
#include <utils.h>

/*
 * We assume header files have IPv6 (i.e. kernel version >= 2.1.0)
 */
#define NET_21

#ifndef IPPROTO_COMP
#  define IPPROTO_COMP 108
#endif /* !IPPROTO_COMP */

#ifndef IPPROTO_INT
#  define IPPROTO_INT 61
#endif /* !IPPROTO_INT */

#ifdef CONFIG_IPSEC_DEBUG
#  define DEBUG_NO_STATIC
#else /* CONFIG_IPSEC_DEBUG */
#  define DEBUG_NO_STATIC static
#endif /* CONFIG_IPSEC_DEBUG */

#define ESPINUDP_WITH_NON_IKE   1  /* draft-ietf-ipsec-nat-t-ike-00/01 */
#define ESPINUDP_WITH_NON_ESP   2  /* draft-ietf-ipsec-nat-t-ike-02    */

/*
 * Basic data types for the address-handling functions.
 * ip_address and ip_subnet are supposed to be opaque types; do not
 * use their definitions directly, they are subject to change!
 */

/* then the main types */
typedef struct {
	union {
		struct sockaddr_in v4;
		struct sockaddr_in6 v6;
	} u;
} ip_address;
typedef struct {
	ip_address addr;
	int maskbits;
} ip_subnet;

/* and the SA ID stuff */
typedef u_int32_t ipsec_spi_t;
typedef struct {		/* to identify an SA, we need: */
        ip_address dst;		/* A. destination host */
        ipsec_spi_t spi;	/* B. 32-bit SPI, assigned by dest. host */
#		define	SPI_PASS	256	/* magic values... */
#		define	SPI_DROP	257	/* ...for use... */
#		define	SPI_REJECT	258	/* ...with SA_INT */
#		define	SPI_HOLD	259
#		define	SPI_TRAP	260
#		define  SPI_TRAPSUBNET  261
	int proto;		/* C. protocol */
#		define	SA_ESP	50	/* IPPROTO_ESP */
#		define	SA_AH	51	/* IPPROTO_AH */
#		define	SA_IPIP	4	/* IPPROTO_IPIP */
#		define	SA_COMP	108	/* IPPROTO_COMP */
#		define	SA_INT	61	/* IANA reserved for internal use */
} ip_said;
struct sa_id {			/* old v4-only version */
        struct in_addr dst;
        ipsec_spi_t spi;
	int proto;
};

/* misc */
struct prng {			/* pseudo-random-number-generator guts */
	unsigned char sbox[256];
	int i, j;
	unsigned long count;
};


/*
 * definitions for user space, taken from freeswan/ipsec_sa.h
 */
typedef uint32_t IPsecSAref_t;

#define IPSEC_SA_REF_TABLE_NUM_ENTRIES (1 << IPSEC_SA_REF_TABLE_IDX_WIDTH)

#define IPSEC_SA_REF_FIELD_WIDTH (8 * sizeof(IPsecSAref_t))

#define IPsecSAref2NFmark(x) ((x) << (IPSEC_SA_REF_FIELD_WIDTH - IPSEC_SA_REF_TABLE_IDX_WIDTH))
#define NFmark2IPsecSAref(x) ((x) >> (IPSEC_SA_REF_FIELD_WIDTH - IPSEC_SA_REF_TABLE_IDX_WIDTH))

#define IPSEC_SAREF_NULL (~((IPsecSAref_t)0))

/* GCC magic for use in function definitions! */
#ifdef GCC_LINT
# define PRINTF_LIKE(n) __attribute__ ((format(printf, n, n+1)))
# define NEVER_RETURNS __attribute__ ((noreturn))
# define UNUSED __attribute__ ((unused))
# define BLANK_FORMAT " "	/* GCC_LINT whines about empty formats */
#else
# define PRINTF_LIKE(n)	/* ignore */
# define NEVER_RETURNS /* ignore */
# define UNUSED /* ignore */
# define BLANK_FORMAT ""
#endif





/*
 * new IPv6-compatible functions
 */

/* text conversions */
err_t ttoul(const char *src, size_t srclen, int format, unsigned long *dst);
size_t ultot(unsigned long src, int format, char *buf, size_t buflen);
#define	ULTOT_BUF	(22+1)	/* holds 64 bits in octal */
err_t ttoaddr(const char *src, size_t srclen, int af, ip_address *dst);
err_t tnatoaddr(const char *src, size_t srclen, int af, ip_address *dst);
size_t addrtot(const ip_address *src, int format, char *buf, size_t buflen);
/* RFC 1886 old IPv6 reverse-lookup format is the bulkiest */
#define	ADDRTOT_BUF	(32*2 + 3 + 1 + 3 + 1 + 1)
err_t ttosubnet(const char *src, size_t srclen, int af, ip_subnet *dst);
size_t subnettot(const ip_subnet *src, int format, char *buf, size_t buflen);
#define	SUBNETTOT_BUF	(ADDRTOT_BUF + 1 + 3)
err_t ttosa(const char *src, size_t srclen, ip_said *dst);
size_t satot(const ip_said *src, int format, char *bufptr, size_t buflen);
#define	SATOT_BUF	(5 + ULTOA_BUF + 1 + ADDRTOT_BUF)
err_t ttodata(const char *src, size_t srclen, int base, char *buf,
						size_t buflen, size_t *needed);
err_t ttodatav(const char *src, size_t srclen, int base,
	       char *buf,  size_t buflen, size_t *needed,
	       char *errp, size_t errlen, unsigned int flags);
#define	TTODATAV_BUF	40	/* ttodatav's largest non-literal message */
#define TTODATAV_IGNORESPACE  (1<<1)  /* ignore spaces in base64 encodings*/
#define TTODATAV_SPACECOUNTS  0       /* do not ignore spaces in base64   */

size_t datatot(const char *src, size_t srclen, int format, char *buf,
								size_t buflen);
<<<<<<< HEAD
size_t keyblobtoid(const unsigned char *src, size_t srclen, char *dst,
								size_t dstlen);
size_t splitkeytoid(const unsigned char *e, size_t elen, const unsigned char *m,
					size_t mlen, char *dst, size_t dstlen);
#define	KEYID_BUF		10	/* up to 9 text digits plus NUL */
=======
>>>>>>> upstream/4.5.1
err_t ttoprotoport(char *src, size_t src_len, u_int8_t *proto, u_int16_t *port,
							bool *has_port_wildcard);

/* initializations */
void initsaid(const ip_address *addr, ipsec_spi_t spi, int proto, ip_said *dst);
err_t loopbackaddr(int af, ip_address *dst);
err_t unspecaddr(int af, ip_address *dst);
err_t anyaddr(int af, ip_address *dst);
err_t initaddr(const unsigned char *src, size_t srclen, int af, ip_address *dst);
err_t initsubnet(const ip_address *addr, int maskbits, int clash, ip_subnet *dst);
err_t addrtosubnet(const ip_address *addr, ip_subnet *dst);

/* misc. conversions and related */
err_t rangetosubnet(const ip_address *from, const ip_address *to, ip_subnet *dst);
int addrtypeof(const ip_address *src);
int subnettypeof(const ip_subnet *src);
size_t addrlenof(const ip_address *src);
size_t addrbytesptr(const ip_address *src, const unsigned char **dst);
size_t addrbytesof(const ip_address *src, unsigned char *dst, size_t dstlen);
int masktocount(const ip_address *src);
void networkof(const ip_subnet *src, ip_address *dst);
void maskof(const ip_subnet *src, ip_address *dst);

/* tests */
int sameaddr(const ip_address *a, const ip_address *b);
int addrcmp(const ip_address *a, const ip_address *b);
int samesubnet(const ip_subnet *a, const ip_subnet *b);
int addrinsubnet(const ip_address *a, const ip_subnet *s);
int subnetinsubnet(const ip_subnet *a, const ip_subnet *b);
int subnetishost(const ip_subnet *s);
int samesaid(const ip_said *a, const ip_said *b);
int sameaddrtype(const ip_address *a, const ip_address *b);
int samesubnettype(const ip_subnet *a, const ip_subnet *b);
int isanyaddr(const ip_address *src);
int isunspecaddr(const ip_address *src);
int isloopbackaddr(const ip_address *src);

/* low-level grot */
int portof(const ip_address *src);
void setportof(int port, ip_address *dst);
struct sockaddr *sockaddrof(ip_address *src);
size_t sockaddrlenof(const ip_address *src);

<<<<<<< HEAD
/* PRNG */
void prng_init(struct prng *prng, const unsigned char *key, size_t keylen);
void prng_bytes(struct prng *prng, unsigned char *dst, size_t dstlen);
unsigned long prng_count(struct prng *prng);
void prng_final(struct prng *prng);

=======
>>>>>>> upstream/4.5.1
/* odds and ends */
const char **ipsec_copyright_notice(void);

const char *dns_string_rr(int rr, char *buf, int bufsize);
const char *dns_string_datetime(time_t seconds,
				char *buf,
				int bufsize);


/*
 * old functions, to be deleted eventually
 */

/* unsigned long */
const char *			/* NULL for success, else string literal */
atoul(
	const char *src,
	size_t srclen,		/* 0 means strlen(src) */
	int base,		/* 0 means figure it out */
	unsigned long *resultp
);
size_t				/* space needed for full conversion */
ultoa(
	unsigned long n,
	int base,
	char *dst,
	size_t dstlen
);
#define	ULTOA_BUF	21	/* just large enough for largest result, */
				/* assuming 64-bit unsigned long! */

/* Internet addresses */
const char *			/* NULL for success, else string literal */
atoaddr(
	const char *src,
	size_t srclen,		/* 0 means strlen(src) */
	struct in_addr *addr
);
size_t				/* space needed for full conversion */
addrtoa(
	struct in_addr addr,
	int format,		/* character; 0 means default */
	char *dst,
	size_t dstlen
);
#define	ADDRTOA_BUF	16	/* just large enough for largest result */

/* subnets */
const char *			/* NULL for success, else string literal */
atosubnet(
	const char *src,
	size_t srclen,		/* 0 means strlen(src) */
	struct in_addr *addr,
	struct in_addr *mask
);
size_t				/* space needed for full conversion */
subnettoa(
	struct in_addr addr,
	struct in_addr mask,
	int format,		/* character; 0 means default */
	char *dst,
	size_t dstlen
);
#define	SUBNETTOA_BUF	32	/* large enough for worst case result */

/* ranges */
const char *			/* NULL for success, else string literal */
atoasr(
	const char *src,
	size_t srclen,		/* 0 means strlen(src) */
	char *type,		/* 'a', 's', 'r' */
	struct in_addr *addrs	/* two-element array */
);
size_t				/* space needed for full conversion */
rangetoa(
	struct in_addr *addrs,	/* two-element array */
	int format,		/* character; 0 means default */
	char *dst,
	size_t dstlen
);
#define	RANGETOA_BUF	34	/* large enough for worst case result */

<<<<<<< HEAD
/* data types for SA conversion functions */

/* SAs */
const char *			/* NULL for success, else string literal */
atosa(
	const char *src,
	size_t srclen,		/* 0 means strlen(src) */
	struct sa_id *sa
);
size_t				/* space needed for full conversion */
satoa(
	struct sa_id sa,
	int format,		/* character; 0 means default */
	char *dst,
	size_t dstlen
);
#define	SATOA_BUF	(3+ULTOA_BUF+ADDRTOA_BUF)

=======
>>>>>>> upstream/4.5.1
/* generic data, e.g. keys */
const char *			/* NULL for success, else string literal */
atobytes(
	const char *src,
	size_t srclen,		/* 0 means strlen(src) */
	char *dst,
	size_t dstlen,
	size_t *lenp		/* NULL means don't bother telling me */
);
size_t				/* 0 failure, else true size */
bytestoa(
	const char *src,
	size_t srclen,
	int format,		/* character; 0 means default */
	char *dst,
	size_t dstlen
);

/* old versions of generic-data functions; deprecated */
size_t				/* 0 failure, else true size */
atodata(
	const char *src,
	size_t srclen,		/* 0 means strlen(src) */
	char *dst,
	size_t dstlen
);
size_t				/* 0 failure, else true size */
datatoa(
	const char *src,
	size_t srclen,
	int format,		/* character; 0 means default */
	char *dst,
	size_t dstlen
);

/* part extraction and special addresses */
struct in_addr
subnetof(
	struct in_addr addr,
	struct in_addr mask
);
struct in_addr
hostof(
	struct in_addr addr,
	struct in_addr mask
);
struct in_addr
broadcastof(
	struct in_addr addr,
	struct in_addr mask
);

/* mask handling */
int
goodmask(
	struct in_addr mask
);
int
masktobits(
	struct in_addr mask
);
struct in_addr
bitstomask(
	int n
);

/*
 * Debugging levels for pfkey_lib_debug
 */
#define PF_KEY_DEBUG_PARSE_NONE    0
#define PF_KEY_DEBUG_PARSE_PROBLEM 1
#define PF_KEY_DEBUG_PARSE_STRUCT  2
#define PF_KEY_DEBUG_PARSE_FLOW    4
#define PF_KEY_DEBUG_PARSE_MAX     7

extern unsigned int pfkey_lib_debug;  /* bits selecting what to report */

/*
 * pluto and lwdnsq need to know the maximum size of the commands to,
 * and replies from lwdnsq.
 */

#define LWDNSQ_CMDBUF_LEN      1024
#define LWDNSQ_RESULT_LEN_MAX  4096

#endif /* _FREESWAN_H */<|MERGE_RESOLUTION|>--- conflicted
+++ resolved
@@ -158,14 +158,6 @@
 
 size_t datatot(const char *src, size_t srclen, int format, char *buf,
 								size_t buflen);
-<<<<<<< HEAD
-size_t keyblobtoid(const unsigned char *src, size_t srclen, char *dst,
-								size_t dstlen);
-size_t splitkeytoid(const unsigned char *e, size_t elen, const unsigned char *m,
-					size_t mlen, char *dst, size_t dstlen);
-#define	KEYID_BUF		10	/* up to 9 text digits plus NUL */
-=======
->>>>>>> upstream/4.5.1
 err_t ttoprotoport(char *src, size_t src_len, u_int8_t *proto, u_int16_t *port,
 							bool *has_port_wildcard);
 
@@ -209,15 +201,6 @@
 struct sockaddr *sockaddrof(ip_address *src);
 size_t sockaddrlenof(const ip_address *src);
 
-<<<<<<< HEAD
-/* PRNG */
-void prng_init(struct prng *prng, const unsigned char *key, size_t keylen);
-void prng_bytes(struct prng *prng, unsigned char *dst, size_t dstlen);
-unsigned long prng_count(struct prng *prng);
-void prng_final(struct prng *prng);
-
-=======
->>>>>>> upstream/4.5.1
 /* odds and ends */
 const char **ipsec_copyright_notice(void);
 
@@ -300,27 +283,6 @@
 );
 #define	RANGETOA_BUF	34	/* large enough for worst case result */
 
-<<<<<<< HEAD
-/* data types for SA conversion functions */
-
-/* SAs */
-const char *			/* NULL for success, else string literal */
-atosa(
-	const char *src,
-	size_t srclen,		/* 0 means strlen(src) */
-	struct sa_id *sa
-);
-size_t				/* space needed for full conversion */
-satoa(
-	struct sa_id sa,
-	int format,		/* character; 0 means default */
-	char *dst,
-	size_t dstlen
-);
-#define	SATOA_BUF	(3+ULTOA_BUF+ADDRTOA_BUF)
-
-=======
->>>>>>> upstream/4.5.1
 /* generic data, e.g. keys */
 const char *			/* NULL for success, else string literal */
 atobytes(
