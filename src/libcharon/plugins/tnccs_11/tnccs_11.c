/*
 * Copyright (C) 2010 Andreas Steffen
 * HSR Hochschule fuer Technik Rapperswil
 *
 * This program is free software; you can redistribute it and/or modify it
 * under the terms of the GNU General Public License as published by the
 * Free Software Foundation; either version 2 of the License, or (at your
 * option) any later version.  See <http://www.fsf.org/copyleft/gpl.txt>.
 *
 * This program is distributed in the hope that it will be useful, but
 * WITHOUT ANY WARRANTY; without even the implied warranty of MERCHANTABILITY
 * or FITNESS FOR A PARTICULAR PURPOSE.  See the GNU General Public License
 * for more details.
 */

#include "tnccs_11.h"
<<<<<<< HEAD

#include <libtnctncc.h>
#include <libtnctncs.h>

#include <daemon.h>
#include <debug.h>

#define TNC_SEND_BUFFER_SIZE	32

static chunk_t tnc_send_buffer[TNC_SEND_BUFFER_SIZE];

/**
 * Buffers TNCCS batch to be sent (TODO make the buffer scalable)
 */
static TNC_Result buffer_batch(u_int32_t id, const char *data, size_t len)
{
	if (id >= TNC_SEND_BUFFER_SIZE)
	{
		DBG1(DBG_TNC, "TNCCS Batch for Connection ID %u cannot be stored in "
					  "send buffer with size %d", id, TNC_SEND_BUFFER_SIZE);
		return TNC_RESULT_FATAL;
	}
	if (tnc_send_buffer[id].ptr)
	{
		DBG1(DBG_TNC, "send buffer slot for Connection ID %u is already "
					  "occupied", id);
		return TNC_RESULT_FATAL;
	}
	tnc_send_buffer[id] = chunk_alloc(len);
	memcpy(tnc_send_buffer[id].ptr, data, len);

	return TNC_RESULT_SUCCESS;
}

/**
 * Retrieves TNCCS batch to be sent
 */
static bool retrieve_batch(u_int32_t id, chunk_t *batch)
{
	if (id >= TNC_SEND_BUFFER_SIZE)
	{
		DBG1(DBG_TNC, "TNCCS Batch for Connection ID %u cannot be retrieved from "
					  "send buffer with size %d", id, TNC_SEND_BUFFER_SIZE);
		return FALSE;
	}

	*batch = tnc_send_buffer[id];
	return TRUE;
}

/**
 * Frees TNCCS batch that was sent
 */
static void free_batch(u_int32_t id)
{
	if (id < TNC_SEND_BUFFER_SIZE)
	{
		chunk_free(&tnc_send_buffer[id]);
	}
}

/**
 * Define callback functions called by the libtnc library
 */
TNC_Result TNC_TNCC_SendBatch(libtnc_tncc_connection* conn, 
							  const char* messageBuffer, size_t messageLength)
{
	return buffer_batch(conn->connectionID, messageBuffer, messageLength);
}

TNC_Result TNC_TNCS_SendBatch(libtnc_tncs_connection* conn, 
							  const char* messageBuffer, size_t messageLength)
{
	return buffer_batch(conn->connectionID, messageBuffer, messageLength);
}
=======
#include "batch/tnccs_batch.h"
#include "messages/tnccs_msg.h"
#include "messages/imc_imv_msg.h"
#include "messages/tnccs_error_msg.h"
#include "messages/tnccs_preferred_language_msg.h"
#include "messages/tnccs_reason_strings_msg.h"
#include "messages/tnccs_recommendation_msg.h"

#include <daemon.h>
#include <debug.h>
#include <threading/mutex.h>
#include <tnc/tncif.h>
#include <tnc/tncifimv.h>
#include <tnc/tnccs/tnccs.h>
>>>>>>> upstream/4.5.1

typedef struct private_tnccs_11_t private_tnccs_11_t;

/**
 * Private data of a tnccs_11_t object.
 */
struct private_tnccs_11_t {

	/**
	 * Public tls_t interface.
	 */
	tls_t public;

	/**
	 * TNCC if TRUE, TNCS if FALSE
	 */
	bool is_server;

	/**
<<<<<<< HEAD
	 * TNCC Connection to IMCs
	 */
	libtnc_tncc_connection* tncc_connection;

	/**
	 * TNCS Connection to IMVs
	 */
	libtnc_tncs_connection* tncs_connection;
};

METHOD(tls_t, process, status_t,
	private_tnccs_11_t *this, void *buf, size_t buflen)
{
	u_int32_t conn_id;

	if (this->is_server && !this->tncs_connection)
	{
		this->tncs_connection = libtnc_tncs_CreateConnection(NULL);
		if (!this->tncs_connection)
		{
			DBG1(DBG_TNC, "TNCS CreateConnection failed");
			return FAILED;
		}
		DBG1(DBG_TNC, "assigned TNCS Connection ID %u",
					   this->tncs_connection->connectionID);
		if (libtnc_tncs_BeginSession(this->tncs_connection) != TNC_RESULT_SUCCESS)
		{
			DBG1(DBG_TNC, "TNCS BeginSession failed");
			return FAILED;
		}
	}
	conn_id = this->is_server ? this->tncs_connection->connectionID
							  : this->tncc_connection->connectionID;

	DBG1(DBG_TNC, "received TNCCS Batch (%u bytes) for Connection ID %u",
				   buflen, conn_id);
	DBG3(DBG_TNC, "%.*s", buflen, buf);

	if (this->is_server)
	{
		if (libtnc_tncs_ReceiveBatch(this->tncs_connection, buf, buflen) !=
			TNC_RESULT_SUCCESS)
		{
			DBG1(DBG_TNC, "TNCS ReceiveBatch failed");
			return FAILED;
		}
	}
	else
	{
		if (libtnc_tncc_ReceiveBatch(this->tncc_connection, buf, buflen) !=
			TNC_RESULT_SUCCESS)
		{
			DBG1(DBG_TNC, "TNCC ReceiveBatch failed");
			return FAILED;
		}
	}
	return NEED_MORE;
}

METHOD(tls_t, build, status_t,
	private_tnccs_11_t *this, void *buf, size_t *buflen, size_t *msglen)
{
	chunk_t batch;
	u_int32_t conn_id;
	size_t len;

	if (!this->is_server && !this->tncc_connection)
	{
		this->tncc_connection = libtnc_tncc_CreateConnection(NULL);
		if (!this->tncc_connection)
		{
			DBG1(DBG_TNC, "TNCC CreateConnection failed");
			return FAILED;
		}
		DBG1(DBG_TNC, "assigned TNCC Connection ID %u",
					   this->tncc_connection->connectionID);
		if (libtnc_tncc_BeginSession(this->tncc_connection) != TNC_RESULT_SUCCESS)
		{
			DBG1(DBG_TNC, "TNCC BeginSession failed");
			return FAILED;
		}
	}
	conn_id = this->is_server ? this->tncs_connection->connectionID
							  : this->tncc_connection->connectionID;
	
	if (!retrieve_batch(conn_id, &batch))
	{
		return FAILED;
	}
	len = *buflen;
	len = min(len, batch.len);
	*buflen = len;
	if (msglen)
	{
		*msglen = batch.len;
	}

	if (batch.len)
	{
		DBG1(DBG_TNC, "sending TNCCS Batch (%d bytes) for Connection ID %u",
					   batch.len, conn_id);
		DBG3(DBG_TNC, "%.*s", batch.len, batch.ptr);
		memcpy(buf, batch.ptr, len);
		free_batch(conn_id);
		return ALREADY_DONE;
	}
	else
	{
		return INVALID_STATE;
	}
=======
	 * Connection ID assigned to this TNCCS connection
	 */
	TNC_ConnectionID connection_id;

	/**
	 * Last TNCCS batch ID
	 */
	int batch_id;

	/**
	 * TNCCS batch being constructed
	 */
	tnccs_batch_t *batch;

	/**
	 * Mutex locking the batch in construction
	 */
	mutex_t *mutex;

	/**
	 * Flag set while processing
	 */
	bool fatal_error;

	/**
	 * Flag set by TNCCS-Recommendation message
	 */
	bool delete_state;

	/**
	 * SendMessage() by IMC/IMV only allowed if flag is set
	 */
	bool send_msg;

	/**
	 * Flag set by IMC/IMV RequestHandshakeRetry() function
	 */
	bool request_handshake_retry;

	/**
	 * Set of IMV recommendations  (TNC Server only)
	 */
	recommendations_t *recs;
};

METHOD(tnccs_t, send_msg, TNC_Result,
	private_tnccs_11_t* this, TNC_IMCID imc_id, TNC_IMVID imv_id,
							  TNC_BufferReference msg,
							  TNC_UInt32 msg_len,
							  TNC_MessageType msg_type)
{
	tnccs_msg_t *tnccs_msg;

	if (!this->send_msg)
	{
		DBG1(DBG_TNC, "%s %u not allowed to call SendMessage()",
			this->is_server ? "IMV" : "IMC",
			this->is_server ? imv_id : imc_id);
		return TNC_RESULT_ILLEGAL_OPERATION;
	}
	tnccs_msg = imc_imv_msg_create(msg_type, chunk_create(msg, msg_len));

	/* adding an IMC-IMV Message to TNCCS batch */
	this->mutex->lock(this->mutex);
	if (!this->batch)
	{
		this->batch = tnccs_batch_create(this->is_server, ++this->batch_id);
	}
	this->batch->add_msg(this->batch, tnccs_msg);
	this->mutex->unlock(this->mutex);
	return TNC_RESULT_SUCCESS;
}

/**
 * Handle a single TNCCS message according to its type
 */
static void handle_message(private_tnccs_11_t *this, tnccs_msg_t *msg)
{
	switch (msg->get_type(msg))
	{
		case IMC_IMV_MSG:
		{
			imc_imv_msg_t *imc_imv_msg;
			TNC_MessageType msg_type;
			chunk_t msg_body;

			imc_imv_msg = (imc_imv_msg_t*)msg;
			msg_type = imc_imv_msg->get_msg_type(imc_imv_msg);
			msg_body = imc_imv_msg->get_msg_body(imc_imv_msg);

			DBG2(DBG_TNC, "handling IMC_IMV message type 0x%08x", msg_type);

			this->send_msg = TRUE;
			if (this->is_server)
			{
				charon->imvs->receive_message(charon->imvs,
				this->connection_id, msg_body.ptr, msg_body.len, msg_type);
			}
			else
			{
				charon->imcs->receive_message(charon->imcs,
				this->connection_id, msg_body.ptr, msg_body.len,msg_type);
			}
			this->send_msg = FALSE;
			break;
		}
		case TNCCS_MSG_RECOMMENDATION:
		{
			tnccs_recommendation_msg_t *rec_msg;
			TNC_IMV_Action_Recommendation rec;
			TNC_ConnectionState state = TNC_CONNECTION_STATE_ACCESS_NONE;

			rec_msg = (tnccs_recommendation_msg_t*)msg;
			rec = rec_msg->get_recommendation(rec_msg);
			if (this->is_server)
			{
				DBG1(DBG_TNC, "ignoring NCCS-Recommendation message from "
							  " TNC client");
				break;
			}
			DBG1(DBG_TNC, "TNC recommendation is '%N'",
				 TNC_IMV_Action_Recommendation_names, rec);
			switch (rec)
			{
				case TNC_IMV_ACTION_RECOMMENDATION_ALLOW:
					state = TNC_CONNECTION_STATE_ACCESS_ALLOWED;
					break;
				case TNC_IMV_ACTION_RECOMMENDATION_ISOLATE:
					state = TNC_CONNECTION_STATE_ACCESS_ISOLATED;
					break;
				case TNC_IMV_ACTION_RECOMMENDATION_NO_ACCESS:
				default:
					state = TNC_CONNECTION_STATE_ACCESS_NONE;
			}
			charon->imcs->notify_connection_change(charon->imcs,
												   this->connection_id, state);
			this->delete_state = TRUE;
			break;
		}
		case TNCCS_MSG_ERROR:
		{
			tnccs_error_msg_t *err_msg;
			tnccs_error_type_t error_type;
			char *error_msg;

			err_msg = (tnccs_error_msg_t*)msg;
			error_msg = err_msg->get_message(err_msg, &error_type);
			DBG1(DBG_TNC, "received '%N' TNCCS-Error: %s",
				 tnccs_error_type_names, error_type, error_msg);

			/* we assume that all errors are fatal */
			this->fatal_error = TRUE;
			break;
		}
		case TNCCS_MSG_PREFERRED_LANGUAGE:
		{
			tnccs_preferred_language_msg_t *lang_msg;
			char *lang;

			lang_msg = (tnccs_preferred_language_msg_t*)msg;
			lang = lang_msg->get_preferred_language(lang_msg);

			DBG2(DBG_TNC, "setting preferred language to '%s'", lang);
			this->recs->set_preferred_language(this->recs,
									chunk_create(lang, strlen(lang)));
			break;
		}
		case TNCCS_MSG_REASON_STRINGS:
		{
			tnccs_reason_strings_msg_t *reason_msg;
			chunk_t reason_string, reason_lang;

			reason_msg = (tnccs_reason_strings_msg_t*)msg;
			reason_string = reason_msg->get_reason(reason_msg, &reason_lang);
			DBG2(DBG_TNC, "reason string is '%.*s",   reason_string.len,
													  reason_string.ptr);
			DBG2(DBG_TNC, "reason language is '%.*s", reason_lang.len,
													  reason_lang.ptr);
			break;
		}
		default:
			break;
	}
}

METHOD(tls_t, process, status_t,
	private_tnccs_11_t *this, void *buf, size_t buflen)
{
	chunk_t data;
	tnccs_batch_t *batch;
	tnccs_msg_t *msg;
	enumerator_t *enumerator;
	status_t status;

	if (this->is_server && !this->connection_id)
	{
		this->connection_id = charon->tnccs->create_connection(charon->tnccs,
								(tnccs_t*)this,	_send_msg,
								&this->request_handshake_retry, &this->recs);
		if (!this->connection_id)
		{
			return FAILED;
		}
		charon->imvs->notify_connection_change(charon->imvs,
							this->connection_id, TNC_CONNECTION_STATE_CREATE);
		charon->imvs->notify_connection_change(charon->imvs,
							this->connection_id, TNC_CONNECTION_STATE_HANDSHAKE);
	}

	data = chunk_create(buf, buflen);
	DBG1(DBG_TNC, "received TNCCS Batch (%u bytes) for Connection ID %u",
				   data.len, this->connection_id);
	DBG3(DBG_TNC, "%.*s", data.len, data.ptr);
	batch = tnccs_batch_create_from_data(this->is_server, ++this->batch_id, data);
	status = batch->process(batch);

	if (status == FAILED)
	{
		this->fatal_error = TRUE;
		this->mutex->lock(this->mutex);
		if (this->batch)
		{
			DBG1(DBG_TNC, "cancelling TNCCS batch");
			this->batch->destroy(this->batch);
			this->batch_id--;
		 }
		this->batch = tnccs_batch_create(this->is_server, ++this->batch_id);

		/* add error messages to outbound batch */
		enumerator = batch->create_error_enumerator(batch);
		while (enumerator->enumerate(enumerator, &msg))
		{
			this->batch->add_msg(this->batch, msg->get_ref(msg));
		}
		enumerator->destroy(enumerator);
		this->mutex->unlock(this->mutex);
	}
	else
	{
		enumerator = batch->create_msg_enumerator(batch);
		while (enumerator->enumerate(enumerator, &msg))
		{
			handle_message(this, msg);
		}
		enumerator->destroy(enumerator);

		/* received any TNCCS-Error messages */
		if (this->fatal_error)
		{
			DBG1(DBG_TNC, "a fatal TNCCS-Error occurred, terminating connection");
			batch->destroy(batch);
			return FAILED;
		}

		this->send_msg = TRUE;
		if (this->is_server)
		{
			charon->imvs->batch_ending(charon->imvs, this->connection_id);
		}
		else
		{
			charon->imcs->batch_ending(charon->imcs, this->connection_id);
		}
		this->send_msg = FALSE;
	}
	batch->destroy(batch);

	return NEED_MORE;
}

/**
 *  Add a recommendation message if a final recommendation is available
 */
static void check_and_build_recommendation(private_tnccs_11_t *this)
{
	TNC_IMV_Action_Recommendation rec;
	TNC_IMV_Evaluation_Result eval;
	TNC_IMVID id;
	chunk_t reason, language;
	enumerator_t *enumerator;
	tnccs_msg_t *msg;

	if (!this->recs->have_recommendation(this->recs, &rec, &eval))
	{
		charon->imvs->solicit_recommendation(charon->imvs, this->connection_id);
	}
	if (this->recs->have_recommendation(this->recs, &rec, &eval))
	{
		if (!this->batch)
		{
			this->batch = tnccs_batch_create(this->is_server, ++this->batch_id);
		}

		msg = tnccs_recommendation_msg_create(rec);
		this->batch->add_msg(this->batch, msg);

		/* currently we just send the first Reason String */
		enumerator = this->recs->create_reason_enumerator(this->recs);
		if (enumerator->enumerate(enumerator, &id, &reason, &language))
		{
			msg = tnccs_reason_strings_msg_create(reason, language);
			this->batch->add_msg(this->batch, msg);
		}
		enumerator->destroy(enumerator);

		/* we have reache the final state */
		this->delete_state = TRUE;
	}
}

METHOD(tls_t, build, status_t,
	private_tnccs_11_t *this, void *buf, size_t *buflen, size_t *msglen)
{
	status_t status;

	/* Initialize the connection */
	if (!this->is_server && !this->connection_id)
	{
		tnccs_msg_t *msg;
		char *pref_lang;

		this->connection_id = charon->tnccs->create_connection(charon->tnccs,
										(tnccs_t*)this, _send_msg,
										&this->request_handshake_retry, NULL);
		if (!this->connection_id)
		{
			return FAILED;
		}

		/* Create TNCCS-PreferredLanguage message */
		pref_lang = charon->imcs->get_preferred_language(charon->imcs);
		msg = tnccs_preferred_language_msg_create(pref_lang);
		this->mutex->lock(this->mutex);
		this->batch = tnccs_batch_create(this->is_server, ++this->batch_id);
		this->batch->add_msg(this->batch, msg);
		this->mutex->unlock(this->mutex);

		charon->imcs->notify_connection_change(charon->imcs,
							this->connection_id, TNC_CONNECTION_STATE_CREATE);
		charon->imcs->notify_connection_change(charon->imcs,
							this->connection_id, TNC_CONNECTION_STATE_HANDSHAKE);
		this->send_msg = TRUE;
		charon->imcs->begin_handshake(charon->imcs, this->connection_id);
		this->send_msg = FALSE;
	}

	/* Do not allow any asynchronous IMCs or IMVs to add additional messages */
	this->mutex->lock(this->mutex);

	if (this->recs && !this->delete_state &&
	   (!this->batch || this->fatal_error))
	{
		check_and_build_recommendation(this);
	}

	if (this->batch)
	{
		chunk_t data;

		this->batch->build(this->batch);
		data = this->batch->get_encoding(this->batch);
		DBG1(DBG_TNC, "sending TNCCS Batch (%d bytes) for Connection ID %u",
					   data.len, this->connection_id);
		DBG3(DBG_TNC, "%.*s", data.len, data.ptr);
		*msglen = data.len;

		if (data.len > *buflen)
		{
			DBG1(DBG_TNC, "fragmentation of TNCCS batch not supported yet");
		}
		else
		{
			*buflen = data.len;
		}
		memcpy(buf, data.ptr, *buflen);
		this->batch->destroy(this->batch);
		this->batch = NULL;
		status = ALREADY_DONE;
	}
	else
	{
		DBG1(DBG_TNC, "no TNCCS Batch to send");
		status = INVALID_STATE;
	}
	this->mutex->unlock(this->mutex);

	return status;
>>>>>>> upstream/4.5.1
}

METHOD(tls_t, is_server, bool,
	private_tnccs_11_t *this)
{
	return this->is_server;
}

METHOD(tls_t, get_purpose, tls_purpose_t,
	private_tnccs_11_t *this)
{
	return TLS_PURPOSE_EAP_TNC;
}

METHOD(tls_t, is_complete, bool,
	private_tnccs_11_t *this)
{
	TNC_IMV_Action_Recommendation rec;
	TNC_IMV_Evaluation_Result eval;
<<<<<<< HEAD
	char *group;
	identification_t *id;
	ike_sa_t *ike_sa;
	auth_cfg_t *auth;
	
	if (libtnc_tncs_HaveRecommendation(this->tncs_connection, &rec, &eval) ==
		TNC_RESULT_SUCCESS)
	{
		switch (rec)
		{
			case TNC_IMV_ACTION_RECOMMENDATION_ALLOW:
				DBG1(DBG_TNC, "TNC recommendation is allow");
				group = "allow";
				break;				
			case TNC_IMV_ACTION_RECOMMENDATION_ISOLATE:
				DBG1(DBG_TNC, "TNC recommendation is isolate");
				group = "isolate";
				break;
			case TNC_IMV_ACTION_RECOMMENDATION_NO_ACCESS:
			case TNC_IMV_ACTION_RECOMMENDATION_NO_RECOMMENDATION:
			default:
				DBG1(DBG_TNC, "TNC recommendation is none");
				return FALSE;
		}
		ike_sa = charon->bus->get_sa(charon->bus);
		if (ike_sa)
		{
			auth = ike_sa->get_auth_cfg(ike_sa, FALSE);
			id = identification_create_from_string(group);
			auth->add(auth, AUTH_RULE_GROUP, id);
			DBG1(DBG_TNC, "added group membership '%s' based on TNC recommendation", group);
		}
		return TRUE;
=======

	if (this->recs && this->recs->have_recommendation(this->recs, &rec, &eval))
	{
<<<<<<< HEAD
		DBG2(DBG_TNC, "Final recommendation is '%N' and evaluation is '%N'",
			 TNC_IMV_Action_Recommendation_names, rec,
			 TNC_IMV_Evaluation_Result_names, eval);

		return charon->imvs->enforce_recommendation(charon->imvs, rec);
>>>>>>> upstream/4.5.1
=======
		return charon->imvs->enforce_recommendation(charon->imvs, rec, eval);
>>>>>>> 0a9d51a4
	}
	else
	{
		return FALSE;
	}
}

METHOD(tls_t, get_eap_msk, chunk_t,
	private_tnccs_11_t *this)
{
	return chunk_empty;
}

METHOD(tls_t, destroy, void,
	private_tnccs_11_t *this)
{
<<<<<<< HEAD
	if (this->is_server)
	{
<<<<<<< HEAD
		if (this->tncs_connection)
		{
			libtnc_tncs_DeleteConnection(this->tncs_connection);
		}
	}
	else
	{
		if (this->tncc_connection)
		{
			libtnc_tncc_DeleteConnection(this->tncc_connection);
		}
		libtnc_tncc_Terminate();
	}
=======
		charon->imvs->notify_connection_change(charon->imvs,
							this->connection_id, TNC_CONNECTION_STATE_DELETE);
	}
	else
	{
		charon->imcs->notify_connection_change(charon->imcs,
							this->connection_id, TNC_CONNECTION_STATE_DELETE);
	}
	charon->tnccs->remove_connection(charon->tnccs, this->connection_id);
=======
	charon->tnccs->remove_connection(charon->tnccs, this->connection_id,
													this->is_server);
>>>>>>> 0a9d51a4
	this->mutex->destroy(this->mutex);
	DESTROY_IF(this->batch);
>>>>>>> upstream/4.5.1
	free(this);
}

/**
 * See header
 */
tls_t *tnccs_11_create(bool is_server)
{
	private_tnccs_11_t *this;

	INIT(this,
		.public = {
			.process = _process,
			.build = _build,
			.is_server = _is_server,
			.get_purpose = _get_purpose,
			.is_complete = _is_complete,
			.get_eap_msk = _get_eap_msk,
			.destroy = _destroy,
		},
		.is_server = is_server,
<<<<<<< HEAD
=======
		.mutex = mutex_create(MUTEX_TYPE_DEFAULT),
>>>>>>> upstream/4.5.1
	);

	return &this->public;
}<|MERGE_RESOLUTION|>--- conflicted
+++ resolved
@@ -14,83 +14,6 @@
  */
 
 #include "tnccs_11.h"
-<<<<<<< HEAD
-
-#include <libtnctncc.h>
-#include <libtnctncs.h>
-
-#include <daemon.h>
-#include <debug.h>
-
-#define TNC_SEND_BUFFER_SIZE	32
-
-static chunk_t tnc_send_buffer[TNC_SEND_BUFFER_SIZE];
-
-/**
- * Buffers TNCCS batch to be sent (TODO make the buffer scalable)
- */
-static TNC_Result buffer_batch(u_int32_t id, const char *data, size_t len)
-{
-	if (id >= TNC_SEND_BUFFER_SIZE)
-	{
-		DBG1(DBG_TNC, "TNCCS Batch for Connection ID %u cannot be stored in "
-					  "send buffer with size %d", id, TNC_SEND_BUFFER_SIZE);
-		return TNC_RESULT_FATAL;
-	}
-	if (tnc_send_buffer[id].ptr)
-	{
-		DBG1(DBG_TNC, "send buffer slot for Connection ID %u is already "
-					  "occupied", id);
-		return TNC_RESULT_FATAL;
-	}
-	tnc_send_buffer[id] = chunk_alloc(len);
-	memcpy(tnc_send_buffer[id].ptr, data, len);
-
-	return TNC_RESULT_SUCCESS;
-}
-
-/**
- * Retrieves TNCCS batch to be sent
- */
-static bool retrieve_batch(u_int32_t id, chunk_t *batch)
-{
-	if (id >= TNC_SEND_BUFFER_SIZE)
-	{
-		DBG1(DBG_TNC, "TNCCS Batch for Connection ID %u cannot be retrieved from "
-					  "send buffer with size %d", id, TNC_SEND_BUFFER_SIZE);
-		return FALSE;
-	}
-
-	*batch = tnc_send_buffer[id];
-	return TRUE;
-}
-
-/**
- * Frees TNCCS batch that was sent
- */
-static void free_batch(u_int32_t id)
-{
-	if (id < TNC_SEND_BUFFER_SIZE)
-	{
-		chunk_free(&tnc_send_buffer[id]);
-	}
-}
-
-/**
- * Define callback functions called by the libtnc library
- */
-TNC_Result TNC_TNCC_SendBatch(libtnc_tncc_connection* conn, 
-							  const char* messageBuffer, size_t messageLength)
-{
-	return buffer_batch(conn->connectionID, messageBuffer, messageLength);
-}
-
-TNC_Result TNC_TNCS_SendBatch(libtnc_tncs_connection* conn, 
-							  const char* messageBuffer, size_t messageLength)
-{
-	return buffer_batch(conn->connectionID, messageBuffer, messageLength);
-}
-=======
 #include "batch/tnccs_batch.h"
 #include "messages/tnccs_msg.h"
 #include "messages/imc_imv_msg.h"
@@ -105,7 +28,6 @@
 #include <tnc/tncif.h>
 #include <tnc/tncifimv.h>
 #include <tnc/tnccs/tnccs.h>
->>>>>>> upstream/4.5.1
 
 typedef struct private_tnccs_11_t private_tnccs_11_t;
 
@@ -125,118 +47,6 @@
 	bool is_server;
 
 	/**
-<<<<<<< HEAD
-	 * TNCC Connection to IMCs
-	 */
-	libtnc_tncc_connection* tncc_connection;
-
-	/**
-	 * TNCS Connection to IMVs
-	 */
-	libtnc_tncs_connection* tncs_connection;
-};
-
-METHOD(tls_t, process, status_t,
-	private_tnccs_11_t *this, void *buf, size_t buflen)
-{
-	u_int32_t conn_id;
-
-	if (this->is_server && !this->tncs_connection)
-	{
-		this->tncs_connection = libtnc_tncs_CreateConnection(NULL);
-		if (!this->tncs_connection)
-		{
-			DBG1(DBG_TNC, "TNCS CreateConnection failed");
-			return FAILED;
-		}
-		DBG1(DBG_TNC, "assigned TNCS Connection ID %u",
-					   this->tncs_connection->connectionID);
-		if (libtnc_tncs_BeginSession(this->tncs_connection) != TNC_RESULT_SUCCESS)
-		{
-			DBG1(DBG_TNC, "TNCS BeginSession failed");
-			return FAILED;
-		}
-	}
-	conn_id = this->is_server ? this->tncs_connection->connectionID
-							  : this->tncc_connection->connectionID;
-
-	DBG1(DBG_TNC, "received TNCCS Batch (%u bytes) for Connection ID %u",
-				   buflen, conn_id);
-	DBG3(DBG_TNC, "%.*s", buflen, buf);
-
-	if (this->is_server)
-	{
-		if (libtnc_tncs_ReceiveBatch(this->tncs_connection, buf, buflen) !=
-			TNC_RESULT_SUCCESS)
-		{
-			DBG1(DBG_TNC, "TNCS ReceiveBatch failed");
-			return FAILED;
-		}
-	}
-	else
-	{
-		if (libtnc_tncc_ReceiveBatch(this->tncc_connection, buf, buflen) !=
-			TNC_RESULT_SUCCESS)
-		{
-			DBG1(DBG_TNC, "TNCC ReceiveBatch failed");
-			return FAILED;
-		}
-	}
-	return NEED_MORE;
-}
-
-METHOD(tls_t, build, status_t,
-	private_tnccs_11_t *this, void *buf, size_t *buflen, size_t *msglen)
-{
-	chunk_t batch;
-	u_int32_t conn_id;
-	size_t len;
-
-	if (!this->is_server && !this->tncc_connection)
-	{
-		this->tncc_connection = libtnc_tncc_CreateConnection(NULL);
-		if (!this->tncc_connection)
-		{
-			DBG1(DBG_TNC, "TNCC CreateConnection failed");
-			return FAILED;
-		}
-		DBG1(DBG_TNC, "assigned TNCC Connection ID %u",
-					   this->tncc_connection->connectionID);
-		if (libtnc_tncc_BeginSession(this->tncc_connection) != TNC_RESULT_SUCCESS)
-		{
-			DBG1(DBG_TNC, "TNCC BeginSession failed");
-			return FAILED;
-		}
-	}
-	conn_id = this->is_server ? this->tncs_connection->connectionID
-							  : this->tncc_connection->connectionID;
-	
-	if (!retrieve_batch(conn_id, &batch))
-	{
-		return FAILED;
-	}
-	len = *buflen;
-	len = min(len, batch.len);
-	*buflen = len;
-	if (msglen)
-	{
-		*msglen = batch.len;
-	}
-
-	if (batch.len)
-	{
-		DBG1(DBG_TNC, "sending TNCCS Batch (%d bytes) for Connection ID %u",
-					   batch.len, conn_id);
-		DBG3(DBG_TNC, "%.*s", batch.len, batch.ptr);
-		memcpy(buf, batch.ptr, len);
-		free_batch(conn_id);
-		return ALREADY_DONE;
-	}
-	else
-	{
-		return INVALID_STATE;
-	}
-=======
 	 * Connection ID assigned to this TNCCS connection
 	 */
 	TNC_ConnectionID connection_id;
@@ -624,7 +434,6 @@
 	this->mutex->unlock(this->mutex);
 
 	return status;
->>>>>>> upstream/4.5.1
 }
 
 METHOD(tls_t, is_server, bool,
@@ -644,54 +453,10 @@
 {
 	TNC_IMV_Action_Recommendation rec;
 	TNC_IMV_Evaluation_Result eval;
-<<<<<<< HEAD
-	char *group;
-	identification_t *id;
-	ike_sa_t *ike_sa;
-	auth_cfg_t *auth;
-	
-	if (libtnc_tncs_HaveRecommendation(this->tncs_connection, &rec, &eval) ==
-		TNC_RESULT_SUCCESS)
-	{
-		switch (rec)
-		{
-			case TNC_IMV_ACTION_RECOMMENDATION_ALLOW:
-				DBG1(DBG_TNC, "TNC recommendation is allow");
-				group = "allow";
-				break;				
-			case TNC_IMV_ACTION_RECOMMENDATION_ISOLATE:
-				DBG1(DBG_TNC, "TNC recommendation is isolate");
-				group = "isolate";
-				break;
-			case TNC_IMV_ACTION_RECOMMENDATION_NO_ACCESS:
-			case TNC_IMV_ACTION_RECOMMENDATION_NO_RECOMMENDATION:
-			default:
-				DBG1(DBG_TNC, "TNC recommendation is none");
-				return FALSE;
-		}
-		ike_sa = charon->bus->get_sa(charon->bus);
-		if (ike_sa)
-		{
-			auth = ike_sa->get_auth_cfg(ike_sa, FALSE);
-			id = identification_create_from_string(group);
-			auth->add(auth, AUTH_RULE_GROUP, id);
-			DBG1(DBG_TNC, "added group membership '%s' based on TNC recommendation", group);
-		}
-		return TRUE;
-=======
 
 	if (this->recs && this->recs->have_recommendation(this->recs, &rec, &eval))
 	{
-<<<<<<< HEAD
-		DBG2(DBG_TNC, "Final recommendation is '%N' and evaluation is '%N'",
-			 TNC_IMV_Action_Recommendation_names, rec,
-			 TNC_IMV_Evaluation_Result_names, eval);
-
-		return charon->imvs->enforce_recommendation(charon->imvs, rec);
->>>>>>> upstream/4.5.1
-=======
 		return charon->imvs->enforce_recommendation(charon->imvs, rec, eval);
->>>>>>> 0a9d51a4
 	}
 	else
 	{
@@ -708,40 +473,10 @@
 METHOD(tls_t, destroy, void,
 	private_tnccs_11_t *this)
 {
-<<<<<<< HEAD
-	if (this->is_server)
-	{
-<<<<<<< HEAD
-		if (this->tncs_connection)
-		{
-			libtnc_tncs_DeleteConnection(this->tncs_connection);
-		}
-	}
-	else
-	{
-		if (this->tncc_connection)
-		{
-			libtnc_tncc_DeleteConnection(this->tncc_connection);
-		}
-		libtnc_tncc_Terminate();
-	}
-=======
-		charon->imvs->notify_connection_change(charon->imvs,
-							this->connection_id, TNC_CONNECTION_STATE_DELETE);
-	}
-	else
-	{
-		charon->imcs->notify_connection_change(charon->imcs,
-							this->connection_id, TNC_CONNECTION_STATE_DELETE);
-	}
-	charon->tnccs->remove_connection(charon->tnccs, this->connection_id);
-=======
 	charon->tnccs->remove_connection(charon->tnccs, this->connection_id,
 													this->is_server);
->>>>>>> 0a9d51a4
 	this->mutex->destroy(this->mutex);
 	DESTROY_IF(this->batch);
->>>>>>> upstream/4.5.1
 	free(this);
 }
 
@@ -763,10 +498,7 @@
 			.destroy = _destroy,
 		},
 		.is_server = is_server,
-<<<<<<< HEAD
-=======
 		.mutex = mutex_create(MUTEX_TYPE_DEFAULT),
->>>>>>> upstream/4.5.1
 	);
 
 	return &this->public;
