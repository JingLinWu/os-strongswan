--- conflicted
+++ resolved
@@ -196,13 +196,8 @@
 		this->peer_cfg->add_auth_cfg(this->peer_cfg, auth, FALSE);
 
 		child_cfg = child_cfg_create(name, &lifetime, NULL, TRUE, MODE_TUNNEL,
-<<<<<<< HEAD
-									 ACTION_NONE, ACTION_NONE, FALSE, 0, 0,
-									 NULL, NULL);
-=======
 									 ACTION_NONE, ACTION_NONE, ACTION_NONE,
 									 FALSE, 0, 0, NULL, NULL, 0);
->>>>>>> upstream/4.5.1
 		child_cfg->add_proposal(child_cfg, create_proposal(esp_proposal, PROTO_ESP));
 		child_cfg->add_traffic_selector(child_cfg, TRUE, create_ts(local_net));
 		child_cfg->add_traffic_selector(child_cfg, FALSE, create_ts(remote_net));
