/*
 * Copyright (C) 2008 Martin Willi
 * Hochschule fuer Technik Rapperswil
 *
 * This program is free software; you can redistribute it and/or modify it
 * under the terms of the GNU General Public License as published by the
 * Free Software Foundation; either version 2 of the License, or (at your
 * option) any later version.  See <http://www.fsf.org/copyleft/gpl.txt>.
 *
 * This program is distributed in the hope that it will be useful, but
 * WITHOUT ANY WARRANTY; without even the implied warranty of MERCHANTABILITY
 * or FITNESS FOR A PARTICULAR PURPOSE.  See the GNU General Public License
 * for more details.
 */

#include "nm_creds.h"

#include <sys/types.h>
#include <sys/stat.h>
#include <unistd.h>

#include <daemon.h>
#include <threading/rwlock.h>
#include <credentials/certificates/x509.h>

typedef struct private_nm_creds_t private_nm_creds_t;

/**
 * private data of nm_creds
 */
struct private_nm_creds_t {

	/**
	 * public functions
	 */
	nm_creds_t public;

	/**
	 * List of trusted certificates, certificate_t*
	 */
	linked_list_t *certs;

	/**
	 * User name
	 */
	identification_t *user;

	/**
	 * User password
	 */
	char *pass;

	/**
	 * Private key decryption password / smartcard pin
	 */
	char *keypass;

	/**
	 * private key ID of smartcard key
	 */
	chunk_t keyid;

	/**
	 * users certificate
	 */
	certificate_t *usercert;

	/**
	 * users private key
	 */
	private_key_t *key;

	/**
	 * read/write lock
	 */
	rwlock_t *lock;
};

/**
 * Enumerator for user certificate
 */
static enumerator_t *create_usercert_enumerator(private_nm_creds_t *this,
							certificate_type_t cert, key_type_t key)
{
	public_key_t *public;

	if (cert != CERT_ANY && cert != this->usercert->get_type(this->usercert))
	{
		return NULL;
	}
	if (key != KEY_ANY)
	{
		public = this->usercert->get_public_key(this->usercert);
		if (!public)
		{
			return NULL;
		}
		if (public->get_type(public) != key)
		{
			public->destroy(public);
			return NULL;
		}
		public->destroy(public);
	}
	this->lock->read_lock(this->lock);
	return enumerator_create_cleaner(
								enumerator_create_single(this->usercert, NULL),
								(void*)this->lock->unlock, this->lock);
}

/**
 * CA certificate enumerator data
 */
typedef struct {
	/** ref to credential credential store */
	private_nm_creds_t *this;
	/** type of key we are looking for */
	key_type_t key;
	/** CA certificate ID */
	identification_t *id;
} cert_data_t;

/**
 * Destroy CA certificate enumerator data
 */
static void cert_data_destroy(cert_data_t *data)
{
	data->this->lock->unlock(data->this->lock);
	free(data);
}

/**
 * Filter function for certificates enumerator
 */
static bool cert_filter(cert_data_t *data, certificate_t **in,
						 certificate_t **out)
{
	certificate_t *cert = *in;
	public_key_t *public;

	public = cert->get_public_key(cert);
	if (!public)
	{
		return FALSE;
	}
	if (data->key != KEY_ANY && public->get_type(public) != data->key)
	{
		public->destroy(public);
		return FALSE;
	}
	if (data->id && data->id->get_type(data->id) == ID_KEY_ID &&
		public->has_fingerprint(public, data->id->get_encoding(data->id)))
	{
		public->destroy(public);
		*out = cert;
		return TRUE;
	}
	public->destroy(public);
	if (data->id && !cert->has_subject(cert, data->id))
	{
		return FALSE;
	}
	*out = cert;
	return TRUE;
}

/**
 * Create enumerator for trusted certificates
 */
static enumerator_t *create_trusted_cert_enumerator(private_nm_creds_t *this,
										key_type_t key, identification_t *id)
{
	cert_data_t *data = malloc_thing(cert_data_t);

	data->this = this;
	data->id = id;
	data->key = key;

	this->lock->read_lock(this->lock);
	return enumerator_create_filter(
					this->certs->create_enumerator(this->certs),
					(void*)cert_filter, data, (void*)cert_data_destroy);
}

/**
 * Implements credential_set_t.create_cert_enumerator
 */
static enumerator_t* create_cert_enumerator(private_nm_creds_t *this,
							certificate_type_t cert, key_type_t key,
							identification_t *id, bool trusted)
{
	if (id && this->usercert &&
		id->equals(id, this->usercert->get_subject(this->usercert)))
	{
		return create_usercert_enumerator(this, cert, key);
	}
	if (cert == CERT_X509 || cert == CERT_ANY)
	{
		return create_trusted_cert_enumerator(this, key, id);
	}
	return NULL;
}

/**
 * Implements credential_set_t.create_cert_enumerator
 */
static enumerator_t* create_private_enumerator(private_nm_creds_t *this,
										key_type_t type, identification_t *id)
{
	if (this->key == NULL)
	{
		return NULL;
	}
	if (type != KEY_ANY && type != this->key->get_type(this->key))
	{
		return NULL;
	}
	if (id && id->get_type(id) != ID_ANY)
	{
		if (id->get_type(id) != ID_KEY_ID ||
			!this->key->has_fingerprint(this->key, id->get_encoding(id)))
		{
			return NULL;
		}
	}
	this->lock->read_lock(this->lock);
	return enumerator_create_cleaner(enumerator_create_single(this->key, NULL),
									 (void*)this->lock->unlock, this->lock);
}

/**
 * shared key enumerator implementation
 */
typedef struct {
	enumerator_t public;
	private_nm_creds_t *this;
	shared_key_t *key;
	bool done;
} shared_enumerator_t;

/**
 * enumerate function for shared enumerator
 */
static bool shared_enumerate(shared_enumerator_t *this, shared_key_t **key,
							 id_match_t *me, id_match_t *other)
{
	if (this->done)
	{
		return FALSE;
	}
	*key = this->key;
	if (me)
	{
		*me = ID_MATCH_PERFECT;
	}
	if (other)
	{
		*other = ID_MATCH_ANY;
	}
	this->done = TRUE;
	return TRUE;
}

/**
 * Destroy function for shared enumerator
 */
static void shared_destroy(shared_enumerator_t *this)
{
	this->key->destroy(this->key);
	this->this->lock->unlock(this->this->lock);
	free(this);
}
/**
 * Implements credential_set_t.create_cert_enumerator
 */
static enumerator_t* create_shared_enumerator(private_nm_creds_t *this,
							shared_key_type_t type,	identification_t *me,
							identification_t *other)
{
	shared_enumerator_t *enumerator;
	chunk_t key;

	switch (type)
	{
		case SHARED_EAP:
		case SHARED_IKE:
			if (!this->pass || !this->user)
			{
				return NULL;
			}
			if (me && !me->equals(me, this->user))
			{
				return NULL;
			}
			key = chunk_create(this->pass, strlen(this->pass));
			break;
		case SHARED_PRIVATE_KEY_PASS:
			if (!this->keypass)
			{
				return NULL;
			}
			key = chunk_create(this->keypass, strlen(this->keypass));
			break;
		case SHARED_PIN:
			if (!this->keypass || !me ||
				!chunk_equals(me->get_encoding(me), this->keyid))
			{
				return NULL;
			}
			key = chunk_create(this->keypass, strlen(this->keypass));
			break;
		default:
			return NULL;
	}

	enumerator = malloc_thing(shared_enumerator_t);
	enumerator->public.enumerate = (void*)shared_enumerate;
	enumerator->public.destroy = (void*)shared_destroy;
	enumerator->this = this;
	enumerator->done = FALSE;
	this->lock->read_lock(this->lock);
	enumerator->key = shared_key_create(type, chunk_clone(key));
	return &enumerator->public;
}

/**
 * Implementation of nm_creds_t.add_certificate
 */
static void add_certificate(private_nm_creds_t *this, certificate_t *cert)
{
	this->lock->write_lock(this->lock);
	this->certs->insert_last(this->certs, cert);
	this->lock->unlock(this->lock);
}

/**
 * Load a certificate file
 */
static void load_ca_file(private_nm_creds_t *this, char *file)
{
	certificate_t *cert;

	/* We add the CA constraint, as many CAs miss it */
	cert = lib->creds->create(lib->creds, CRED_CERTIFICATE, CERT_X509,
							  BUILD_FROM_FILE, file, BUILD_END);
	if (!cert)
	{
		DBG1(DBG_CFG, "loading CA certificate '%s' failed", file);
	}
	else
	{
		DBG2(DBG_CFG, "loaded CA certificate '%Y'", cert->get_subject(cert));
		x509_t *x509 = (x509_t*)cert;
		if (!(x509->get_flags(x509) & X509_SELF_SIGNED))
		{
			DBG1(DBG_CFG, "%Y is not self signed", cert->get_subject(cert));
		}
		this->certs->insert_last(this->certs, cert);
	}
}

/**
 * Implementation of nm_creds_t.load_ca_dir
 */
static void load_ca_dir(private_nm_creds_t *this, char *dir)
{
	enumerator_t *enumerator;
	char *rel, *abs;
	struct stat st;

	enumerator = enumerator_create_directory(dir);
	if (enumerator)
	{
		while (enumerator->enumerate(enumerator, &rel, &abs, &st))
		{
			/* skip '.', '..' and hidden files */
			if (rel[0] != '.')
			{
				if (S_ISDIR(st.st_mode))
				{
					load_ca_dir(this, abs);
				}
				else if (S_ISREG(st.st_mode))
				{
					load_ca_file(this, abs);
				}
			}
		}
		enumerator->destroy(enumerator);
	}
}

/**
 * Implementation of nm_creds_t.set_password
 */
static void set_username_password(private_nm_creds_t *this, identification_t *id,
						 char *password)
{
	this->lock->write_lock(this->lock);
	DESTROY_IF(this->user);
	this->user = id->clone(id);
	free(this->pass);
<<<<<<< HEAD
	this->pass = password ? strdup(password) : NULL;
=======
	this->pass = strdupnull(password);
>>>>>>> upstream/4.5.1
	this->lock->unlock(this->lock);
}

/**
 * Implementation of nm_creds_t.set_key_password
 */
static void set_key_password(private_nm_creds_t *this, char *password)
{
	this->lock->write_lock(this->lock);
	free(this->keypass);
<<<<<<< HEAD
	this->keypass = password ? strdup(password) : NULL;
=======
	this->keypass = strdupnull(password);
>>>>>>> upstream/4.5.1
	this->lock->unlock(this->lock);
}

/**
 * Implementation of nm_creds_t.set_pin
 */
static void set_pin(private_nm_creds_t *this, chunk_t keyid, char *pin)
{
	this->lock->write_lock(this->lock);
	free(this->keypass);
	free(this->keyid.ptr);
<<<<<<< HEAD
	this->keypass = pin ? strdup(pin) : NULL;
=======
	this->keypass = strdupnull(pin);
>>>>>>> upstream/4.5.1
	this->keyid = chunk_clone(keyid);
	this->lock->unlock(this->lock);
}

/**
 * Implementation of nm_creds_t.set_cert_and_key
 */
static void set_cert_and_key(private_nm_creds_t *this, certificate_t *cert,
							 private_key_t *key)
{
	this->lock->write_lock(this->lock);
	DESTROY_IF(this->key);
	DESTROY_IF(this->usercert);
	this->key = key;
	this->usercert = cert;
	this->lock->unlock(this->lock);
}

/**
 * Implementation of nm_creds_t.clear
 */
static void clear(private_nm_creds_t *this)
{
	certificate_t *cert;

	while (this->certs->remove_last(this->certs, (void**)&cert) == SUCCESS)
	{
		cert->destroy(cert);
	}
	DESTROY_IF(this->user);
	free(this->pass);
	free(this->keypass);
	free(this->keyid.ptr);
	DESTROY_IF(this->usercert);
	DESTROY_IF(this->key);
	this->key = NULL;
	this->usercert = NULL;
	this->pass = NULL;
	this->user = NULL;
	this->keypass = NULL;
	this->keyid = chunk_empty;
}

/**
 * Implementation of nm_creds_t.destroy
 */
static void destroy(private_nm_creds_t *this)
{
	clear(this);
	this->certs->destroy(this->certs);
	this->lock->destroy(this->lock);
	free(this);
}

/*
 * see header file
 */
nm_creds_t *nm_creds_create()
{
	private_nm_creds_t *this = malloc_thing(private_nm_creds_t);

	this->public.set.create_private_enumerator = (void*)create_private_enumerator;
	this->public.set.create_cert_enumerator = (void*)create_cert_enumerator;
	this->public.set.create_shared_enumerator = (void*)create_shared_enumerator;
	this->public.set.create_cdp_enumerator = (void*)return_null;
	this->public.set.cache_cert = (void*)nop;
	this->public.add_certificate = (void(*)(nm_creds_t*, certificate_t *cert))add_certificate;
	this->public.load_ca_dir = (void(*)(nm_creds_t*, char *dir))load_ca_dir;
	this->public.set_username_password = (void(*)(nm_creds_t*, identification_t *id, char *password))set_username_password;
	this->public.set_key_password = (void(*)(nm_creds_t*, char *password))set_key_password;
	this->public.set_pin = (void(*)(nm_creds_t*, chunk_t keyid, char *pin))set_pin;
	this->public.set_cert_and_key = (void(*)(nm_creds_t*, certificate_t *cert, private_key_t *key))set_cert_and_key;
	this->public.clear = (void(*)(nm_creds_t*))clear;
	this->public.destroy = (void(*)(nm_creds_t*))destroy;

	this->lock = rwlock_create(RWLOCK_TYPE_DEFAULT);

	this->certs = linked_list_create();
	this->user = NULL;
	this->pass = NULL;
	this->usercert = NULL;
	this->key = NULL;
	this->keypass = NULL;
	this->keyid = chunk_empty;

	return &this->public;
}
<|MERGE_RESOLUTION|>--- conflicted
+++ resolved
@@ -400,11 +400,7 @@
 	DESTROY_IF(this->user);
 	this->user = id->clone(id);
 	free(this->pass);
-<<<<<<< HEAD
-	this->pass = password ? strdup(password) : NULL;
-=======
 	this->pass = strdupnull(password);
->>>>>>> upstream/4.5.1
 	this->lock->unlock(this->lock);
 }
 
@@ -415,11 +411,7 @@
 {
 	this->lock->write_lock(this->lock);
 	free(this->keypass);
-<<<<<<< HEAD
-	this->keypass = password ? strdup(password) : NULL;
-=======
 	this->keypass = strdupnull(password);
->>>>>>> upstream/4.5.1
 	this->lock->unlock(this->lock);
 }
 
@@ -431,11 +423,7 @@
 	this->lock->write_lock(this->lock);
 	free(this->keypass);
 	free(this->keyid.ptr);
-<<<<<<< HEAD
-	this->keypass = pin ? strdup(pin) : NULL;
-=======
 	this->keypass = strdupnull(pin);
->>>>>>> upstream/4.5.1
 	this->keyid = chunk_clone(keyid);
 	this->lock->unlock(this->lock);
 }
