--- conflicted
+++ resolved
@@ -518,13 +518,8 @@
 
 	child_cfg = child_cfg_create(priv->name, &lifetime,
 								 NULL, TRUE, MODE_TUNNEL, /* updown, hostaccess */
-<<<<<<< HEAD
-								 ACTION_NONE, ACTION_NONE, ipcomp, 0, 0,
-								 NULL, NULL);
-=======
 								 ACTION_NONE, ACTION_NONE, ACTION_NONE, ipcomp,
 								 0, 0, NULL, NULL, 0);
->>>>>>> upstream/4.5.1
 	child_cfg->add_proposal(child_cfg, proposal_create_default(PROTO_ESP));
 	ts = traffic_selector_create_dynamic(0, 0, 65535);
 	child_cfg->add_traffic_selector(child_cfg, TRUE, ts);
