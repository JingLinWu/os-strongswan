--- conflicted
+++ resolved
@@ -53,24 +53,14 @@
 	sql_logger_t *logger;
 };
 
-<<<<<<< HEAD
-<<<<<<< HEAD
-/**
- * Implementation of plugin_t.destroy
- */
-static void destroy(private_sql_plugin_t *this)
-=======
-=======
 METHOD(plugin_t, get_name, char*,
 	private_sql_plugin_t *this)
 {
 	return "sql";
 }
 
->>>>>>> 0a9d51a4
 METHOD(plugin_t, destroy, void,
 	private_sql_plugin_t *this)
->>>>>>> upstream/4.5.1
 {
 	charon->backends->remove_backend(charon->backends, &this->config->backend);
 	lib->credmgr->remove_set(lib->credmgr, &this->cred->set);
@@ -97,13 +87,6 @@
 		return NULL;
 	}
 
-<<<<<<< HEAD
-	this = malloc_thing(private_sql_plugin_t);
-
-	this->public.plugin.destroy = (void(*)(plugin_t*))destroy;
-
-	this->db = lib->db->create(lib->db, uri);
-=======
 	INIT(this,
 		.public = {
 			.plugin = {
@@ -115,7 +98,6 @@
 		.db = lib->db->create(lib->db, uri),
 	);
 
->>>>>>> upstream/4.5.1
 	if (!this->db)
 	{
 		DBG1(DBG_CFG, "sql plugin failed to connect to database");
