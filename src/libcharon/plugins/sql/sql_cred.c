/*
<<<<<<< HEAD
=======
 * Copyright (C) 2010 Tobias Brunner
>>>>>>> upstream/4.5.1
 * Copyright (C) 2008 Martin Willi
 * Hochschule fuer Technik Rapperswil
 *
 * This program is free software; you can redistribute it and/or modify it
 * under the terms of the GNU General Public License as published by the
 * Free Software Foundation; either version 2 of the License, or (at your
 * option) any later version.  See <http://www.fsf.org/copyleft/gpl.txt>.
 *
 * This program is distributed in the hope that it will be useful, but
 * WITHOUT ANY WARRANTY; without even the implied warranty of MERCHANTABILITY
 * or FITNESS FOR A PARTICULAR PURPOSE.  See the GNU General Public License
 * for more details.
 */

#include <string.h>

#include "sql_cred.h"

#include <daemon.h>

typedef struct private_sql_cred_t private_sql_cred_t;

/**
 * Private data of an sql_cred_t object
 */
struct private_sql_cred_t {

	/**
	 * Public part
	 */
	sql_cred_t public;

	/**
	 * database connection
	 */
	database_t *db;
};

<<<<<<< HEAD
=======

>>>>>>> upstream/4.5.1
/**
 * enumerator over private keys
 */
typedef struct {
	/** implements enumerator */
	enumerator_t public;
	/** inner SQL enumerator */
	enumerator_t *inner;
	/** currently enumerated private key */
	private_key_t *current;
} private_enumerator_t;

<<<<<<< HEAD
/**
 * Implementation of private_enumerator_t.public.enumerate
 */
static bool private_enumerator_enumerate(private_enumerator_t *this,
										 private_key_t **key)
=======
METHOD(enumerator_t, private_enumerator_enumerate, bool,
	   private_enumerator_t *this, private_key_t **key)
>>>>>>> upstream/4.5.1
{
	chunk_t blob;
	int type;

	DESTROY_IF(this->current);
	while (this->inner->enumerate(this->inner, &type, &blob))
	{
		this->current = lib->creds->create(lib->creds, CRED_PRIVATE_KEY, type,
<<<<<<< HEAD
										   BUILD_BLOB_ASN1_DER, blob,
=======
										   BUILD_BLOB_PEM, blob,
>>>>>>> upstream/4.5.1
										   BUILD_END);
		if (this->current)
		{
			*key = this->current;
			return TRUE;
		}
	}
	this->current = NULL;
	return FALSE;
}

<<<<<<< HEAD
/**
 * Implementation of private_enumerator_t.public.destroy
 */
static void private_enumerator_destroy(private_enumerator_t *this)
=======
METHOD(enumerator_t, private_enumerator_destroy, void,
	   private_enumerator_t *this)
>>>>>>> upstream/4.5.1
{
	DESTROY_IF(this->current);
	this->inner->destroy(this->inner);
	free(this);
}

<<<<<<< HEAD
/**
 * Implementation of credential_set_t.create_private_enumerator.
 */
static enumerator_t* create_private_enumerator(private_sql_cred_t *this,
											   key_type_t type,
											   identification_t *id)
{
	private_enumerator_t *e;

	e = malloc_thing(private_enumerator_t);
	e->current = NULL;
	e->public.enumerate = (void*)private_enumerator_enumerate;
	e->public.destroy = (void*)private_enumerator_destroy;
=======
METHOD(credential_set_t, create_private_enumerator, enumerator_t*,
	   private_sql_cred_t *this, key_type_t type, identification_t *id)
{
	private_enumerator_t *e;

	INIT(e,
		.public = {
			.enumerate = (void*)_private_enumerator_enumerate,
			.destroy = _private_enumerator_destroy,
		},
	);
>>>>>>> upstream/4.5.1
	if (id && id->get_type(id) != ID_ANY)
	{
		e->inner = this->db->query(this->db,
				"SELECT p.type, p.data FROM private_keys AS p "
				"JOIN private_key_identity AS pi ON p.id = pi.private_key "
				"JOIN identities AS i ON pi.identity = i.id "
				"WHERE i.type = ? AND i.data = ? AND (? OR p.type = ?)",
				DB_INT, id->get_type(id), DB_BLOB, id->get_encoding(id),
				DB_INT, type == KEY_ANY, DB_INT, type,
				DB_INT, DB_BLOB);
	}
	else
	{
		e->inner = this->db->query(this->db,
				"SELECT type, data FROM private_keys WHERE (? OR type = ?)",
				DB_INT, type == KEY_ANY, DB_INT, type,
				DB_INT, DB_BLOB);
	}
	if (!e->inner)
	{
		free(e);
		return NULL;
	}
	return &e->public;
}

<<<<<<< HEAD
=======

>>>>>>> upstream/4.5.1
/**
 * enumerator over certificates
 */
typedef struct {
	/** implements enumerator */
	enumerator_t public;
	/** inner SQL enumerator */
	enumerator_t *inner;
	/** currently enumerated cert */
	certificate_t *current;
} cert_enumerator_t;

<<<<<<< HEAD
/**
 * Implementation of cert_enumerator_t.public.enumerate
 */
static bool cert_enumerator_enumerate(cert_enumerator_t *this,
									  certificate_t **cert)
=======
METHOD(enumerator_t, cert_enumerator_enumerate, bool,
	   cert_enumerator_t *this, certificate_t **cert)
>>>>>>> upstream/4.5.1
{
	chunk_t blob;
	int type;

	DESTROY_IF(this->current);
	while (this->inner->enumerate(this->inner, &type, &blob))
	{
		this->current = lib->creds->create(lib->creds, CRED_CERTIFICATE, type,
<<<<<<< HEAD
										   BUILD_BLOB_ASN1_DER, blob,
=======
										   BUILD_BLOB_PEM, blob,
>>>>>>> upstream/4.5.1
										   BUILD_END);
		if (this->current)
		{
			*cert = this->current;
			return TRUE;
		}
	}
	this->current = NULL;
	return FALSE;
}

<<<<<<< HEAD
/**
 * Implementation of cert_enumerator_t.public.destroy
 */
static void cert_enumerator_destroy(cert_enumerator_t *this)
=======
METHOD(enumerator_t, cert_enumerator_destroy, void,
	   cert_enumerator_t *this)
>>>>>>> upstream/4.5.1
{
	DESTROY_IF(this->current);
	this->inner->destroy(this->inner);
	free(this);
}

<<<<<<< HEAD
/**
 * Implementation of credential_set_t.create_cert_enumerator.
 */
static enumerator_t* create_cert_enumerator(private_sql_cred_t *this,
										certificate_type_t cert, key_type_t key,
										identification_t *id, bool trusted)
{
	cert_enumerator_t *e;

	e = malloc_thing(cert_enumerator_t);
	e->current = NULL;
	e->public.enumerate = (void*)cert_enumerator_enumerate;
	e->public.destroy = (void*)cert_enumerator_destroy;
=======
METHOD(credential_set_t, create_cert_enumerator, enumerator_t*,
	   private_sql_cred_t *this, certificate_type_t cert, key_type_t key,
	   identification_t *id, bool trusted)
{
	cert_enumerator_t *e;

	INIT(e,
		.public = {
			.enumerate = (void*)_cert_enumerator_enumerate,
			.destroy = _cert_enumerator_destroy,
		},
	);
>>>>>>> upstream/4.5.1
	if (id && id->get_type(id) != ID_ANY)
	{
		e->inner = this->db->query(this->db,
				"SELECT c.type, c.data FROM certificates AS c "
				"JOIN certificate_identity AS ci ON c.id = ci.certificate "
				"JOIN identities AS i ON ci.identity = i.id "
				"WHERE i.type = ? AND i.data = ? AND "
				"(? OR c.type = ?) AND (? OR c.keytype = ?)",
				DB_INT, id->get_type(id), DB_BLOB, id->get_encoding(id),
				DB_INT, cert == CERT_ANY, DB_INT, cert,
				DB_INT, key == KEY_ANY, DB_INT, key,
				DB_INT, DB_BLOB);
	}
	else
	{
		e->inner = this->db->query(this->db,
				"SELECT type, data FROM certificates WHERE "
				"(? OR type = ?) AND (? OR keytype = ?)",
				DB_INT, cert == CERT_ANY, DB_INT, cert,
				DB_INT, key == KEY_ANY, DB_INT, key,
				DB_INT, DB_BLOB);
	}
	if (!e->inner)
	{
		free(e);
		return NULL;
	}
	return &e->public;
}

<<<<<<< HEAD
=======

>>>>>>> upstream/4.5.1
/**
 * enumerator over shared keys
 */
typedef struct {
	/** implements enumerator */
	enumerator_t public;
	/** inner SQL enumerator */
	enumerator_t *inner;
	/** own identity */
	identification_t *me;
	/** remote identity */
	identification_t *other;
	/** currently enumerated private key */
	shared_key_t *current;
} shared_enumerator_t;

<<<<<<< HEAD
/**
 * Implementation of shared_enumerator_t.public.enumerate
 */
static bool shared_enumerator_enumerate(shared_enumerator_t *this,
										shared_key_t **shared,
										id_match_t *me, id_match_t *other)
=======
METHOD(enumerator_t, shared_enumerator_enumerate, bool,
	   shared_enumerator_t *this, shared_key_t **shared,
	   id_match_t *me, id_match_t *other)
>>>>>>> upstream/4.5.1
{
	chunk_t blob;
	int type;

	DESTROY_IF(this->current);
	while (this->inner->enumerate(this->inner, &type, &blob))
	{
		this->current = shared_key_create(type, chunk_clone(blob));
		if (this->current)
		{
			*shared = this->current;
			if (me)
			{
				*me = this->me ? ID_MATCH_PERFECT : ID_MATCH_ANY;
			}
			if (other)
			{
				*other = this->other ? ID_MATCH_PERFECT : ID_MATCH_ANY;
			}
			return TRUE;
		}
	}
	this->current = NULL;
	return FALSE;
}

<<<<<<< HEAD
/**
 * Implementation of shared_enumerator_t.public.destroy
 */
static void shared_enumerator_destroy(shared_enumerator_t *this)
=======
METHOD(enumerator_t, shared_enumerator_destroy, void,
	   shared_enumerator_t *this)
>>>>>>> upstream/4.5.1
{
	DESTROY_IF(this->current);
	this->inner->destroy(this->inner);
	free(this);
}

<<<<<<< HEAD
/**
 * Implementation of credential_set_t.create_shared_enumerator.
 */
static enumerator_t* create_shared_enumerator(private_sql_cred_t *this,
								  shared_key_type_t type,
								  identification_t *me, identification_t *other)
{
	shared_enumerator_t *e;

	e = malloc_thing(shared_enumerator_t);
	e->me = me;
	e->other = other;
	e->current = NULL;
	e->public.enumerate = (void*)shared_enumerator_enumerate;
	e->public.destroy = (void*)shared_enumerator_destroy;
=======
METHOD(credential_set_t, create_shared_enumerator, enumerator_t*,
	   private_sql_cred_t *this, shared_key_type_t type,
	   identification_t *me, identification_t *other)
{
	shared_enumerator_t *e;

	INIT(e,
		.public = {
			.enumerate = (void*)_shared_enumerator_enumerate,
			.destroy = _shared_enumerator_destroy,
		},
		.me = me,
		.other = other,
	);
>>>>>>> upstream/4.5.1
	if (!me && !other)
	{
		e->inner = this->db->query(this->db,
				"SELECT type, data FROM shared_secrets WHERE  (? OR type = ?)",
				DB_INT, type == SHARED_ANY, DB_INT, type,
				DB_INT, DB_BLOB);
	}
	else if (me && other)
	{
		e->inner = this->db->query(this->db,
				"SELECT s.type, s.data FROM shared_secrets AS s "
				"JOIN shared_secret_identity AS sm ON s.id = sm.shared_secret "
				"JOIN identities AS m ON sm.identity = m.id "
				"JOIN shared_secret_identity AS so ON s.id = so.shared_secret "
				"JOIN identities AS o ON so.identity = o.id "
				"WHERE m.type = ? AND m.data = ? AND o.type = ? AND o.data = ? "
				"AND (? OR s.type = ?)",
				DB_INT, me->get_type(me), DB_BLOB, me->get_encoding(me),
				DB_INT, other->get_type(other), DB_BLOB, other->get_encoding(other),
				DB_INT, type == SHARED_ANY, DB_INT, type,
				DB_INT, DB_BLOB);
	}
	else
	{
		identification_t *id = me ? me : other;

		e->inner = this->db->query(this->db,
				"SELECT s.type, s.data FROM shared_secrets AS s "
				"JOIN shared_secret_identity AS si ON s.id = si.shared_secret "
				"JOIN identities AS i ON si.identity = i.id "
				"WHERE i.type = ? AND i.data = ? AND (? OR s.type = ?)",
				DB_INT, id->get_type(id), DB_BLOB, id->get_encoding(id),
				DB_INT, type == SHARED_ANY, DB_INT, type,
				DB_INT, DB_BLOB);
	}
	if (!e->inner)
	{
		free(e);
		return NULL;
	}
	return &e->public;
}

<<<<<<< HEAD
/**
 * Implementation of credential_set_t.cache_cert.
 */
static void cache_cert(private_sql_cred_t *this, certificate_t *cert)
=======

/**
 * enumerator over CDPs
 */
typedef struct {
	/** implements enumerator_t */
	enumerator_t public;
	/** inner SQL enumerator */
	enumerator_t *inner;
	/** currently enumerated string */
	char *current;
} cdp_enumerator_t;

/**
 * types of CDPs
 */
typedef enum {
	/** any available CDP */
	CDP_TYPE_ANY = 0,
	/** CRL */
	CDP_TYPE_CRL,
	/** OCSP Responder */
	CDP_TYPE_OCSP,
} cdp_type_t;

METHOD(enumerator_t, cdp_enumerator_enumerate, bool,
	   cdp_enumerator_t *this, char **uri)
{
	char *text;

	free(this->current);
	while (this->inner->enumerate(this->inner, &text))
	{
		*uri = this->current = strdup(text);
		return TRUE;
	}
	this->current = NULL;
	return FALSE;
}

METHOD(enumerator_t, cdp_enumerator_destroy, void,
	   cdp_enumerator_t *this)
{
	free(this->current);
	this->inner->destroy(this->inner);
	free(this);
}

METHOD(credential_set_t, create_cdp_enumerator, enumerator_t*,
	   private_sql_cred_t *this, certificate_type_t type, identification_t *id)
{
	cdp_enumerator_t *e;
	cdp_type_t cdp_type;

	switch (type)
	{	/* we serve CRLs and OCSP responders */
		case CERT_X509_CRL:
			cdp_type = CDP_TYPE_CRL;
			break;
		case CERT_X509_OCSP_RESPONSE:
			cdp_type = CDP_TYPE_OCSP;
			break;
		case CERT_ANY:
			cdp_type = CDP_TYPE_ANY;
			break;
		default:
			return NULL;
	}
	INIT(e,
		.public = {
			.enumerate = (void*)_cdp_enumerator_enumerate,
			.destroy = _cdp_enumerator_destroy,
		},
	);
	if (id && id->get_type(id) != ID_ANY)
	{
		e->inner = this->db->query(this->db,
				"SELECT dp.uri FROM certificate_distribution_points AS dp "
				"JOIN certificate_authorities AS ca ON ca.id = dp.ca "
				"JOIN certificates AS c ON c.id = ca.certificate "
				"JOIN certificate_identity AS ci ON c.id = ci.certificate "
				"JOIN identities AS i ON ci.identity = i.id "
				"WHERE i.type = ? AND i.data = ? AND (? OR dp.type = ?)",
				DB_INT, id->get_type(id), DB_BLOB, id->get_encoding(id),
				DB_INT, cdp_type == CDP_TYPE_ANY, DB_INT, cdp_type,
				DB_TEXT);
	}
	else
	{
		e->inner = this->db->query(this->db,
				"SELECT dp.uri FROM certificate_distribution_points AS dp "
				"WHERE (? OR dp.type = ?)",
				DB_INT, cdp_type == CDP_TYPE_ANY, DB_INT, cdp_type,
				DB_TEXT);
	}
	if (!e->inner)
	{
		free(e);
		return NULL;
	}
	return &e->public;
}

METHOD(credential_set_t, cache_cert, void,
	   private_sql_cred_t *this, certificate_t *cert)
>>>>>>> upstream/4.5.1
{
	/* TODO: implement CRL caching to database */
}

<<<<<<< HEAD
/**
 * Implementation of sql_cred_t.destroy.
 */
static void destroy(private_sql_cred_t *this)
{
	free(this);
}
=======
METHOD(sql_cred_t, destroy, void,
	   private_sql_cred_t *this)
{
	free(this);
}

>>>>>>> upstream/4.5.1
/**
 * Described in header.
 */
sql_cred_t *sql_cred_create(database_t *db)
{
<<<<<<< HEAD
	private_sql_cred_t *this = malloc_thing(private_sql_cred_t);

	this->public.set.create_private_enumerator = (void*)create_private_enumerator;
	this->public.set.create_cert_enumerator = (void*)create_cert_enumerator;
	this->public.set.create_shared_enumerator = (void*)create_shared_enumerator;
	this->public.set.create_cdp_enumerator = (void*)return_null;
	this->public.set.cache_cert = (void*)cache_cert;
	this->public.destroy = (void(*)(sql_cred_t*))destroy;

	this->db = db;
=======
	private_sql_cred_t *this;

	INIT(this,
		.public = {
			.set = {
				.create_private_enumerator = _create_private_enumerator,
				.create_cert_enumerator = _create_cert_enumerator,
				.create_shared_enumerator = _create_shared_enumerator,
				.create_cdp_enumerator = _create_cdp_enumerator,
				.cache_cert = _cache_cert,
			},
			.destroy = _destroy,
		},
		.db = db,
	);
>>>>>>> upstream/4.5.1

	return &this->public;
}
<|MERGE_RESOLUTION|>--- conflicted
+++ resolved
@@ -1,8 +1,5 @@
 /*
-<<<<<<< HEAD
-=======
  * Copyright (C) 2010 Tobias Brunner
->>>>>>> upstream/4.5.1
  * Copyright (C) 2008 Martin Willi
  * Hochschule fuer Technik Rapperswil
  *
@@ -41,10 +38,7 @@
 	database_t *db;
 };
 
-<<<<<<< HEAD
-=======
-
->>>>>>> upstream/4.5.1
+
 /**
  * enumerator over private keys
  */
@@ -57,16 +51,8 @@
 	private_key_t *current;
 } private_enumerator_t;
 
-<<<<<<< HEAD
-/**
- * Implementation of private_enumerator_t.public.enumerate
- */
-static bool private_enumerator_enumerate(private_enumerator_t *this,
-										 private_key_t **key)
-=======
 METHOD(enumerator_t, private_enumerator_enumerate, bool,
 	   private_enumerator_t *this, private_key_t **key)
->>>>>>> upstream/4.5.1
 {
 	chunk_t blob;
 	int type;
@@ -75,11 +61,7 @@
 	while (this->inner->enumerate(this->inner, &type, &blob))
 	{
 		this->current = lib->creds->create(lib->creds, CRED_PRIVATE_KEY, type,
-<<<<<<< HEAD
-										   BUILD_BLOB_ASN1_DER, blob,
-=======
 										   BUILD_BLOB_PEM, blob,
->>>>>>> upstream/4.5.1
 										   BUILD_END);
 		if (this->current)
 		{
@@ -91,36 +73,14 @@
 	return FALSE;
 }
 
-<<<<<<< HEAD
-/**
- * Implementation of private_enumerator_t.public.destroy
- */
-static void private_enumerator_destroy(private_enumerator_t *this)
-=======
 METHOD(enumerator_t, private_enumerator_destroy, void,
 	   private_enumerator_t *this)
->>>>>>> upstream/4.5.1
 {
 	DESTROY_IF(this->current);
 	this->inner->destroy(this->inner);
 	free(this);
 }
 
-<<<<<<< HEAD
-/**
- * Implementation of credential_set_t.create_private_enumerator.
- */
-static enumerator_t* create_private_enumerator(private_sql_cred_t *this,
-											   key_type_t type,
-											   identification_t *id)
-{
-	private_enumerator_t *e;
-
-	e = malloc_thing(private_enumerator_t);
-	e->current = NULL;
-	e->public.enumerate = (void*)private_enumerator_enumerate;
-	e->public.destroy = (void*)private_enumerator_destroy;
-=======
 METHOD(credential_set_t, create_private_enumerator, enumerator_t*,
 	   private_sql_cred_t *this, key_type_t type, identification_t *id)
 {
@@ -132,7 +92,6 @@
 			.destroy = _private_enumerator_destroy,
 		},
 	);
->>>>>>> upstream/4.5.1
 	if (id && id->get_type(id) != ID_ANY)
 	{
 		e->inner = this->db->query(this->db,
@@ -159,10 +118,7 @@
 	return &e->public;
 }
 
-<<<<<<< HEAD
-=======
-
->>>>>>> upstream/4.5.1
+
 /**
  * enumerator over certificates
  */
@@ -175,16 +131,8 @@
 	certificate_t *current;
 } cert_enumerator_t;
 
-<<<<<<< HEAD
-/**
- * Implementation of cert_enumerator_t.public.enumerate
- */
-static bool cert_enumerator_enumerate(cert_enumerator_t *this,
-									  certificate_t **cert)
-=======
 METHOD(enumerator_t, cert_enumerator_enumerate, bool,
 	   cert_enumerator_t *this, certificate_t **cert)
->>>>>>> upstream/4.5.1
 {
 	chunk_t blob;
 	int type;
@@ -193,11 +141,7 @@
 	while (this->inner->enumerate(this->inner, &type, &blob))
 	{
 		this->current = lib->creds->create(lib->creds, CRED_CERTIFICATE, type,
-<<<<<<< HEAD
-										   BUILD_BLOB_ASN1_DER, blob,
-=======
 										   BUILD_BLOB_PEM, blob,
->>>>>>> upstream/4.5.1
 										   BUILD_END);
 		if (this->current)
 		{
@@ -209,36 +153,14 @@
 	return FALSE;
 }
 
-<<<<<<< HEAD
-/**
- * Implementation of cert_enumerator_t.public.destroy
- */
-static void cert_enumerator_destroy(cert_enumerator_t *this)
-=======
 METHOD(enumerator_t, cert_enumerator_destroy, void,
 	   cert_enumerator_t *this)
->>>>>>> upstream/4.5.1
 {
 	DESTROY_IF(this->current);
 	this->inner->destroy(this->inner);
 	free(this);
 }
 
-<<<<<<< HEAD
-/**
- * Implementation of credential_set_t.create_cert_enumerator.
- */
-static enumerator_t* create_cert_enumerator(private_sql_cred_t *this,
-										certificate_type_t cert, key_type_t key,
-										identification_t *id, bool trusted)
-{
-	cert_enumerator_t *e;
-
-	e = malloc_thing(cert_enumerator_t);
-	e->current = NULL;
-	e->public.enumerate = (void*)cert_enumerator_enumerate;
-	e->public.destroy = (void*)cert_enumerator_destroy;
-=======
 METHOD(credential_set_t, create_cert_enumerator, enumerator_t*,
 	   private_sql_cred_t *this, certificate_type_t cert, key_type_t key,
 	   identification_t *id, bool trusted)
@@ -251,7 +173,6 @@
 			.destroy = _cert_enumerator_destroy,
 		},
 	);
->>>>>>> upstream/4.5.1
 	if (id && id->get_type(id) != ID_ANY)
 	{
 		e->inner = this->db->query(this->db,
@@ -282,10 +203,7 @@
 	return &e->public;
 }
 
-<<<<<<< HEAD
-=======
-
->>>>>>> upstream/4.5.1
+
 /**
  * enumerator over shared keys
  */
@@ -302,18 +220,9 @@
 	shared_key_t *current;
 } shared_enumerator_t;
 
-<<<<<<< HEAD
-/**
- * Implementation of shared_enumerator_t.public.enumerate
- */
-static bool shared_enumerator_enumerate(shared_enumerator_t *this,
-										shared_key_t **shared,
-										id_match_t *me, id_match_t *other)
-=======
 METHOD(enumerator_t, shared_enumerator_enumerate, bool,
 	   shared_enumerator_t *this, shared_key_t **shared,
 	   id_match_t *me, id_match_t *other)
->>>>>>> upstream/4.5.1
 {
 	chunk_t blob;
 	int type;
@@ -340,38 +249,14 @@
 	return FALSE;
 }
 
-<<<<<<< HEAD
-/**
- * Implementation of shared_enumerator_t.public.destroy
- */
-static void shared_enumerator_destroy(shared_enumerator_t *this)
-=======
 METHOD(enumerator_t, shared_enumerator_destroy, void,
 	   shared_enumerator_t *this)
->>>>>>> upstream/4.5.1
 {
 	DESTROY_IF(this->current);
 	this->inner->destroy(this->inner);
 	free(this);
 }
 
-<<<<<<< HEAD
-/**
- * Implementation of credential_set_t.create_shared_enumerator.
- */
-static enumerator_t* create_shared_enumerator(private_sql_cred_t *this,
-								  shared_key_type_t type,
-								  identification_t *me, identification_t *other)
-{
-	shared_enumerator_t *e;
-
-	e = malloc_thing(shared_enumerator_t);
-	e->me = me;
-	e->other = other;
-	e->current = NULL;
-	e->public.enumerate = (void*)shared_enumerator_enumerate;
-	e->public.destroy = (void*)shared_enumerator_destroy;
-=======
 METHOD(credential_set_t, create_shared_enumerator, enumerator_t*,
 	   private_sql_cred_t *this, shared_key_type_t type,
 	   identification_t *me, identification_t *other)
@@ -386,7 +271,6 @@
 		.me = me,
 		.other = other,
 	);
->>>>>>> upstream/4.5.1
 	if (!me && !other)
 	{
 		e->inner = this->db->query(this->db,
@@ -430,12 +314,6 @@
 	return &e->public;
 }
 
-<<<<<<< HEAD
-/**
- * Implementation of credential_set_t.cache_cert.
- */
-static void cache_cert(private_sql_cred_t *this, certificate_t *cert)
-=======
 
 /**
  * enumerator over CDPs
@@ -541,44 +419,21 @@
 
 METHOD(credential_set_t, cache_cert, void,
 	   private_sql_cred_t *this, certificate_t *cert)
->>>>>>> upstream/4.5.1
 {
 	/* TODO: implement CRL caching to database */
 }
 
-<<<<<<< HEAD
-/**
- * Implementation of sql_cred_t.destroy.
- */
-static void destroy(private_sql_cred_t *this)
-{
-	free(this);
-}
-=======
 METHOD(sql_cred_t, destroy, void,
 	   private_sql_cred_t *this)
 {
 	free(this);
 }
 
->>>>>>> upstream/4.5.1
 /**
  * Described in header.
  */
 sql_cred_t *sql_cred_create(database_t *db)
 {
-<<<<<<< HEAD
-	private_sql_cred_t *this = malloc_thing(private_sql_cred_t);
-
-	this->public.set.create_private_enumerator = (void*)create_private_enumerator;
-	this->public.set.create_cert_enumerator = (void*)create_cert_enumerator;
-	this->public.set.create_shared_enumerator = (void*)create_shared_enumerator;
-	this->public.set.create_cdp_enumerator = (void*)return_null;
-	this->public.set.cache_cert = (void*)cache_cert;
-	this->public.destroy = (void(*)(sql_cred_t*))destroy;
-
-	this->db = db;
-=======
 	private_sql_cred_t *this;
 
 	INIT(this,
@@ -594,7 +449,6 @@
 		},
 		.db = db,
 	);
->>>>>>> upstream/4.5.1
 
 	return &this->public;
 }
