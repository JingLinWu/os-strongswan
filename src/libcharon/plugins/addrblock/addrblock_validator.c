/*
<<<<<<< HEAD
 * Copyright (C) 2010 Martin Willi
 * Copyright (C) 2010 revosec AG
 * Copyright (C) 2009 Andreas Steffen
 * Hochschule fuer Technik Rapperswil
=======
 * Copyright (C) 2010 Martin Willi, revosec AG
 * Copyright (C) 2009 Andreas Steffen, HSR Hochschule fuer Technik Rapperswil
>>>>>>> upstream/4.5.1
 *
 * This program is free software; you can redistribute it and/or modify it
 * under the terms of the GNU General Public License as published by the
 * Free Software Foundation; either version 2 of the License, or (at your
 * option) any later version.  See <http://www.fsf.org/copyleft/gpl.txt>.
 *
 * This program is distributed in the hope that it will be useful, but
 * WITHOUT ANY WARRANTY; without even the implied warranty of MERCHANTABILITY
 * or FITNESS FOR A PARTICULAR PURPOSE.  See the GNU General Public License
 * for more details.
 */

#include "addrblock_validator.h"

#include <debug.h>
#include <credentials/certificates/x509.h>
#include <selectors/traffic_selector.h>

typedef struct private_addrblock_validator_t private_addrblock_validator_t;

/**
 * Private data of an addrblock_validator_t object.
 */
struct private_addrblock_validator_t {

	/**
	 * Public addrblock_validator_t interface.
	 */
	addrblock_validator_t public;
};

/**
 * Do the addrblock check for two x509 plugins
 */
static bool check_addrblock(x509_t *subject, x509_t *issuer)
{
	bool subject_const, issuer_const, contained = TRUE;
	enumerator_t *subject_enumerator, *issuer_enumerator;
	traffic_selector_t *subject_ts, *issuer_ts;

	subject_const = subject->get_flags(subject) & X509_IP_ADDR_BLOCKS;
	issuer_const = issuer->get_flags(issuer) & X509_IP_ADDR_BLOCKS;

	if (!subject_const && !issuer_const)
	{
		return TRUE;
	}
	if (!subject_const)
	{
		DBG1(DBG_CFG, "subject certficate lacks ipAddrBlocks extension");
		return FALSE;
	}
	if (!issuer_const)
	{
		DBG1(DBG_CFG, "issuer certficate lacks ipAddrBlocks extension");
		return FALSE;
	}
	subject_enumerator = subject->create_ipAddrBlock_enumerator(subject);
	while (subject_enumerator->enumerate(subject_enumerator, &subject_ts))
	{
		contained = FALSE;

		issuer_enumerator = issuer->create_ipAddrBlock_enumerator(issuer);
		while (issuer_enumerator->enumerate(issuer_enumerator, &issuer_ts))
		{
			if (subject_ts->is_contained_in(subject_ts, issuer_ts))
			{
				DBG2(DBG_CFG, "  subject address block %R is contained in "
							  "issuer address block %R", subject_ts, issuer_ts);
				contained = TRUE;
				break;
			}
		}
		issuer_enumerator->destroy(issuer_enumerator);
		if (!contained)
		{
			DBG1(DBG_CFG, "subject address block %R is not contained in any "
						  "issuer address block", subject_ts);
			break;
		}
	}
	subject_enumerator->destroy(subject_enumerator);
	return contained;
}

METHOD(cert_validator_t, validate, bool,
	private_addrblock_validator_t *this, certificate_t *subject,
<<<<<<< HEAD
<<<<<<< HEAD
	certificate_t *issuer, bool online, int pathlen, auth_cfg_t *auth)
=======
	certificate_t *issuer, bool online, int pathlen, bool anchor,
=======
	certificate_t *issuer, bool online, u_int pathlen, bool anchor,
>>>>>>> 0a9d51a4
	auth_cfg_t *auth)
>>>>>>> upstream/4.5.1
{
	if (subject->get_type(subject) == CERT_X509 &&
		issuer->get_type(issuer) == CERT_X509)
	{
		return check_addrblock((x509_t*)subject, (x509_t*)issuer);
	}
	return TRUE;
}

METHOD(addrblock_validator_t, destroy, void,
	private_addrblock_validator_t *this)
{
	free(this);
}

/**
 * See header
 */
addrblock_validator_t *addrblock_validator_create()
{
	private_addrblock_validator_t *this;

	INIT(this,
		.public = {
			.validator = {
				.validate = _validate,
			},
			.destroy = _destroy,
		},
	);

	return &this->public;
}<|MERGE_RESOLUTION|>--- conflicted
+++ resolved
@@ -1,13 +1,6 @@
 /*
-<<<<<<< HEAD
- * Copyright (C) 2010 Martin Willi
- * Copyright (C) 2010 revosec AG
- * Copyright (C) 2009 Andreas Steffen
- * Hochschule fuer Technik Rapperswil
-=======
  * Copyright (C) 2010 Martin Willi, revosec AG
  * Copyright (C) 2009 Andreas Steffen, HSR Hochschule fuer Technik Rapperswil
->>>>>>> upstream/4.5.1
  *
  * This program is free software; you can redistribute it and/or modify it
  * under the terms of the GNU General Public License as published by the
@@ -95,16 +88,8 @@
 
 METHOD(cert_validator_t, validate, bool,
 	private_addrblock_validator_t *this, certificate_t *subject,
-<<<<<<< HEAD
-<<<<<<< HEAD
-	certificate_t *issuer, bool online, int pathlen, auth_cfg_t *auth)
-=======
-	certificate_t *issuer, bool online, int pathlen, bool anchor,
-=======
 	certificate_t *issuer, bool online, u_int pathlen, bool anchor,
->>>>>>> 0a9d51a4
 	auth_cfg_t *auth)
->>>>>>> upstream/4.5.1
 {
 	if (subject->get_type(subject) == CERT_X509 &&
 		issuer->get_type(issuer) == CERT_X509)
