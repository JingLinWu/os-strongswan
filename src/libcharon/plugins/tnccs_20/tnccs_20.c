--- conflicted
+++ resolved
@@ -1,8 +1,5 @@
 /*
-<<<<<<< HEAD
-=======
  * Copyright (C) 2010 Sansar Choinyanbuu
->>>>>>> upstream/4.5.1
  * Copyright (C) 2010 Andreas Steffen
  * HSR Hochschule fuer Technik Rapperswil
  *
@@ -18,12 +15,6 @@
  */
 
 #include "tnccs_20.h"
-<<<<<<< HEAD
-
-#include <debug.h>
-
-static chunk_t tncc_output;
-=======
 #include "batch/pb_tnc_batch.h"
 #include "messages/pb_tnc_msg.h"
 #include "messages/pb_pa_msg.h"
@@ -41,7 +32,6 @@
 #include <tnc/tncif.h>
 #include <tnc/tncifimv.h>
 #include <tnc/tnccs/tnccs.h>
->>>>>>> upstream/4.5.1
 
 typedef struct private_tnccs_20_t private_tnccs_20_t;
 
@@ -59,20 +49,6 @@
 	 * TNCC if TRUE, TNCS if FALSE
 	 */
 	bool is_server;
-<<<<<<< HEAD
-};
-
-METHOD(tls_t, process, status_t,
-	private_tnccs_20_t *this, void *buf, size_t buflen)
-{
-	return NEED_MORE;
-}
-
-METHOD(tls_t, build, status_t,
-	private_tnccs_20_t *this, void *buf, size_t *buflen, size_t *msglen)
-{
-	return ALREADY_DONE;
-=======
 
 	/**
 	 * PB-TNC State Machine
@@ -641,7 +617,6 @@
 	this->mutex->unlock(this->mutex);
 
 	return status;
->>>>>>> upstream/4.5.1
 }
 
 METHOD(tls_t, is_server, bool,
@@ -659,9 +634,6 @@
 METHOD(tls_t, is_complete, bool,
 	private_tnccs_20_t *this)
 {
-<<<<<<< HEAD
-	return FALSE;
-=======
 	TNC_IMV_Action_Recommendation rec;
 	TNC_IMV_Evaluation_Result eval;
 
@@ -673,7 +645,6 @@
 	{
 		return FALSE;
 	}
->>>>>>> upstream/4.5.1
 }
 
 METHOD(tls_t, get_eap_msk, chunk_t,
@@ -685,28 +656,11 @@
 METHOD(tls_t, destroy, void,
 	private_tnccs_20_t *this)
 {
-<<<<<<< HEAD
-<<<<<<< HEAD
-=======
-	if (this->is_server)
-	{
-		charon->imvs->notify_connection_change(charon->imvs,
-							this->connection_id, TNC_CONNECTION_STATE_DELETE);
-	}
-	else
-	{
-		charon->imcs->notify_connection_change(charon->imcs,
-							this->connection_id, TNC_CONNECTION_STATE_DELETE);
-	}
-	charon->tnccs->remove_connection(charon->tnccs, this->connection_id);
-=======
 	charon->tnccs->remove_connection(charon->tnccs, this->connection_id,
 													this->is_server);
->>>>>>> 0a9d51a4
 	this->state_machine->destroy(this->state_machine);
 	this->mutex->destroy(this->mutex);
 	DESTROY_IF(this->batch);
->>>>>>> upstream/4.5.1
 	free(this);
 }
 
@@ -728,11 +682,8 @@
 			.destroy = _destroy,
 		},
 		.is_server = is_server,
-<<<<<<< HEAD
-=======
 		.state_machine = pb_tnc_state_machine_create(is_server),
 		.mutex = mutex_create(MUTEX_TYPE_DEFAULT),
->>>>>>> upstream/4.5.1
 	);
 
 	return &this->public;
