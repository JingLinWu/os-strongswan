# Makefile.in generated by automake 1.11.1 from Makefile.am.
# @configure_input@

# Copyright (C) 1994, 1995, 1996, 1997, 1998, 1999, 2000, 2001, 2002,
# 2003, 2004, 2005, 2006, 2007, 2008, 2009  Free Software Foundation,
# Inc.
# This Makefile.in is free software; the Free Software Foundation
# gives unlimited permission to copy and/or distribute it,
# with or without modifications, as long as this notice is preserved.

# This program is distributed in the hope that it will be useful,
# but WITHOUT ANY WARRANTY, to the extent permitted by law; without
# even the implied warranty of MERCHANTABILITY or FITNESS FOR A
# PARTICULAR PURPOSE.

@SET_MAKE@

VPATH = @srcdir@
pkgdatadir = $(datadir)/@PACKAGE@
pkgincludedir = $(includedir)/@PACKAGE@
pkglibdir = $(libdir)/@PACKAGE@
pkglibexecdir = $(libexecdir)/@PACKAGE@
am__cd = CDPATH="$${ZSH_VERSION+.}$(PATH_SEPARATOR)" && cd
install_sh_DATA = $(install_sh) -c -m 644
install_sh_PROGRAM = $(install_sh) -c
install_sh_SCRIPT = $(install_sh) -c
INSTALL_HEADER = $(INSTALL_DATA)
transform = $(program_transform_name)
NORMAL_INSTALL = :
PRE_INSTALL = :
POST_INSTALL = :
NORMAL_UNINSTALL = :
PRE_UNINSTALL = :
POST_UNINSTALL = :
build_triplet = @build@
host_triplet = @host@
subdir = src/libcharon/plugins/eap_radius
DIST_COMMON = $(srcdir)/Makefile.am $(srcdir)/Makefile.in
ACLOCAL_M4 = $(top_srcdir)/aclocal.m4
am__aclocal_m4_deps = $(top_srcdir)/m4/config/libtool.m4 \
	$(top_srcdir)/m4/config/ltoptions.m4 \
	$(top_srcdir)/m4/config/ltsugar.m4 \
	$(top_srcdir)/m4/config/ltversion.m4 \
	$(top_srcdir)/m4/config/lt~obsolete.m4 \
	$(top_srcdir)/m4/macros/with.m4 \
	$(top_srcdir)/m4/macros/enable-disable.m4 \
	$(top_srcdir)/m4/macros/add-plugin.m4 \
	$(top_srcdir)/configure.in
am__configure_deps = $(am__aclocal_m4_deps) $(CONFIGURE_DEPENDENCIES) \
	$(ACLOCAL_M4)
mkinstalldirs = $(install_sh) -d
CONFIG_CLEAN_FILES =
CONFIG_CLEAN_VPATH_FILES =
am__vpath_adj_setup = srcdirstrip=`echo "$(srcdir)" | sed 's|.|.|g'`;
am__vpath_adj = case $$p in \
    $(srcdir)/*) f=`echo "$$p" | sed "s|^$$srcdirstrip/||"`;; \
    *) f=$$p;; \
  esac;
am__strip_dir = f=`echo $$p | sed -e 's|^.*/||'`;
am__install_max = 40
am__nobase_strip_setup = \
  srcdirstrip=`echo "$(srcdir)" | sed 's/[].[^$$\\*|]/\\\\&/g'`
am__nobase_strip = \
  for p in $$list; do echo "$$p"; done | sed -e "s|$$srcdirstrip/||"
am__nobase_list = $(am__nobase_strip_setup); \
  for p in $$list; do echo "$$p $$p"; done | \
  sed "s| $$srcdirstrip/| |;"' / .*\//!s/ .*/ ./; s,\( .*\)/[^/]*$$,\1,' | \
  $(AWK) 'BEGIN { files["."] = "" } { files[$$2] = files[$$2] " " $$1; \
    if (++n[$$2] == $(am__install_max)) \
      { print $$2, files[$$2]; n[$$2] = 0; files[$$2] = "" } } \
    END { for (dir in files) print dir, files[dir] }'
am__base_list = \
  sed '$$!N;$$!N;$$!N;$$!N;$$!N;$$!N;$$!N;s/\n/ /g' | \
  sed '$$!N;$$!N;$$!N;$$!N;s/\n/ /g'
am__installdirs = "$(DESTDIR)$(plugindir)"
LTLIBRARIES = $(noinst_LTLIBRARIES) $(plugin_LTLIBRARIES)
libstrongswan_eap_radius_la_LIBADD =
am_libstrongswan_eap_radius_la_OBJECTS = eap_radius_plugin.lo \
	eap_radius.lo radius_server.lo radius_socket.lo \
	radius_client.lo radius_message.lo
libstrongswan_eap_radius_la_OBJECTS =  \
	$(am_libstrongswan_eap_radius_la_OBJECTS)
libstrongswan_eap_radius_la_LINK = $(LIBTOOL) --tag=CC \
	$(AM_LIBTOOLFLAGS) $(LIBTOOLFLAGS) --mode=link $(CCLD) \
	$(AM_CFLAGS) $(CFLAGS) $(libstrongswan_eap_radius_la_LDFLAGS) \
	$(LDFLAGS) -o $@
@MONOLITHIC_FALSE@am_libstrongswan_eap_radius_la_rpath = -rpath \
@MONOLITHIC_FALSE@	$(plugindir)
@MONOLITHIC_TRUE@am_libstrongswan_eap_radius_la_rpath =
DEFAULT_INCLUDES = -I.@am__isrc@
depcomp = $(SHELL) $(top_srcdir)/depcomp
am__depfiles_maybe = depfiles
am__mv = mv -f
COMPILE = $(CC) $(DEFS) $(DEFAULT_INCLUDES) $(INCLUDES) $(AM_CPPFLAGS) \
	$(CPPFLAGS) $(AM_CFLAGS) $(CFLAGS)
LTCOMPILE = $(LIBTOOL) --tag=CC $(AM_LIBTOOLFLAGS) $(LIBTOOLFLAGS) \
	--mode=compile $(CC) $(DEFS) $(DEFAULT_INCLUDES) $(INCLUDES) \
	$(AM_CPPFLAGS) $(CPPFLAGS) $(AM_CFLAGS) $(CFLAGS)
CCLD = $(CC)
LINK = $(LIBTOOL) --tag=CC $(AM_LIBTOOLFLAGS) $(LIBTOOLFLAGS) \
	--mode=link $(CCLD) $(AM_CFLAGS) $(CFLAGS) $(AM_LDFLAGS) \
	$(LDFLAGS) -o $@
SOURCES = $(libstrongswan_eap_radius_la_SOURCES)
DIST_SOURCES = $(libstrongswan_eap_radius_la_SOURCES)
ETAGS = etags
CTAGS = ctags
DISTFILES = $(DIST_COMMON) $(DIST_SOURCES) $(TEXINFOS) $(EXTRA_DIST)
ACLOCAL = @ACLOCAL@
ALLOCA = @ALLOCA@
AMTAR = @AMTAR@
AR = @AR@
AUTOCONF = @AUTOCONF@
AUTOHEADER = @AUTOHEADER@
AUTOMAKE = @AUTOMAKE@
AWK = @AWK@
BTLIB = @BTLIB@
CC = @CC@
CCDEPMODE = @CCDEPMODE@
CFLAGS = @CFLAGS@
CPP = @CPP@
CPPFLAGS = @CPPFLAGS@
CYGPATH_W = @CYGPATH_W@
DEFS = @DEFS@
DEPDIR = @DEPDIR@
DLLIB = @DLLIB@
DSYMUTIL = @DSYMUTIL@
DUMPBIN = @DUMPBIN@
ECHO_C = @ECHO_C@
ECHO_N = @ECHO_N@
ECHO_T = @ECHO_T@
EGREP = @EGREP@
EXEEXT = @EXEEXT@
FGREP = @FGREP@
GPERF = @GPERF@
GREP = @GREP@
INSTALL = @INSTALL@
INSTALL_DATA = @INSTALL_DATA@
INSTALL_PROGRAM = @INSTALL_PROGRAM@
INSTALL_SCRIPT = @INSTALL_SCRIPT@
INSTALL_STRIP_PROGRAM = @INSTALL_STRIP_PROGRAM@
LD = @LD@
LDFLAGS = @LDFLAGS@
LEX = @LEX@
LEXLIB = @LEXLIB@
LEX_OUTPUT_ROOT = @LEX_OUTPUT_ROOT@
LIBOBJS = @LIBOBJS@
LIBS = @LIBS@
LIBTOOL = @LIBTOOL@
LIPO = @LIPO@
LN_S = @LN_S@
LTLIBOBJS = @LTLIBOBJS@
MAKEINFO = @MAKEINFO@
MKDIR_P = @MKDIR_P@
MYSQLCFLAG = @MYSQLCFLAG@
MYSQLCONFIG = @MYSQLCONFIG@
MYSQLLIB = @MYSQLLIB@
NM = @NM@
NMEDIT = @NMEDIT@
OBJDUMP = @OBJDUMP@
OBJEXT = @OBJEXT@
OTOOL = @OTOOL@
OTOOL64 = @OTOOL64@
PACKAGE = @PACKAGE@
PACKAGE_BUGREPORT = @PACKAGE_BUGREPORT@
PACKAGE_NAME = @PACKAGE_NAME@
PACKAGE_STRING = @PACKAGE_STRING@
PACKAGE_TARNAME = @PACKAGE_TARNAME@
PACKAGE_URL = @PACKAGE_URL@
PACKAGE_VERSION = @PACKAGE_VERSION@
PATH_SEPARATOR = @PATH_SEPARATOR@
PERL = @PERL@
PKG_CONFIG = @PKG_CONFIG@
PKG_CONFIG_LIBDIR = @PKG_CONFIG_LIBDIR@
PKG_CONFIG_PATH = @PKG_CONFIG_PATH@
PTHREADLIB = @PTHREADLIB@
RANLIB = @RANLIB@
RTLIB = @RTLIB@
RUBY = @RUBY@
RUBYINCLUDE = @RUBYINCLUDE@
SED = @SED@
SET_MAKE = @SET_MAKE@
SHELL = @SHELL@
SOCKLIB = @SOCKLIB@
STRIP = @STRIP@
VERSION = @VERSION@
YACC = @YACC@
YFLAGS = @YFLAGS@
abs_builddir = @abs_builddir@
abs_srcdir = @abs_srcdir@
abs_top_builddir = @abs_top_builddir@
abs_top_srcdir = @abs_top_srcdir@
ac_ct_CC = @ac_ct_CC@
ac_ct_DUMPBIN = @ac_ct_DUMPBIN@
am__include = @am__include@
am__leading_dot = @am__leading_dot@
am__quote = @am__quote@
am__tar = @am__tar@
am__untar = @am__untar@
bindir = @bindir@
build = @build@
build_alias = @build_alias@
build_cpu = @build_cpu@
build_os = @build_os@
build_vendor = @build_vendor@
builddir = @builddir@
c_plugins = @c_plugins@
datadir = @datadir@
datarootdir = @datarootdir@
dbusservicedir = @dbusservicedir@
default_pkcs11 = @default_pkcs11@
docdir = @docdir@
dvidir = @dvidir@
exec_prefix = @exec_prefix@
gtk_CFLAGS = @gtk_CFLAGS@
gtk_LIBS = @gtk_LIBS@
h_plugins = @h_plugins@
host = @host@
host_alias = @host_alias@
host_cpu = @host_cpu@
host_os = @host_os@
host_vendor = @host_vendor@
htmldir = @htmldir@
includedir = @includedir@
infodir = @infodir@
install_sh = @install_sh@
ipsecdir = @ipsecdir@
<<<<<<< HEAD
ipsecgid = @ipsecgid@
ipsecgroup = @ipsecgroup@
ipsecuid = @ipsecuid@
=======
ipsecgroup = @ipsecgroup@
>>>>>>> upstream/4.5.1
ipsecuser = @ipsecuser@
libcharon_plugins = @libcharon_plugins@
libdir = @libdir@
libexecdir = @libexecdir@
linux_headers = @linux_headers@
localedir = @localedir@
localstatedir = @localstatedir@
lt_ECHO = @lt_ECHO@
maemo_CFLAGS = @maemo_CFLAGS@
maemo_LIBS = @maemo_LIBS@
manager_plugins = @manager_plugins@
mandir = @mandir@
medsrv_plugins = @medsrv_plugins@
mkdir_p = @mkdir_p@
nm_CFLAGS = @nm_CFLAGS@
nm_LIBS = @nm_LIBS@
nm_ca_dir = @nm_ca_dir@
oldincludedir = @oldincludedir@
openac_plugins = @openac_plugins@
p_plugins = @p_plugins@
pcsclite_CFLAGS = @pcsclite_CFLAGS@
pcsclite_LIBS = @pcsclite_LIBS@
pdfdir = @pdfdir@
piddir = @piddir@
pki_plugins = @pki_plugins@
plugindir = @plugindir@
pluto_plugins = @pluto_plugins@
pool_plugins = @pool_plugins@
prefix = @prefix@
program_transform_name = @program_transform_name@
psdir = @psdir@
random_device = @random_device@
resolv_conf = @resolv_conf@
routing_table = @routing_table@
routing_table_prio = @routing_table_prio@
s_plugins = @s_plugins@
sbindir = @sbindir@
scepclient_plugins = @scepclient_plugins@
scripts_plugins = @scripts_plugins@
sharedstatedir = @sharedstatedir@
<<<<<<< HEAD
=======
soup_CFLAGS = @soup_CFLAGS@
soup_LIBS = @soup_LIBS@
>>>>>>> upstream/4.5.1
srcdir = @srcdir@
strongswan_conf = @strongswan_conf@
sysconfdir = @sysconfdir@
systemdsystemunitdir = @systemdsystemunitdir@
target_alias = @target_alias@
top_build_prefix = @top_build_prefix@
top_builddir = @top_builddir@
top_srcdir = @top_srcdir@
urandom_device = @urandom_device@
xml_CFLAGS = @xml_CFLAGS@
xml_LIBS = @xml_LIBS@
INCLUDES = -I$(top_srcdir)/src/libstrongswan -I$(top_srcdir)/src/libhydra \
	-I$(top_srcdir)/src/libcharon

AM_CFLAGS = -rdynamic
@MONOLITHIC_TRUE@noinst_LTLIBRARIES = libstrongswan-eap-radius.la
@MONOLITHIC_FALSE@plugin_LTLIBRARIES = libstrongswan-eap-radius.la
libstrongswan_eap_radius_la_SOURCES = \
	eap_radius_plugin.h eap_radius_plugin.c \
	eap_radius.h eap_radius.c \
	radius_server.h radius_server.c \
	radius_socket.h radius_socket.c \
	radius_client.h radius_client.c \
	radius_message.h radius_message.c

libstrongswan_eap_radius_la_LDFLAGS = -module -avoid-version
all: all-am

.SUFFIXES:
.SUFFIXES: .c .lo .o .obj
$(srcdir)/Makefile.in:  $(srcdir)/Makefile.am  $(am__configure_deps)
	@for dep in $?; do \
	  case '$(am__configure_deps)' in \
	    *$$dep*) \
	      ( cd $(top_builddir) && $(MAKE) $(AM_MAKEFLAGS) am--refresh ) \
	        && { if test -f $@; then exit 0; else break; fi; }; \
	      exit 1;; \
	  esac; \
	done; \
	echo ' cd $(top_srcdir) && $(AUTOMAKE) --gnu src/libcharon/plugins/eap_radius/Makefile'; \
	$(am__cd) $(top_srcdir) && \
	  $(AUTOMAKE) --gnu src/libcharon/plugins/eap_radius/Makefile
.PRECIOUS: Makefile
Makefile: $(srcdir)/Makefile.in $(top_builddir)/config.status
	@case '$?' in \
	  *config.status*) \
	    cd $(top_builddir) && $(MAKE) $(AM_MAKEFLAGS) am--refresh;; \
	  *) \
	    echo ' cd $(top_builddir) && $(SHELL) ./config.status $(subdir)/$@ $(am__depfiles_maybe)'; \
	    cd $(top_builddir) && $(SHELL) ./config.status $(subdir)/$@ $(am__depfiles_maybe);; \
	esac;

$(top_builddir)/config.status: $(top_srcdir)/configure $(CONFIG_STATUS_DEPENDENCIES)
	cd $(top_builddir) && $(MAKE) $(AM_MAKEFLAGS) am--refresh

$(top_srcdir)/configure:  $(am__configure_deps)
	cd $(top_builddir) && $(MAKE) $(AM_MAKEFLAGS) am--refresh
$(ACLOCAL_M4):  $(am__aclocal_m4_deps)
	cd $(top_builddir) && $(MAKE) $(AM_MAKEFLAGS) am--refresh
$(am__aclocal_m4_deps):

clean-noinstLTLIBRARIES:
	-test -z "$(noinst_LTLIBRARIES)" || rm -f $(noinst_LTLIBRARIES)
	@list='$(noinst_LTLIBRARIES)'; for p in $$list; do \
	  dir="`echo $$p | sed -e 's|/[^/]*$$||'`"; \
	  test "$$dir" != "$$p" || dir=.; \
	  echo "rm -f \"$${dir}/so_locations\""; \
	  rm -f "$${dir}/so_locations"; \
	done
install-pluginLTLIBRARIES: $(plugin_LTLIBRARIES)
	@$(NORMAL_INSTALL)
	test -z "$(plugindir)" || $(MKDIR_P) "$(DESTDIR)$(plugindir)"
	@list='$(plugin_LTLIBRARIES)'; test -n "$(plugindir)" || list=; \
	list2=; for p in $$list; do \
	  if test -f $$p; then \
	    list2="$$list2 $$p"; \
	  else :; fi; \
	done; \
	test -z "$$list2" || { \
	  echo " $(LIBTOOL) $(AM_LIBTOOLFLAGS) $(LIBTOOLFLAGS) --mode=install $(INSTALL) $(INSTALL_STRIP_FLAG) $$list2 '$(DESTDIR)$(plugindir)'"; \
	  $(LIBTOOL) $(AM_LIBTOOLFLAGS) $(LIBTOOLFLAGS) --mode=install $(INSTALL) $(INSTALL_STRIP_FLAG) $$list2 "$(DESTDIR)$(plugindir)"; \
	}

uninstall-pluginLTLIBRARIES:
	@$(NORMAL_UNINSTALL)
	@list='$(plugin_LTLIBRARIES)'; test -n "$(plugindir)" || list=; \
	for p in $$list; do \
	  $(am__strip_dir) \
	  echo " $(LIBTOOL) $(AM_LIBTOOLFLAGS) $(LIBTOOLFLAGS) --mode=uninstall rm -f '$(DESTDIR)$(plugindir)/$$f'"; \
	  $(LIBTOOL) $(AM_LIBTOOLFLAGS) $(LIBTOOLFLAGS) --mode=uninstall rm -f "$(DESTDIR)$(plugindir)/$$f"; \
	done

clean-pluginLTLIBRARIES:
	-test -z "$(plugin_LTLIBRARIES)" || rm -f $(plugin_LTLIBRARIES)
	@list='$(plugin_LTLIBRARIES)'; for p in $$list; do \
	  dir="`echo $$p | sed -e 's|/[^/]*$$||'`"; \
	  test "$$dir" != "$$p" || dir=.; \
	  echo "rm -f \"$${dir}/so_locations\""; \
	  rm -f "$${dir}/so_locations"; \
	done
libstrongswan-eap-radius.la: $(libstrongswan_eap_radius_la_OBJECTS) $(libstrongswan_eap_radius_la_DEPENDENCIES) 
	$(libstrongswan_eap_radius_la_LINK) $(am_libstrongswan_eap_radius_la_rpath) $(libstrongswan_eap_radius_la_OBJECTS) $(libstrongswan_eap_radius_la_LIBADD) $(LIBS)

mostlyclean-compile:
	-rm -f *.$(OBJEXT)

distclean-compile:
	-rm -f *.tab.c

@AMDEP_TRUE@@am__include@ @am__quote@./$(DEPDIR)/eap_radius.Plo@am__quote@
@AMDEP_TRUE@@am__include@ @am__quote@./$(DEPDIR)/eap_radius_plugin.Plo@am__quote@
@AMDEP_TRUE@@am__include@ @am__quote@./$(DEPDIR)/radius_client.Plo@am__quote@
@AMDEP_TRUE@@am__include@ @am__quote@./$(DEPDIR)/radius_message.Plo@am__quote@
@AMDEP_TRUE@@am__include@ @am__quote@./$(DEPDIR)/radius_server.Plo@am__quote@
@AMDEP_TRUE@@am__include@ @am__quote@./$(DEPDIR)/radius_socket.Plo@am__quote@

.c.o:
@am__fastdepCC_TRUE@	$(COMPILE) -MT $@ -MD -MP -MF $(DEPDIR)/$*.Tpo -c -o $@ $<
@am__fastdepCC_TRUE@	$(am__mv) $(DEPDIR)/$*.Tpo $(DEPDIR)/$*.Po
@AMDEP_TRUE@@am__fastdepCC_FALSE@	source='$<' object='$@' libtool=no @AMDEPBACKSLASH@
@AMDEP_TRUE@@am__fastdepCC_FALSE@	DEPDIR=$(DEPDIR) $(CCDEPMODE) $(depcomp) @AMDEPBACKSLASH@
@am__fastdepCC_FALSE@	$(COMPILE) -c $<

.c.obj:
@am__fastdepCC_TRUE@	$(COMPILE) -MT $@ -MD -MP -MF $(DEPDIR)/$*.Tpo -c -o $@ `$(CYGPATH_W) '$<'`
@am__fastdepCC_TRUE@	$(am__mv) $(DEPDIR)/$*.Tpo $(DEPDIR)/$*.Po
@AMDEP_TRUE@@am__fastdepCC_FALSE@	source='$<' object='$@' libtool=no @AMDEPBACKSLASH@
@AMDEP_TRUE@@am__fastdepCC_FALSE@	DEPDIR=$(DEPDIR) $(CCDEPMODE) $(depcomp) @AMDEPBACKSLASH@
@am__fastdepCC_FALSE@	$(COMPILE) -c `$(CYGPATH_W) '$<'`

.c.lo:
@am__fastdepCC_TRUE@	$(LTCOMPILE) -MT $@ -MD -MP -MF $(DEPDIR)/$*.Tpo -c -o $@ $<
@am__fastdepCC_TRUE@	$(am__mv) $(DEPDIR)/$*.Tpo $(DEPDIR)/$*.Plo
@AMDEP_TRUE@@am__fastdepCC_FALSE@	source='$<' object='$@' libtool=yes @AMDEPBACKSLASH@
@AMDEP_TRUE@@am__fastdepCC_FALSE@	DEPDIR=$(DEPDIR) $(CCDEPMODE) $(depcomp) @AMDEPBACKSLASH@
@am__fastdepCC_FALSE@	$(LTCOMPILE) -c -o $@ $<

mostlyclean-libtool:
	-rm -f *.lo

clean-libtool:
	-rm -rf .libs _libs

ID: $(HEADERS) $(SOURCES) $(LISP) $(TAGS_FILES)
	list='$(SOURCES) $(HEADERS) $(LISP) $(TAGS_FILES)'; \
	unique=`for i in $$list; do \
	    if test -f "$$i"; then echo $$i; else echo $(srcdir)/$$i; fi; \
	  done | \
	  $(AWK) '{ files[$$0] = 1; nonempty = 1; } \
	      END { if (nonempty) { for (i in files) print i; }; }'`; \
	mkid -fID $$unique
tags: TAGS

TAGS:  $(HEADERS) $(SOURCES)  $(TAGS_DEPENDENCIES) \
		$(TAGS_FILES) $(LISP)
	set x; \
	here=`pwd`; \
	list='$(SOURCES) $(HEADERS)  $(LISP) $(TAGS_FILES)'; \
	unique=`for i in $$list; do \
	    if test -f "$$i"; then echo $$i; else echo $(srcdir)/$$i; fi; \
	  done | \
	  $(AWK) '{ files[$$0] = 1; nonempty = 1; } \
	      END { if (nonempty) { for (i in files) print i; }; }'`; \
	shift; \
	if test -z "$(ETAGS_ARGS)$$*$$unique"; then :; else \
	  test -n "$$unique" || unique=$$empty_fix; \
	  if test $$# -gt 0; then \
	    $(ETAGS) $(ETAGSFLAGS) $(AM_ETAGSFLAGS) $(ETAGS_ARGS) \
	      "$$@" $$unique; \
	  else \
	    $(ETAGS) $(ETAGSFLAGS) $(AM_ETAGSFLAGS) $(ETAGS_ARGS) \
	      $$unique; \
	  fi; \
	fi
ctags: CTAGS
CTAGS:  $(HEADERS) $(SOURCES)  $(TAGS_DEPENDENCIES) \
		$(TAGS_FILES) $(LISP)
	list='$(SOURCES) $(HEADERS)  $(LISP) $(TAGS_FILES)'; \
	unique=`for i in $$list; do \
	    if test -f "$$i"; then echo $$i; else echo $(srcdir)/$$i; fi; \
	  done | \
	  $(AWK) '{ files[$$0] = 1; nonempty = 1; } \
	      END { if (nonempty) { for (i in files) print i; }; }'`; \
	test -z "$(CTAGS_ARGS)$$unique" \
	  || $(CTAGS) $(CTAGSFLAGS) $(AM_CTAGSFLAGS) $(CTAGS_ARGS) \
	     $$unique

GTAGS:
	here=`$(am__cd) $(top_builddir) && pwd` \
	  && $(am__cd) $(top_srcdir) \
	  && gtags -i $(GTAGS_ARGS) "$$here"

distclean-tags:
	-rm -f TAGS ID GTAGS GRTAGS GSYMS GPATH tags

distdir: $(DISTFILES)
	@srcdirstrip=`echo "$(srcdir)" | sed 's/[].[^$$\\*]/\\\\&/g'`; \
	topsrcdirstrip=`echo "$(top_srcdir)" | sed 's/[].[^$$\\*]/\\\\&/g'`; \
	list='$(DISTFILES)'; \
	  dist_files=`for file in $$list; do echo $$file; done | \
	  sed -e "s|^$$srcdirstrip/||;t" \
	      -e "s|^$$topsrcdirstrip/|$(top_builddir)/|;t"`; \
	case $$dist_files in \
	  */*) $(MKDIR_P) `echo "$$dist_files" | \
			   sed '/\//!d;s|^|$(distdir)/|;s,/[^/]*$$,,' | \
			   sort -u` ;; \
	esac; \
	for file in $$dist_files; do \
	  if test -f $$file || test -d $$file; then d=.; else d=$(srcdir); fi; \
	  if test -d $$d/$$file; then \
	    dir=`echo "/$$file" | sed -e 's,/[^/]*$$,,'`; \
	    if test -d "$(distdir)/$$file"; then \
	      find "$(distdir)/$$file" -type d ! -perm -700 -exec chmod u+rwx {} \;; \
	    fi; \
	    if test -d $(srcdir)/$$file && test $$d != $(srcdir); then \
	      cp -fpR $(srcdir)/$$file "$(distdir)$$dir" || exit 1; \
	      find "$(distdir)/$$file" -type d ! -perm -700 -exec chmod u+rwx {} \;; \
	    fi; \
	    cp -fpR $$d/$$file "$(distdir)$$dir" || exit 1; \
	  else \
	    test -f "$(distdir)/$$file" \
	    || cp -p $$d/$$file "$(distdir)/$$file" \
	    || exit 1; \
	  fi; \
	done
check-am: all-am
check: check-am
all-am: Makefile $(LTLIBRARIES)
installdirs:
	for dir in "$(DESTDIR)$(plugindir)"; do \
	  test -z "$$dir" || $(MKDIR_P) "$$dir"; \
	done
install: install-am
install-exec: install-exec-am
install-data: install-data-am
uninstall: uninstall-am

install-am: all-am
	@$(MAKE) $(AM_MAKEFLAGS) install-exec-am install-data-am

installcheck: installcheck-am
install-strip:
	$(MAKE) $(AM_MAKEFLAGS) INSTALL_PROGRAM="$(INSTALL_STRIP_PROGRAM)" \
	  install_sh_PROGRAM="$(INSTALL_STRIP_PROGRAM)" INSTALL_STRIP_FLAG=-s \
	  `test -z '$(STRIP)' || \
	    echo "INSTALL_PROGRAM_ENV=STRIPPROG='$(STRIP)'"` install
mostlyclean-generic:

clean-generic:

distclean-generic:
	-test -z "$(CONFIG_CLEAN_FILES)" || rm -f $(CONFIG_CLEAN_FILES)
	-test . = "$(srcdir)" || test -z "$(CONFIG_CLEAN_VPATH_FILES)" || rm -f $(CONFIG_CLEAN_VPATH_FILES)

maintainer-clean-generic:
	@echo "This command is intended for maintainers to use"
	@echo "it deletes files that may require special tools to rebuild."
clean: clean-am

clean-am: clean-generic clean-libtool clean-noinstLTLIBRARIES \
	clean-pluginLTLIBRARIES mostlyclean-am

distclean: distclean-am
	-rm -rf ./$(DEPDIR)
	-rm -f Makefile
distclean-am: clean-am distclean-compile distclean-generic \
	distclean-tags

dvi: dvi-am

dvi-am:

html: html-am

html-am:

info: info-am

info-am:

install-data-am: install-pluginLTLIBRARIES

install-dvi: install-dvi-am

install-dvi-am:

install-exec-am:

install-html: install-html-am

install-html-am:

install-info: install-info-am

install-info-am:

install-man:

install-pdf: install-pdf-am

install-pdf-am:

install-ps: install-ps-am

install-ps-am:

installcheck-am:

maintainer-clean: maintainer-clean-am
	-rm -rf ./$(DEPDIR)
	-rm -f Makefile
maintainer-clean-am: distclean-am maintainer-clean-generic

mostlyclean: mostlyclean-am

mostlyclean-am: mostlyclean-compile mostlyclean-generic \
	mostlyclean-libtool

pdf: pdf-am

pdf-am:

ps: ps-am

ps-am:

uninstall-am: uninstall-pluginLTLIBRARIES

.MAKE: install-am install-strip

.PHONY: CTAGS GTAGS all all-am check check-am clean clean-generic \
	clean-libtool clean-noinstLTLIBRARIES clean-pluginLTLIBRARIES \
	ctags distclean distclean-compile distclean-generic \
	distclean-libtool distclean-tags distdir dvi dvi-am html \
	html-am info info-am install install-am install-data \
	install-data-am install-dvi install-dvi-am install-exec \
	install-exec-am install-html install-html-am install-info \
	install-info-am install-man install-pdf install-pdf-am \
	install-pluginLTLIBRARIES install-ps install-ps-am \
	install-strip installcheck installcheck-am installdirs \
	maintainer-clean maintainer-clean-generic mostlyclean \
	mostlyclean-compile mostlyclean-generic mostlyclean-libtool \
	pdf pdf-am ps ps-am tags uninstall uninstall-am \
	uninstall-pluginLTLIBRARIES


# Tell versions [3.59,3.63) of GNU make to not export all variables.
# Otherwise a system limit (for SysV at least) may be exceeded.
.NOEXPORT:<|MERGE_RESOLUTION|>--- conflicted
+++ resolved
@@ -224,13 +224,7 @@
 infodir = @infodir@
 install_sh = @install_sh@
 ipsecdir = @ipsecdir@
-<<<<<<< HEAD
-ipsecgid = @ipsecgid@
 ipsecgroup = @ipsecgroup@
-ipsecuid = @ipsecuid@
-=======
-ipsecgroup = @ipsecgroup@
->>>>>>> upstream/4.5.1
 ipsecuser = @ipsecuser@
 libcharon_plugins = @libcharon_plugins@
 libdir = @libdir@
@@ -271,11 +265,8 @@
 scepclient_plugins = @scepclient_plugins@
 scripts_plugins = @scripts_plugins@
 sharedstatedir = @sharedstatedir@
-<<<<<<< HEAD
-=======
 soup_CFLAGS = @soup_CFLAGS@
 soup_LIBS = @soup_LIBS@
->>>>>>> upstream/4.5.1
 srcdir = @srcdir@
 strongswan_conf = @strongswan_conf@
 sysconfdir = @sysconfdir@
