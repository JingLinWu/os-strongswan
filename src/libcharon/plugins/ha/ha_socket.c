--- conflicted
+++ resolved
@@ -20,17 +20,10 @@
 #include <sys/socket.h>
 #include <errno.h>
 #include <unistd.h>
-<<<<<<< HEAD
-#include <pthread.h>
-
-#include <daemon.h>
-#include <utils/host.h>
-=======
 
 #include <daemon.h>
 #include <utils/host.h>
 #include <threading/thread.h>
->>>>>>> upstream/4.5.1
 #include <processing/jobs/callback_job.h>
 
 typedef struct private_ha_socket_t private_ha_socket_t;
@@ -128,21 +121,12 @@
 	{
 		ha_message_t *message;
 		char buf[1024];
-<<<<<<< HEAD
-		int oldstate;
-		ssize_t len;
-
-		pthread_setcancelstate(PTHREAD_CANCEL_ENABLE, &oldstate);
-		len = recv(this->fd, buf, sizeof(buf), 0);
-		pthread_setcancelstate(oldstate, NULL);
-=======
 		bool oldstate;
 		ssize_t len;
 
 		oldstate = thread_cancelability(TRUE);
 		len = recv(this->fd, buf, sizeof(buf), 0);
 		thread_cancelability(oldstate);
->>>>>>> upstream/4.5.1
 		if (len <= 0)
 		{
 			switch (errno)
