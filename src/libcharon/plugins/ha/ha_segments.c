--- conflicted
+++ resolved
@@ -15,18 +15,10 @@
 
 #include "ha_segments.h"
 
-<<<<<<< HEAD
-#include <pthread.h>
-
-#include <threading/mutex.h>
-#include <threading/condvar.h>
-#include <utils/linked_list.h>
-=======
 #include <threading/mutex.h>
 #include <threading/condvar.h>
 #include <utils/linked_list.h>
 #include <threading/thread.h>
->>>>>>> upstream/4.5.1
 #include <processing/jobs/callback_job.h>
 
 #define DEFAULT_HEARTBEAT_DELAY 1000
@@ -262,18 +254,6 @@
  */
 static job_requeue_t watchdog(private_ha_segments_t *this)
 {
-<<<<<<< HEAD
-	int oldstate;
-	bool timeout;
-
-	this->mutex->lock(this->mutex);
-	pthread_cleanup_push((void*)this->mutex->unlock, this->mutex);
-	pthread_setcancelstate(PTHREAD_CANCEL_ENABLE, &oldstate);
-	timeout = this->condvar->timed_wait(this->condvar, this->mutex,
-										this->heartbeat_timeout);
-	pthread_setcancelstate(oldstate, NULL);
-	pthread_cleanup_pop(TRUE);
-=======
 	bool timeout, oldstate;
 
 	this->mutex->lock(this->mutex);
@@ -283,7 +263,6 @@
 										this->heartbeat_timeout);
 	thread_cancelability(oldstate);
 	thread_cleanup_pop(TRUE);
->>>>>>> upstream/4.5.1
 	if (timeout)
 	{
 		DBG1(DBG_CFG, "no heartbeat received, taking all segments");
