--- conflicted
+++ resolved
@@ -291,13 +291,8 @@
 	peer_cfg->add_auth_cfg(peer_cfg, auth, FALSE);
 
 	child_cfg = child_cfg_create("android", &lifetime, NULL, TRUE, MODE_TUNNEL,
-<<<<<<< HEAD
-								 ACTION_NONE, ACTION_NONE, FALSE, 0, 0,
-								 NULL, NULL);
-=======
 								 ACTION_NONE, ACTION_NONE, ACTION_NONE, FALSE,
 								 0, 0, NULL, NULL, 0);
->>>>>>> upstream/4.5.1
 	child_cfg->add_proposal(child_cfg, proposal_create_default(PROTO_ESP));
 	ts = traffic_selector_create_dynamic(0, 0, 65535);
 	child_cfg->add_traffic_selector(child_cfg, TRUE, ts);
