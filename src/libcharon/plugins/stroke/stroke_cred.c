--- conflicted
+++ resolved
@@ -1,9 +1,5 @@
 /*
-<<<<<<< HEAD
- * Copyright (C) 2008 Tobias Brunner
-=======
  * Copyright (C) 2008-2010 Tobias Brunner
->>>>>>> upstream/4.5.1
  * Copyright (C) 2008 Martin Willi
  * Hochschule fuer Technik Rapperswil
  *
@@ -29,10 +25,6 @@
 #include <unistd.h>
 
 #include "stroke_cred.h"
-<<<<<<< HEAD
-#include "stroke_shared_key.h"
-=======
->>>>>>> upstream/4.5.1
 
 #include <credentials/certificates/x509.h>
 #include <credentials/certificates/crl.h>
@@ -71,30 +63,9 @@
 	stroke_cred_t public;
 
 	/**
-<<<<<<< HEAD
-	 * list of trusted peer/signer/CA certificates (certificate_t)
-	 */
-	linked_list_t *certs;
-
-	/**
-	 * list of shared secrets (private_shared_key_t)
-	 */
-	linked_list_t *shared;
-
-	/**
-	 * list of private keys (private_key_t)
-	 */
-	linked_list_t *private;
-
-	/**
-	 * read-write lock to lists
-	 */
-	rwlock_t *lock;
-=======
 	 * credentials
 	 */
 	mem_cred_t *creds;
->>>>>>> upstream/4.5.1
 
 	/**
 	 * cache CRLs to disk?
@@ -103,240 +74,6 @@
 };
 
 /**
-<<<<<<< HEAD
- * data to pass to various filters
- */
-typedef struct {
-	private_stroke_cred_t *this;
-	identification_t *id;
-	certificate_type_t cert;
-	key_type_t key;
-} id_data_t;
-
-/**
- * destroy id enumerator data and unlock list
- */
-static void id_data_destroy(id_data_t *data)
-{
-	data->this->lock->unlock(data->this->lock);
-	free(data);
-}
-
-/**
- * filter function for private key enumerator
- */
-static bool private_filter(id_data_t *data,
-						   private_key_t **in, private_key_t **out)
-{
-	private_key_t *key;
-
-	key = *in;
-	if (data->key == KEY_ANY || data->key == key->get_type(key))
-	{
-		if (data->id == NULL)
-		{
-			*out = key;
-			return TRUE;
-		}
-		if (key->has_fingerprint(key, data->id->get_encoding(data->id)))
-		{
-			*out = key;
-			return TRUE;
-		}
-	}
-	return FALSE;
-}
-
-/**
- * Implements credential_set_t.create_private_enumerator
- */
-static enumerator_t* create_private_enumerator(private_stroke_cred_t *this,
-							key_type_t type, identification_t *id)
-{
-	id_data_t *data;
-
-	data = malloc_thing(id_data_t);
-	data->this = this;
-	data->id = id;
-	data->key = type;
-
-	this->lock->read_lock(this->lock);
-	return enumerator_create_filter(this->private->create_enumerator(this->private),
-									(void*)private_filter, data,
-									(void*)id_data_destroy);
-}
-
-/**
- * filter function for certs enumerator
- */
-static bool certs_filter(id_data_t *data, certificate_t **in, certificate_t **out)
-{
-	public_key_t *public;
-	certificate_t *cert = *in;
-
-	if (data->cert != CERT_ANY && data->cert != cert->get_type(cert))
-	{
-		return FALSE;
-	}
-	if (data->id == NULL || cert->has_subject(cert, data->id))
-	{
-		*out = *in;
-		return TRUE;
-	}
-
-	public = cert->get_public_key(cert);
-	if (public)
-	{
-		if (data->key == KEY_ANY || data->key != public->get_type(public))
-		{
-			if (public->has_fingerprint(public, data->id->get_encoding(data->id)))
-			{
-				public->destroy(public);
-				*out = *in;
-				return TRUE;
-			}
-		}
-		public->destroy(public);
-	}
-	return FALSE;
-}
-
-/**
- * Implements credential_set_t.create_cert_enumerator
- */
-static enumerator_t* create_cert_enumerator(private_stroke_cred_t *this,
-							certificate_type_t cert, key_type_t key,
-							identification_t *id, bool trusted)
-{
-	id_data_t *data;
-
-	if (trusted && (cert == CERT_X509_CRL || cert == CERT_X509_AC))
-	{
-		return NULL;
-	}
-	data = malloc_thing(id_data_t);
-	data->this = this;
-	data->id = id;
-	data->cert = cert;
-	data->key = key;
-
-	this->lock->read_lock(this->lock);
-	return enumerator_create_filter(this->certs->create_enumerator(this->certs),
-									(void*)certs_filter, data,
-									(void*)id_data_destroy);
-}
-
-typedef struct {
-	private_stroke_cred_t *this;
-	identification_t *me;
-	identification_t *other;
-	shared_key_type_t type;
-} shared_data_t;
-
-/**
- * free shared key enumerator data and unlock list
- */
-static void shared_data_destroy(shared_data_t *data)
-{
-	data->this->lock->unlock(data->this->lock);
-	free(data);
-}
-
-/**
- * filter function for certs enumerator
- */
-static bool shared_filter(shared_data_t *data,
-						  stroke_shared_key_t **in, shared_key_t **out,
-						  void **unused1, id_match_t *me,
-						  void **unused2, id_match_t *other)
-{
-	id_match_t my_match = ID_MATCH_NONE, other_match = ID_MATCH_NONE;
-	stroke_shared_key_t *stroke = *in;
-	shared_key_t *shared = &stroke->shared;
-
-	if (data->type != SHARED_ANY && shared->get_type(shared) != data->type)
-	{
-		return FALSE;
-	}
-
-	if (data->me)
-	{
-		my_match = stroke->has_owner(stroke, data->me);
-	}
-	if (data->other)
-	{
-		other_match = stroke->has_owner(stroke, data->other);
-	}
-	if ((data->me || data->other) && (!my_match && !other_match))
-	{
-		return FALSE;
-	}
-	*out = shared;
-	if (me)
-	{
-		*me = my_match;
-	}
-	if (other)
-	{
-		*other = other_match;
-	}
-	return TRUE;
-}
-
-/**
- * Implements credential_set_t.create_shared_enumerator
- */
-static enumerator_t* create_shared_enumerator(private_stroke_cred_t *this,
-							shared_key_type_t type,	identification_t *me,
-							identification_t *other)
-{
-	shared_data_t *data = malloc_thing(shared_data_t);
-
-	data->this = this;
-	data->me = me;
-	data->other = other;
-	data->type = type;
-	this->lock->read_lock(this->lock);
-	return enumerator_create_filter(this->shared->create_enumerator(this->shared),
-									(void*)shared_filter, data,
-									(void*)shared_data_destroy);
-}
-
-/**
- * Add a certificate to chain
- */
-static certificate_t* add_cert(private_stroke_cred_t *this, certificate_t *cert)
-{
-	certificate_t *current;
-	enumerator_t *enumerator;
-	bool new = TRUE;
-
-	this->lock->read_lock(this->lock);
-	enumerator = this->certs->create_enumerator(this->certs);
-	while (enumerator->enumerate(enumerator, (void**)&current))
-	{
-		if (current->equals(current, cert))
-		{
-			/* cert already in queue */
-			cert->destroy(cert);
-			cert = current;
-			new = FALSE;
-			break;
-		}
-	}
-	enumerator->destroy(enumerator);
-
-	if (new)
-	{
-		this->certs->insert_last(this->certs, cert);
-	}
-	this->lock->unlock(this->lock);
-	return cert;
-}
-
-/**
-=======
->>>>>>> upstream/4.5.1
  * Implementation of stroke_cred_t.load_ca.
  */
 static certificate_t* load_ca(private_stroke_cred_t *this, char *filename)
@@ -368,92 +105,12 @@
 			cert->destroy(cert);
 			return NULL;
 		}
-<<<<<<< HEAD
-		return (certificate_t*)add_cert(this, cert);
-=======
 		return this->creds->add_cert_ref(this->creds, TRUE, cert);
->>>>>>> upstream/4.5.1
 	}
 	return NULL;
 }
 
 /**
-<<<<<<< HEAD
- * Add X.509 CRL to chain
- */
-static bool add_crl(private_stroke_cred_t *this, crl_t* crl)
-{
-	certificate_t *current, *cert = &crl->certificate;
-	enumerator_t *enumerator;
-	bool new = TRUE, found = FALSE;
-
-	this->lock->write_lock(this->lock);
-	enumerator = this->certs->create_enumerator(this->certs);
-	while (enumerator->enumerate(enumerator, (void**)&current))
-	{
-		if (current->get_type(current) == CERT_X509_CRL)
-		{
-			crl_t *crl_c = (crl_t*)current;
-			chunk_t authkey = crl->get_authKeyIdentifier(crl);
-			chunk_t authkey_c = crl_c->get_authKeyIdentifier(crl_c);
-
-			/* if compare authorityKeyIdentifiers if available */
-			if (authkey.ptr && authkey_c.ptr && chunk_equals(authkey, authkey_c))
-			{
-				found = TRUE;
-			}
-			else
-			{
-				identification_t *issuer = cert->get_issuer(cert);
-				identification_t *issuer_c = current->get_issuer(current);
-
-				/* otherwise compare issuer distinguished names */
-				if (issuer->equals(issuer, issuer_c))
-				{
-					found = TRUE;
-				}
-			}
-			if (found)
-			{
-				new = crl_is_newer(crl, crl_c);
-				if (new)
-				{
-					this->certs->remove_at(this->certs, enumerator);
-				}
-				else
-				{
-					cert->destroy(cert);
-				}
-				break;
-			}
-		}
-	}
-	enumerator->destroy(enumerator);
-
-	if (new)
-	{
-		this->certs->insert_last(this->certs, cert);
-	}
-	this->lock->unlock(this->lock);
-	return new;
-}
-
-/**
- * Add X.509 attribute certificate to chain
- */
-static bool add_ac(private_stroke_cred_t *this, ac_t* ac)
-{
-	certificate_t *cert = &ac->certificate;
-
-	this->lock->write_lock(this->lock);
-	this->certs->insert_last(this->certs, cert);
-	this->lock->unlock(this->lock);
-	return TRUE;
-}
-
-/**
-=======
->>>>>>> upstream/4.5.1
  * Implementation of stroke_cred_t.load_peer.
  */
 static certificate_t* load_peer(private_stroke_cred_t *this, char *filename)
@@ -476,17 +133,10 @@
 							  BUILD_END);
 	if (cert)
 	{
-<<<<<<< HEAD
-		cert = add_cert(this, cert);
-		DBG1(DBG_CFG, "  loaded certificate \"%Y\" from '%s'",
-					  cert->get_subject(cert), filename);
-		return cert->get_ref(cert);
-=======
 		cert = this->creds->add_cert_ref(this->creds, TRUE, cert);
 		DBG1(DBG_CFG, "  loaded certificate \"%Y\" from '%s'",
 					  cert->get_subject(cert), filename);
 		return cert;
->>>>>>> upstream/4.5.1
 	}
 	DBG1(DBG_CFG, "  loading certificate from '%s' failed", filename);
 	return NULL;
@@ -541,13 +191,8 @@
 						}
 						else
 						{
-<<<<<<< HEAD
-							DBG1(DBG_CFG, "  loaded ca certificate \"%Y\" from '%s'",
-										  cert->get_subject(cert), file);
-=======
 							DBG1(DBG_CFG, "  loaded ca certificate \"%Y\" "
 								 "from '%s'", cert->get_subject(cert), file);
->>>>>>> upstream/4.5.1
 						}
 					}
 					else
@@ -575,11 +220,7 @@
 				}
 				if (cert)
 				{
-<<<<<<< HEAD
-					add_cert(this, cert);
-=======
 					this->creds->add_cert(this->creds, TRUE, cert);
->>>>>>> upstream/4.5.1
 				}
 				break;
 			case CERT_X509_CRL:
@@ -589,11 +230,7 @@
 										  BUILD_END);
 				if (cert)
 				{
-<<<<<<< HEAD
-					add_crl(this, (crl_t*)cert);
-=======
 					this->creds->add_crl(this->creds, (crl_t*)cert);
->>>>>>> upstream/4.5.1
 					DBG1(DBG_CFG, "  loaded crl from '%s'",  file);
 				}
 				else
@@ -608,11 +245,7 @@
 										  BUILD_END);
 				if (cert)
 				{
-<<<<<<< HEAD
-					add_ac(this, (ac_t*)cert);
-=======
 					this->creds->add_cert(this->creds, FALSE, cert);
->>>>>>> upstream/4.5.1
 					DBG1(DBG_CFG, "  loaded attribute certificate from '%s'",
 								  file);
 				}
@@ -640,11 +273,7 @@
 		crl_t *crl = (crl_t*)cert;
 
 		cert->get_ref(cert);
-<<<<<<< HEAD
-		if (add_crl(this, crl))
-=======
 		if (this->creds->add_crl(this->creds, crl))
->>>>>>> upstream/4.5.1
 		{
 			char buf[BUF_LEN];
 			chunk_t chunk, hex;
@@ -965,10 +594,6 @@
 	}
 
 	/* unlock: smartcard needs the pin and potentially calls public set */
-<<<<<<< HEAD
-	this->lock->unlock(this->lock);
-=======
->>>>>>> upstream/4.5.1
 	switch (format)
 	{
 		case SC_FORMAT_SLOT_MODULE_KEYID:
@@ -990,10 +615,6 @@
 							BUILD_PKCS11_KEYID, chunk, BUILD_END);
 			break;
 	}
-<<<<<<< HEAD
-	this->lock->write_lock(this->lock);
-=======
->>>>>>> upstream/4.5.1
 	if (mem)
 	{
 		lib->credmgr->remove_local_set(lib->credmgr, &mem->set);
@@ -1008,11 +629,7 @@
 	if (key)
 	{
 		DBG1(DBG_CFG, "  loaded private key from %.*s", sc.len, sc.ptr);
-<<<<<<< HEAD
-		this->private->insert_last(this->private, key);
-=======
 		this->creds->add_key(this->creds, key);
->>>>>>> upstream/4.5.1
 	}
 	return TRUE;
 }
@@ -1083,16 +700,8 @@
 		cb = callback_cred_create_shared((void*)passphrase_cb, &pp_data);
 		lib->credmgr->add_local_set(lib->credmgr, &cb->set);
 
-<<<<<<< HEAD
-		/* unlock, as the builder might ask for a secret */
-		this->lock->unlock(this->lock);
 		key = lib->creds->create(lib->creds, CRED_PRIVATE_KEY, key_type,
 								 BUILD_FROM_FILE, path, BUILD_END);
-		this->lock->write_lock(this->lock);
-=======
-		key = lib->creds->create(lib->creds, CRED_PRIVATE_KEY, key_type,
-								 BUILD_FROM_FILE, path, BUILD_END);
->>>>>>> upstream/4.5.1
 
 		lib->credmgr->remove_local_set(lib->credmgr, &cb->set);
 		cb->destroy(cb);
@@ -1108,16 +717,8 @@
 		mem->add_shared(mem, shared, NULL);
 		lib->credmgr->add_local_set(lib->credmgr, &mem->set);
 
-<<<<<<< HEAD
-		/* unlock, as the builder might ask for a secret */
-		this->lock->unlock(this->lock);
 		key = lib->creds->create(lib->creds, CRED_PRIVATE_KEY, key_type,
 								 BUILD_FROM_FILE, path, BUILD_END);
-		this->lock->write_lock(this->lock);
-=======
-		key = lib->creds->create(lib->creds, CRED_PRIVATE_KEY, key_type,
-								 BUILD_FROM_FILE, path, BUILD_END);
->>>>>>> upstream/4.5.1
 
 		lib->credmgr->remove_local_set(lib->credmgr, &mem->set);
 		mem->destroy(mem);
@@ -1126,11 +727,7 @@
 	{
 		DBG1(DBG_CFG, "  loaded %N private key from '%s'",
 			 key_type_names, key->get_type(key), path);
-<<<<<<< HEAD
-		this->private->insert_last(this->private, key);
-=======
 		this->creds->add_key(this->creds, key);
->>>>>>> upstream/4.5.1
 	}
 	else
 	{
@@ -1145,12 +742,8 @@
 static bool load_shared(private_stroke_cred_t *this, chunk_t line, int line_nr,
 						shared_key_type_t type, chunk_t ids)
 {
-<<<<<<< HEAD
-	stroke_shared_key_t *shared_key;
-=======
 	shared_key_t *shared_key;
 	linked_list_t *owners;
->>>>>>> upstream/4.5.1
 	chunk_t secret = chunk_empty;
 	bool any = TRUE;
 
@@ -1160,20 +753,12 @@
 		DBG1(DBG_CFG, "line %d: malformed secret: %s", line_nr, ugh);
 		return FALSE;
 	}
-<<<<<<< HEAD
-	shared_key = stroke_shared_key_create(type, secret);
-=======
 	shared_key = shared_key_create(type, secret);
->>>>>>> upstream/4.5.1
 	DBG1(DBG_CFG, "  loaded %N secret for %s", shared_key_type_names, type,
 		 ids.len > 0 ? (char*)ids.ptr : "%any");
 	DBG4(DBG_CFG, "  secret: %#B", &secret);
 
-<<<<<<< HEAD
-	this->shared->insert_last(this->shared, shared_key);
-=======
 	owners = linked_list_create();
->>>>>>> upstream/4.5.1
 	while (ids.len > 0)
 	{
 		chunk_t id;
@@ -1201,25 +786,15 @@
 			continue;
 		}
 
-<<<<<<< HEAD
-		shared_key->add_owner(shared_key, peer_id);
-=======
 		owners->insert_last(owners, peer_id);
->>>>>>> upstream/4.5.1
 		any = FALSE;
 	}
 	if (any)
 	{
-<<<<<<< HEAD
-		shared_key->add_owner(shared_key,
-					identification_create_from_encoding(ID_ANY, chunk_empty));
-	}
-=======
 		owners->insert_last(owners,
 					identification_create_from_encoding(ID_ANY, chunk_empty));
 	}
 	this->creds->add_shared_list(this->creds, shared_key, owners);
->>>>>>> upstream/4.5.1
 	return TRUE;
 }
 
@@ -1231,11 +806,6 @@
 {
 	int line_nr = 0, fd;
 	chunk_t src, line;
-<<<<<<< HEAD
-	private_key_t *private;
-	shared_key_t *shared;
-=======
->>>>>>> upstream/4.5.1
 	struct stat sb;
 	void *addr;
 
@@ -1264,25 +834,8 @@
 	src = chunk_create(addr, sb.st_size);
 
 	if (level == 0)
-<<<<<<< HEAD
-	{
-		this->lock->write_lock(this->lock);
-
-		/* flush secrets on non-recursive invocation */
-		while (this->shared->remove_last(this->shared,
-										 (void**)&shared) == SUCCESS)
-		{
-			shared->destroy(shared);
-		}
-		while (this->private->remove_last(this->private,
-										  (void**)&private) == SUCCESS)
-		{
-			private->destroy(private);
-		}
-=======
 	{	/* flush secrets on non-recursive invocation */
 		this->creds->clear_secrets(this->creds);
->>>>>>> upstream/4.5.1
 	}
 
 	while (fetchline(&src, &line))
@@ -1344,10 +897,6 @@
 			if (glob(pattern, GLOB_ERR, NULL, &buf) != 0)
 			{
 				DBG1(DBG_CFG, "expanding file expression '%s' failed", pattern);
-<<<<<<< HEAD
-				globfree(&buf);
-=======
->>>>>>> upstream/4.5.1
 			}
 			else
 			{
@@ -1415,13 +964,6 @@
 			break;
 		}
 	}
-<<<<<<< HEAD
-	if (level == 0)
-	{
-		this->lock->unlock(this->lock);
-	}
-=======
->>>>>>> upstream/4.5.1
 	munmap(addr, sb.st_size);
 	close(fd);
 }
@@ -1500,15 +1042,8 @@
  */
 static void destroy(private_stroke_cred_t *this)
 {
-<<<<<<< HEAD
-	this->certs->destroy_offset(this->certs, offsetof(certificate_t, destroy));
-	this->shared->destroy_offset(this->shared, offsetof(shared_key_t, destroy));
-	this->private->destroy_offset(this->private, offsetof(private_key_t, destroy));
-	this->lock->destroy(this->lock);
-=======
 	lib->credmgr->remove_set(lib->credmgr, &this->creds->set);
 	this->creds->destroy(this->creds);
->>>>>>> upstream/4.5.1
 	free(this);
 }
 
@@ -1519,15 +1054,9 @@
 {
 	private_stroke_cred_t *this = malloc_thing(private_stroke_cred_t);
 
-<<<<<<< HEAD
-	this->public.set.create_private_enumerator = (void*)create_private_enumerator;
-	this->public.set.create_cert_enumerator = (void*)create_cert_enumerator;
-	this->public.set.create_shared_enumerator = (void*)create_shared_enumerator;
-=======
 	this->public.set.create_private_enumerator = (void*)return_null;
 	this->public.set.create_cert_enumerator = (void*)return_null;
 	this->public.set.create_shared_enumerator = (void*)return_null;
->>>>>>> upstream/4.5.1
 	this->public.set.create_cdp_enumerator = (void*)return_null;
 	this->public.set.cache_cert = (void*)cache_cert;
 	this->public.reread = (void(*)(stroke_cred_t*, stroke_msg_t *msg, FILE*))reread;
@@ -1536,15 +1065,8 @@
 	this->public.cachecrl = (void(*)(stroke_cred_t*, bool enabled))cachecrl;
 	this->public.destroy = (void(*)(stroke_cred_t*))destroy;
 
-<<<<<<< HEAD
-	this->certs = linked_list_create();
-	this->shared = linked_list_create();
-	this->private = linked_list_create();
-	this->lock = rwlock_create(RWLOCK_TYPE_DEFAULT);
-=======
 	this->creds = mem_cred_create();
 	lib->credmgr->add_set(lib->credmgr, &this->creds->set);
->>>>>>> upstream/4.5.1
 
 	load_certs(this);
 	load_secrets(this, SECRETS_FILE, 0, NULL);
