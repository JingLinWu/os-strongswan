/*
 * Copyright (C) 2008 Martin Willi
 * Hochschule fuer Technik Rapperswil
 *
 * This program is free software; you can redistribute it and/or modify it
 * under the terms of the GNU General Public License as published by the
 * Free Software Foundation; either version 2 of the License, or (at your
 * option) any later version.  See <http://www.fsf.org/copyleft/gpl.txt>.
 *
 * This program is distributed in the hope that it will be useful, but
 * WITHOUT ANY WARRANTY; without even the implied warranty of MERCHANTABILITY
 * or FITNESS FOR A PARTICULAR PURPOSE.  See the GNU General Public License
 * for more details.
 */

#include "stroke_plugin.h"

#include <library.h>
#include "stroke_socket.h"

typedef struct private_stroke_plugin_t private_stroke_plugin_t;

/**
 * private data of stroke_plugin
 */
struct private_stroke_plugin_t {

	/**
	 * public functions
	 */
	stroke_plugin_t public;

	/**
	 * stroke socket, receives strokes
	 */
	stroke_socket_t *socket;
};

<<<<<<< HEAD
<<<<<<< HEAD
/**
 * Implementation of stroke_plugin_t.destroy
 */
static void destroy(private_stroke_plugin_t *this)
=======
=======
METHOD(plugin_t, get_name, char*,
	private_stroke_plugin_t *this)
{
	return "stroke";
}

>>>>>>> 0a9d51a4
METHOD(plugin_t, destroy, void,
	private_stroke_plugin_t *this)
>>>>>>> upstream/4.5.1
{
	this->socket->destroy(this->socket);
	free(this);
}

/*
 * see header file
 */
plugin_t *stroke_plugin_create()
{
<<<<<<< HEAD
	private_stroke_plugin_t *this = malloc_thing(private_stroke_plugin_t);

	this->public.plugin.destroy = (void(*)(plugin_t*))destroy;

	this->socket = stroke_socket_create();
=======
	private_stroke_plugin_t *this;

	INIT(this,
		.public = {
			.plugin = {
				.get_name = _get_name,
				.reload = (void*)return_false,
				.destroy = _destroy,
			},
		},
		.socket = stroke_socket_create(),
	);

>>>>>>> upstream/4.5.1
	if (this->socket == NULL)
	{
		free(this);
		return NULL;
	}
	return &this->public.plugin;
}
<|MERGE_RESOLUTION|>--- conflicted
+++ resolved
@@ -36,24 +36,14 @@
 	stroke_socket_t *socket;
 };
 
-<<<<<<< HEAD
-<<<<<<< HEAD
-/**
- * Implementation of stroke_plugin_t.destroy
- */
-static void destroy(private_stroke_plugin_t *this)
-=======
-=======
 METHOD(plugin_t, get_name, char*,
 	private_stroke_plugin_t *this)
 {
 	return "stroke";
 }
 
->>>>>>> 0a9d51a4
 METHOD(plugin_t, destroy, void,
 	private_stroke_plugin_t *this)
->>>>>>> upstream/4.5.1
 {
 	this->socket->destroy(this->socket);
 	free(this);
@@ -64,13 +54,6 @@
  */
 plugin_t *stroke_plugin_create()
 {
-<<<<<<< HEAD
-	private_stroke_plugin_t *this = malloc_thing(private_stroke_plugin_t);
-
-	this->public.plugin.destroy = (void(*)(plugin_t*))destroy;
-
-	this->socket = stroke_socket_create();
-=======
 	private_stroke_plugin_t *this;
 
 	INIT(this,
@@ -84,7 +67,6 @@
 		.socket = stroke_socket_create(),
 	);
 
->>>>>>> upstream/4.5.1
 	if (this->socket == NULL)
 	{
 		free(this);
