--- conflicted
+++ resolved
@@ -113,10 +113,7 @@
 	this->crl->destroy_function(this->crl, free);
 	this->ocsp->destroy_function(this->ocsp, free);
 	this->hashes->destroy_offset(this->hashes, offsetof(identification_t, destroy));
-<<<<<<< HEAD
-=======
 	this->cert->destroy(this->cert);
->>>>>>> upstream/4.5.1
 	free(this->certuribase);
 	free(this->name);
 	free(this);
@@ -211,16 +208,8 @@
 	return enumerator;
 }
 
-<<<<<<< HEAD
-/**
- * Implementation of credential_set_t.create_cdp_enumerator.
- */
-static enumerator_t *create_cdp_enumerator(private_stroke_ca_t *this,
-								certificate_type_t type, identification_t *id)
-=======
 METHOD(credential_set_t, create_cdp_enumerator, enumerator_t*,
 	private_stroke_ca_t *this, certificate_type_t type, identification_t *id)
->>>>>>> upstream/4.5.1
 {
 	cdp_data_t *data;
 
@@ -244,16 +233,9 @@
 			(type == CERT_X509) ? (void*)create_inner_cdp_hashandurl : (void*)create_inner_cdp,
 			data, (void*)cdp_data_destroy);
 }
-<<<<<<< HEAD
-/**
- * Implementation of stroke_ca_t.add.
- */
-static void add(private_stroke_ca_t *this, stroke_msg_t *msg)
-=======
 
 METHOD(stroke_ca_t, add, void,
 	private_stroke_ca_t *this, stroke_msg_t *msg)
->>>>>>> upstream/4.5.1
 {
 	certificate_t *cert;
 	ca_section_t *ca;
@@ -294,15 +276,8 @@
 	}
 }
 
-<<<<<<< HEAD
-/**
- * Implementation of stroke_ca_t.del.
- */
-static void del(private_stroke_ca_t *this, stroke_msg_t *msg)
-=======
 METHOD(stroke_ca_t, del, void,
 	private_stroke_ca_t *this, stroke_msg_t *msg)
->>>>>>> upstream/4.5.1
 {
 	enumerator_t *enumerator;
 	ca_section_t *ca = NULL;
@@ -356,15 +331,8 @@
 	enumerator->destroy(enumerator);
 }
 
-<<<<<<< HEAD
-/**
- * Implementation of stroke_ca_t.check_for_hash_and_url.
- */
-static void check_for_hash_and_url(private_stroke_ca_t *this, certificate_t* cert)
-=======
 METHOD(stroke_ca_t, check_for_hash_and_url, void,
 	private_stroke_ca_t *this, certificate_t* cert)
->>>>>>> upstream/4.5.1
 {
 	ca_section_t *section;
 	enumerator_t *enumerator;
@@ -401,15 +369,8 @@
 	hasher->destroy(hasher);
 }
 
-<<<<<<< HEAD
-/**
- * Implementation of stroke_ca_t.list.
- */
-static void list(private_stroke_ca_t *this, stroke_msg_t *msg, FILE *out)
-=======
 METHOD(stroke_ca_t, list, void,
 	private_stroke_ca_t *this, stroke_msg_t *msg, FILE *out)
->>>>>>> upstream/4.5.1
 {
 	bool first = TRUE;
 	ca_section_t *section;
@@ -456,15 +417,8 @@
 	this->lock->unlock(this->lock);
 }
 
-<<<<<<< HEAD
-/**
- * Implementation of stroke_ca_t.destroy
- */
-static void destroy(private_stroke_ca_t *this)
-=======
 METHOD(stroke_ca_t, destroy, void,
 	private_stroke_ca_t *this)
->>>>>>> upstream/4.5.1
 {
 	this->sections->destroy_function(this->sections, (void*)ca_section_destroy);
 	this->lock->destroy(this->lock);
@@ -476,24 +430,6 @@
  */
 stroke_ca_t *stroke_ca_create(stroke_cred_t *cred)
 {
-<<<<<<< HEAD
-	private_stroke_ca_t *this = malloc_thing(private_stroke_ca_t);
-
-	this->public.set.create_private_enumerator = (void*)return_null;
-	this->public.set.create_cert_enumerator = (void*)return_null;
-	this->public.set.create_shared_enumerator = (void*)return_null;
-	this->public.set.create_cdp_enumerator = (void*)create_cdp_enumerator;
-	this->public.set.cache_cert = (void*)nop;
-	this->public.add = (void(*)(stroke_ca_t*, stroke_msg_t *msg))add;
-	this->public.del = (void(*)(stroke_ca_t*, stroke_msg_t *msg))del;
-	this->public.list = (void(*)(stroke_ca_t*, stroke_msg_t *msg, FILE *out))list;
-	this->public.check_for_hash_and_url = (void(*)(stroke_ca_t*, certificate_t*))check_for_hash_and_url;
-	this->public.destroy = (void(*)(stroke_ca_t*))destroy;
-
-	this->sections = linked_list_create();
-	this->lock = rwlock_create(RWLOCK_TYPE_DEFAULT);
-	this->cred = cred;
-=======
 	private_stroke_ca_t *this;
 
 	INIT(this,
@@ -515,7 +451,6 @@
 		.lock = rwlock_create(RWLOCK_TYPE_DEFAULT),
 		.cred = cred,
 	);
->>>>>>> upstream/4.5.1
 
 	return &this->public;
 }
