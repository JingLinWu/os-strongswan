/*
 * Copyright (C) 2008 Martin Willi
 * Hochschule fuer Technik Rapperswil
 *
 * This program is free software; you can redistribute it and/or modify it
 * under the terms of the GNU General Public License as published by the
 * Free Software Foundation; either version 2 of the License, or (at your
 * option) any later version.  See <http://www.fsf.org/copyleft/gpl.txt>.
 *
 * This program is distributed in the hope that it will be useful, but
 * WITHOUT ANY WARRANTY; without even the implied warranty of MERCHANTABILITY
 * or FITNESS FOR A PARTICULAR PURPOSE.  See the GNU General Public License
 * for more details.
 */

#include "stroke_config.h"

#include <hydra.h>
#include <daemon.h>
#include <threading/mutex.h>
#include <utils/lexparser.h>

typedef struct private_stroke_config_t private_stroke_config_t;

/**
 * private data of stroke_config
 */
struct private_stroke_config_t {

	/**
	 * public functions
	 */
	stroke_config_t public;

	/**
	 * list of peer_cfg_t
	 */
	linked_list_t *list;

	/**
	 * mutex to lock config list
	 */
	mutex_t *mutex;

	/**
	 * ca sections
	 */
	stroke_ca_t *ca;

	/**
	 * credentials
	 */
	stroke_cred_t *cred;
};

<<<<<<< HEAD
/**
 * Implementation of backend_t.create_peer_cfg_enumerator.
 */
static enumerator_t* create_peer_cfg_enumerator(private_stroke_config_t *this,
												identification_t *me,
												identification_t *other)
=======
METHOD(backend_t, create_peer_cfg_enumerator, enumerator_t*,
	private_stroke_config_t *this, identification_t *me, identification_t *other)
>>>>>>> upstream/4.5.1
{
	this->mutex->lock(this->mutex);
	return enumerator_create_cleaner(this->list->create_enumerator(this->list),
									 (void*)this->mutex->unlock, this->mutex);
}

/**
 * filter function for ike configs
 */
static bool ike_filter(void *data, peer_cfg_t **in, ike_cfg_t **out)
{
	*out = (*in)->get_ike_cfg(*in);
	return TRUE;
}

<<<<<<< HEAD
/**
 * Implementation of backend_t.create_ike_cfg_enumerator.
 */
static enumerator_t* create_ike_cfg_enumerator(private_stroke_config_t *this,
											   host_t *me, host_t *other)
=======
METHOD(backend_t, create_ike_cfg_enumerator, enumerator_t*,
	private_stroke_config_t *this, host_t *me, host_t *other)
>>>>>>> upstream/4.5.1
{
	this->mutex->lock(this->mutex);
	return enumerator_create_filter(this->list->create_enumerator(this->list),
									(void*)ike_filter, this->mutex,
									(void*)this->mutex->unlock);
}

<<<<<<< HEAD
/**
 * implements backend_t.get_peer_cfg_by_name.
 */
static peer_cfg_t *get_peer_cfg_by_name(private_stroke_config_t *this, char *name)
=======
METHOD(backend_t, get_peer_cfg_by_name, peer_cfg_t*,
	private_stroke_config_t *this, char *name)
>>>>>>> upstream/4.5.1
{
	enumerator_t *e1, *e2;
	peer_cfg_t *current, *found = NULL;
	child_cfg_t *child;

	this->mutex->lock(this->mutex);
	e1 = this->list->create_enumerator(this->list);
	while (e1->enumerate(e1, &current))
	{
		/* compare peer_cfgs name first */
		if (streq(current->get_name(current), name))
		{
			found = current;
			found->get_ref(found);
			break;
		}
		/* compare all child_cfg names otherwise */
		e2 = current->create_child_cfg_enumerator(current);
		while (e2->enumerate(e2, &child))
		{
			if (streq(child->get_name(child), name))
			{
				found = current;
				found->get_ref(found);
				break;
			}
		}
		e2->destroy(e2);
		if (found)
		{
			break;
		}
	}
	e1->destroy(e1);
	this->mutex->unlock(this->mutex);
	return found;
}

/**
 * parse a proposal string, either into ike_cfg or child_cfg
 */
static void add_proposals(private_stroke_config_t *this, char *string,
						  ike_cfg_t *ike_cfg, child_cfg_t *child_cfg)
{
	if (string)
	{
		char *single;
		char *strict;
		proposal_t *proposal;
		protocol_id_t proto = PROTO_ESP;

		if (ike_cfg)
		{
			proto = PROTO_IKE;
		}
		strict = string + strlen(string) - 1;
		if (*strict == '!')
		{
			*strict = '\0';
		}
		else
		{
			strict = NULL;
		}
		while ((single = strsep(&string, ",")))
		{
			proposal = proposal_create_from_string(proto, single);
			if (proposal)
			{
				if (ike_cfg)
				{
					ike_cfg->add_proposal(ike_cfg, proposal);
				}
				else
				{
					child_cfg->add_proposal(child_cfg, proposal);
				}
				continue;
			}
			DBG1(DBG_CFG, "skipped invalid proposal string: %s", single);
		}
		if (strict)
		{
			return;
		}
		/* add default porposal to the end if not strict */
	}
	if (ike_cfg)
	{
		ike_cfg->add_proposal(ike_cfg, proposal_create_default(PROTO_IKE));
	}
	else
	{
		child_cfg->add_proposal(child_cfg, proposal_create_default(PROTO_ESP));
	}
}

/**
 * Build an IKE config from a stroke message
 */
static ike_cfg_t *build_ike_cfg(private_stroke_config_t *this, stroke_msg_t *msg)
{
	stroke_end_t tmp_end;
	ike_cfg_t *ike_cfg;
	char *interface;
	host_t *host;

	host = host_create_from_dns(msg->add_conn.other.address, 0, 0);
	if (host)
	{
		interface = hydra->kernel_interface->get_interface(
												hydra->kernel_interface, host);
		host->destroy(host);
		if (interface)
		{
			DBG2(DBG_CFG, "left is other host, swapping ends");
			tmp_end = msg->add_conn.me;
			msg->add_conn.me = msg->add_conn.other;
			msg->add_conn.other = tmp_end;
			free(interface);
		}
		else
		{
			host = host_create_from_dns(msg->add_conn.me.address, 0, 0);
			if (host)
			{
				interface = hydra->kernel_interface->get_interface(
												hydra->kernel_interface, host);
				host->destroy(host);
				if (!interface)
				{
					DBG1(DBG_CFG, "left nor right host is our side, "
						 "assuming left=local");
				}
				else
				{
					free(interface);
				}

			}
		}
	}
	ike_cfg = ike_cfg_create(msg->add_conn.other.sendcert != CERT_NEVER_SEND,
					msg->add_conn.force_encap,
					msg->add_conn.me.address, msg->add_conn.me.ikeport,
					msg->add_conn.other.address, msg->add_conn.other.ikeport);
	add_proposals(this, msg->add_conn.algorithms.ike, ike_cfg, NULL);
	return ike_cfg;
}

/**
 * Add CRL constraint to config
 */
static void build_crl_policy(auth_cfg_t *cfg, bool local, int policy)
{
	/* CRL/OCSP policy, for remote config only */
	if (!local)
	{
		switch (policy)
		{
			case CRL_STRICT_YES:
				/* if yes, we require a GOOD validation */
				cfg->add(cfg, AUTH_RULE_CRL_VALIDATION, VALIDATION_GOOD);
				break;
			case CRL_STRICT_IFURI:
				/* for ifuri, a SKIPPED validation is sufficient */
				cfg->add(cfg, AUTH_RULE_CRL_VALIDATION, VALIDATION_SKIPPED);
				break;
			default:
				break;
		}
	}
}

/**
 * build authentication config
 */
static auth_cfg_t *build_auth_cfg(private_stroke_config_t *this,
								  stroke_msg_t *msg, bool local, bool primary)
{
	identification_t *identity;
	certificate_t *certificate;
	char *auth, *id, *cert, *ca;
	stroke_end_t *end, *other_end;
	auth_cfg_t *cfg;
	char eap_buf[32];

	/* select strings */
	if (local)
	{
		end = &msg->add_conn.me;
		other_end = &msg->add_conn.other;
	}
	else
	{
		end = &msg->add_conn.other;
		other_end = &msg->add_conn.me;
	}
	if (primary)
	{
		auth = end->auth;
		id = end->id;
		if (!id)
		{	/* leftid/rightid fallback to address */
			id = end->address;
		}
		cert = end->cert;
		ca = end->ca;
		if (ca && streq(ca, "%same"))
		{
			ca = other_end->ca;
		}
	}
	else
	{
		auth = end->auth2;
		id = end->id2;
		if (local && !id)
		{	/* leftid2 falls back to leftid */
			id = end->id;
		}
		cert = end->cert2;
		ca = end->ca2;
		if (ca && streq(ca, "%same"))
		{
			ca = other_end->ca2;
		}
	}

	if (!auth)
	{
		if (primary)
		{
			if (local)
			{	/* "leftauth" not defined, fall back to deprecated "authby" */
				switch (msg->add_conn.auth_method)
				{
					default:
					case AUTH_CLASS_PUBKEY:
						auth = "pubkey";
						break;
					case AUTH_CLASS_PSK:
						auth = "psk";
						break;
					case AUTH_CLASS_EAP:
						auth = "eap";
						break;
				}
			}
			else
			{	/* "rightauth" not defined, fall back to deprecated "eap" */
				if (msg->add_conn.eap_type)
				{
					if (msg->add_conn.eap_vendor)
					{
						snprintf(eap_buf, sizeof(eap_buf), "eap-%d-%d",
								 msg->add_conn.eap_type,
								 msg->add_conn.eap_vendor);
					}
					else
					{
						snprintf(eap_buf, sizeof(eap_buf), "eap-%d",
								 msg->add_conn.eap_type);
					}
					auth = eap_buf;
				}
				else
				{	/* not EAP => no constraints for this peer */
					auth = "any";
				}
			}
		}
		else
		{	/* no second authentication round, fine. But load certificates
			 * for other purposes (EAP-TLS) */
			if (cert)
			{
				certificate = this->cred->load_peer(this->cred, cert);
				if (certificate)
				{
					certificate->destroy(certificate);
				}
			}
			return NULL;
		}
	}

	cfg = auth_cfg_create();

	/* add identity and peer certifcate */
	identity = identification_create_from_string(id);
	if (cert)
	{
		certificate = this->cred->load_peer(this->cred, cert);
		if (certificate)
		{
			if (local)
			{
				this->ca->check_for_hash_and_url(this->ca, certificate);
			}
			cfg->add(cfg, AUTH_RULE_SUBJECT_CERT, certificate);
			if (identity->get_type(identity) == ID_ANY ||
				!certificate->has_subject(certificate, identity))
			{
				DBG1(DBG_CFG, "  id '%Y' not confirmed by certificate, "
					 "defaulting to '%Y'", identity,
					 certificate->get_subject(certificate));
				identity->destroy(identity);
				identity = certificate->get_subject(certificate);
				identity = identity->clone(identity);
			}
		}
	}
	cfg->add(cfg, AUTH_RULE_IDENTITY, identity);

	/* CA constraint */
	if (ca)
	{
		identity = identification_create_from_string(ca);
		certificate = lib->credmgr->get_cert(lib->credmgr, CERT_X509,
											 KEY_ANY, identity, TRUE);
		identity->destroy(identity);
		if (certificate)
		{
			cfg->add(cfg, AUTH_RULE_CA_CERT, certificate);
		}
		else
		{
			DBG1(DBG_CFG, "CA certificate \"%s\" not found, discarding CA "
				 "constraint", ca);
		}
	}

	/* groups */
	if (end->groups)
	{
		enumerator_t *enumerator;
		char *group;

		enumerator = enumerator_create_token(end->groups, ",", " ");
		while (enumerator->enumerate(enumerator, &group))
		{
			cfg->add(cfg, AUTH_RULE_GROUP,
					 identification_create_from_string(group));
		}
		enumerator->destroy(enumerator);
	}

<<<<<<< HEAD
	/* authentication metod (class, actually) */
	if (streq(auth, "pubkey") ||
		streq(auth, "rsasig") || streq(auth, "rsa") ||
		streq(auth, "ecdsasig") || streq(auth, "ecdsa"))
	{
		cfg->add(cfg, AUTH_RULE_AUTH_CLASS, AUTH_CLASS_PUBKEY);
		build_crl_policy(cfg, local, msg->add_conn.crl_policy);
=======
	/* certificatePolicies */
	if (end->cert_policy)
	{
		enumerator_t *enumerator;
		char *policy;

		enumerator = enumerator_create_token(end->cert_policy, ",", " ");
		while (enumerator->enumerate(enumerator, &policy))
		{
			cfg->add(cfg, AUTH_RULE_CERT_POLICY, strdup(policy));
		}
		enumerator->destroy(enumerator);
	}

	/* authentication metod (class, actually) */
	if (streq(auth, "pubkey") ||
		strneq(auth, "rsa", strlen("rsa")) ||
		strneq(auth, "ecdsa", strlen("ecdsa")))
	{
		u_int strength;

		cfg->add(cfg, AUTH_RULE_AUTH_CLASS, AUTH_CLASS_PUBKEY);
		build_crl_policy(cfg, local, msg->add_conn.crl_policy);

		if (sscanf(auth, "rsa-%d", &strength) == 1)
		{
			cfg->add(cfg, AUTH_RULE_RSA_STRENGTH, (uintptr_t)strength);
		}
		if (sscanf(auth, "ecdsa-%d", &strength) == 1)
		{
			cfg->add(cfg, AUTH_RULE_ECDSA_STRENGTH, (uintptr_t)strength);
		}
>>>>>>> upstream/4.5.1
	}
	else if (streq(auth, "psk") || streq(auth, "secret"))
	{
		cfg->add(cfg, AUTH_RULE_AUTH_CLASS, AUTH_CLASS_PSK);
	}
	else if (strneq(auth, "eap", 3))
	{
		enumerator_t *enumerator;
		char *str;
		int i = 0, type = 0, vendor;

		cfg->add(cfg, AUTH_RULE_AUTH_CLASS, AUTH_CLASS_EAP);

		/* parse EAP string, format: eap[-type[-vendor]] */
		enumerator = enumerator_create_token(auth, "-", " ");
		while (enumerator->enumerate(enumerator, &str))
		{
			switch (i)
			{
				case 1:
					type = eap_type_from_string(str);
					if (!type)
					{
						type = atoi(str);
						if (!type)
						{
							DBG1(DBG_CFG, "unknown EAP method: %s", str);
							break;
						}
					}
					cfg->add(cfg, AUTH_RULE_EAP_TYPE, type);
					break;
				case 2:
					if (type)
					{
						vendor = atoi(str);
						if (vendor)
						{
							cfg->add(cfg, AUTH_RULE_EAP_VENDOR, vendor);
						}
						else
						{
							DBG1(DBG_CFG, "unknown EAP vendor: %s", str);
						}
					}
					break;
				default:
					break;
			}
			i++;
		}
		enumerator->destroy(enumerator);

		if (msg->add_conn.eap_identity)
		{
			if (streq(msg->add_conn.eap_identity, "%identity"))
			{
				identity = identification_create_from_encoding(ID_ANY,
															   chunk_empty);
			}
			else
			{
				identity = identification_create_from_string(
													msg->add_conn.eap_identity);
			}
			cfg->add(cfg, AUTH_RULE_EAP_IDENTITY, identity);
		}
		if (msg->add_conn.aaa_identity)
		{
			cfg->add(cfg, AUTH_RULE_AAA_IDENTITY,
				identification_create_from_string(msg->add_conn.aaa_identity));
		}
	}
	else
	{
		if (!streq(auth, "any"))
		{
			DBG1(DBG_CFG, "authentication method %s unknown, fallback to any",
				 auth);
		}
		build_crl_policy(cfg, local, msg->add_conn.crl_policy);
	}
	return cfg;
}

/**
 * build a peer_cfg from a stroke msg
 */
static peer_cfg_t *build_peer_cfg(private_stroke_config_t *this,
								  stroke_msg_t *msg, ike_cfg_t *ike_cfg)
{
	identification_t *peer_id = NULL;
	peer_cfg_t *mediated_by = NULL;
	host_t *vip = NULL;
	unique_policy_t unique;
	u_int32_t rekey = 0, reauth = 0, over, jitter;
	peer_cfg_t *peer_cfg;
	auth_cfg_t *auth_cfg;

#ifdef ME
	if (msg->add_conn.ikeme.mediation && msg->add_conn.ikeme.mediated_by)
	{
		DBG1(DBG_CFG, "a mediation connection cannot be a mediated connection "
			 "at the same time, aborting");
		return NULL;
	}

	if (msg->add_conn.ikeme.mediation)
	{
		/* force unique connections for mediation connections */
		msg->add_conn.unique = 1;
	}

	if (msg->add_conn.ikeme.mediated_by)
	{
		mediated_by = charon->backends->get_peer_cfg_by_name(charon->backends,
											msg->add_conn.ikeme.mediated_by);
		if (!mediated_by)
		{
			DBG1(DBG_CFG, "mediation connection '%s' not found, aborting",
				 msg->add_conn.ikeme.mediated_by);
			return NULL;
		}
		if (!mediated_by->is_mediation(mediated_by))
		{
			DBG1(DBG_CFG, "connection '%s' as referred to by '%s' is "
				 "no mediation connection, aborting",
				 msg->add_conn.ikeme.mediated_by, msg->add_conn.name);
			mediated_by->destroy(mediated_by);
			return NULL;
		}
		if (msg->add_conn.ikeme.peerid)
		{
			peer_id = identification_create_from_string(msg->add_conn.ikeme.peerid);
		}
		else if (msg->add_conn.other.id)
		{
			peer_id = identification_create_from_string(msg->add_conn.other.id);
		}
	}
#endif /* ME */

	jitter = msg->add_conn.rekey.margin * msg->add_conn.rekey.fuzz / 100;
	over = msg->add_conn.rekey.margin;
	if (msg->add_conn.rekey.reauth)
	{
		reauth = msg->add_conn.rekey.ike_lifetime - over;
	}
	else
	{
		rekey = msg->add_conn.rekey.ike_lifetime - over;
	}
	if (msg->add_conn.me.sourceip_mask)
	{
		if (msg->add_conn.me.sourceip)
		{
			vip = host_create_from_string(msg->add_conn.me.sourceip, 0);
		}
		if (!vip)
		{	/* if it is set to something like %poolname, request an address */
			if (msg->add_conn.me.subnets)
			{	/* use the same address as in subnet, if any */
				if (strchr(msg->add_conn.me.subnets, '.'))
				{
					vip = host_create_any(AF_INET);
				}
				else
				{
					vip = host_create_any(AF_INET6);
				}
			}
			else
			{
				if (strchr(ike_cfg->get_my_addr(ike_cfg), ':'))
				{
					vip = host_create_any(AF_INET6);
				}
				else
				{
					vip = host_create_any(AF_INET);
				}
			}
		}
	}
	switch (msg->add_conn.unique)
	{
		case 1: /* yes */
		case 2: /* replace */
			unique = UNIQUE_REPLACE;
			break;
		case 3: /* keep */
			unique = UNIQUE_KEEP;
			break;
		default: /* no */
			unique = UNIQUE_NO;
			break;
	}
	if (msg->add_conn.dpd.action == 0)
	{	/* dpdaction=none disables DPD */
		msg->add_conn.dpd.delay = 0;
	}

	/* other.sourceip is managed in stroke_attributes. If it is set, we define
	 * the pool name as the connection name, which the attribute provider
	 * uses to serve pool addresses. */
	peer_cfg = peer_cfg_create(msg->add_conn.name,
		msg->add_conn.ikev2 ? 2 : 1, ike_cfg,
		msg->add_conn.me.sendcert, unique,
		msg->add_conn.rekey.tries, rekey, reauth, jitter, over,
		msg->add_conn.mobike, msg->add_conn.dpd.delay,
		vip, msg->add_conn.other.sourceip_mask ?
							msg->add_conn.name : msg->add_conn.other.sourceip,
		msg->add_conn.ikeme.mediation, mediated_by, peer_id);

	/* build leftauth= */
	auth_cfg = build_auth_cfg(this, msg, TRUE, TRUE);
	if (auth_cfg)
	{
		peer_cfg->add_auth_cfg(peer_cfg, auth_cfg, TRUE);
	}
	else
	{	/* we require at least one config on our side */
		peer_cfg->destroy(peer_cfg);
		return NULL;
	}
	/* build leftauth2= */
	auth_cfg = build_auth_cfg(this, msg, TRUE, FALSE);
	if (auth_cfg)
	{
		peer_cfg->add_auth_cfg(peer_cfg, auth_cfg, TRUE);
	}
	/* build rightauth= */
	auth_cfg = build_auth_cfg(this, msg, FALSE, TRUE);
	if (auth_cfg)
	{
		peer_cfg->add_auth_cfg(peer_cfg, auth_cfg, FALSE);
	}
	/* build rightauth2= */
	auth_cfg = build_auth_cfg(this, msg, FALSE, FALSE);
	if (auth_cfg)
	{
		peer_cfg->add_auth_cfg(peer_cfg, auth_cfg, FALSE);
	}
	return peer_cfg;
}

/**
 * build a traffic selector from a stroke_end
 */
static void add_ts(private_stroke_config_t *this,
				   stroke_end_t *end, child_cfg_t *child_cfg, bool local)
{
	traffic_selector_t *ts;

	if (end->tohost)
	{
		ts = traffic_selector_create_dynamic(end->protocol,
					end->port ? end->port : 0, end->port ? end->port : 65535);
		child_cfg->add_traffic_selector(child_cfg, local, ts);
	}
	else
	{
		host_t *net;

		if (!end->subnets)
		{
			net = host_create_from_string(end->address, 0);
			if (net)
			{
				ts = traffic_selector_create_from_subnet(net, 0, end->protocol,
														 end->port);
				child_cfg->add_traffic_selector(child_cfg, local, ts);
			}
		}
		else
		{
			char *del, *start, *bits;

			start = end->subnets;
			do
			{
				int intbits = 0;

				del = strchr(start, ',');
				if (del)
				{
					*del = '\0';
				}
				bits = strchr(start, '/');
				if (bits)
				{
					*bits = '\0';
					intbits = atoi(bits + 1);
				}

				net = host_create_from_string(start, 0);
				if (net)
				{
					ts = traffic_selector_create_from_subnet(net, intbits,
												end->protocol, end->port);
					child_cfg->add_traffic_selector(child_cfg, local, ts);
				}
				else
				{
					DBG1(DBG_CFG, "invalid subnet: %s, skipped", start);
				}
				start = del + 1;
			}
			while (del);
		}
	}
}

/**
 * build a child config from the stroke message
 */
static child_cfg_t *build_child_cfg(private_stroke_config_t *this,
									stroke_msg_t *msg)
{
	child_cfg_t *child_cfg;
	action_t dpd;
	lifetime_cfg_t lifetime = {
		.time = {
			.life = msg->add_conn.rekey.ipsec_lifetime,
			.rekey = msg->add_conn.rekey.ipsec_lifetime - msg->add_conn.rekey.margin,
			.jitter = msg->add_conn.rekey.margin * msg->add_conn.rekey.fuzz / 100
		},
		.bytes = {
			.life = msg->add_conn.rekey.life_bytes,
			.rekey = msg->add_conn.rekey.life_bytes - msg->add_conn.rekey.margin_bytes,
			.jitter = msg->add_conn.rekey.margin_bytes * msg->add_conn.rekey.fuzz / 100
		},
		.packets = {
			.life = msg->add_conn.rekey.life_packets,
			.rekey = msg->add_conn.rekey.life_packets - msg->add_conn.rekey.margin_packets,
			.jitter = msg->add_conn.rekey.margin_packets * msg->add_conn.rekey.fuzz / 100
		}
	};
	mark_t mark_in = {
		.value = msg->add_conn.mark_in.value,
		.mask = msg->add_conn.mark_in.mask
	};
	mark_t mark_out = {
		.value = msg->add_conn.mark_out.value,
		.mask = msg->add_conn.mark_out.mask
	};

	switch (msg->add_conn.dpd.action)
	{	/* map startes magic values to our action type */
		case 2: /* =hold */
			dpd = ACTION_ROUTE;
			break;
		case 3: /* =restart */
			dpd = ACTION_RESTART;
			break;
		default:
			dpd = ACTION_NONE;
			break;
	}

	child_cfg = child_cfg_create(
				msg->add_conn.name, &lifetime,
				msg->add_conn.me.updown, msg->add_conn.me.hostaccess,
<<<<<<< HEAD
				msg->add_conn.mode, dpd, dpd, msg->add_conn.ipcomp,
				msg->add_conn.inactivity, msg->add_conn.reqid,
				&mark_in, &mark_out);
=======
				msg->add_conn.mode, ACTION_NONE, dpd, dpd, msg->add_conn.ipcomp,
				msg->add_conn.inactivity, msg->add_conn.reqid,
				&mark_in, &mark_out, msg->add_conn.tfc);
>>>>>>> upstream/4.5.1
	child_cfg->set_mipv6_options(child_cfg, msg->add_conn.proxy_mode,
											msg->add_conn.install_policy);
	add_ts(this, &msg->add_conn.me, child_cfg, TRUE);
	add_ts(this, &msg->add_conn.other, child_cfg, FALSE);

	add_proposals(this, msg->add_conn.algorithms.esp, NULL, child_cfg);

	return child_cfg;
}

<<<<<<< HEAD
/**
 * Implementation of stroke_config_t.add.
 */
static void add(private_stroke_config_t *this, stroke_msg_t *msg)
=======
METHOD(stroke_config_t, add, void,
	private_stroke_config_t *this, stroke_msg_t *msg)
>>>>>>> upstream/4.5.1
{
	ike_cfg_t *ike_cfg, *existing_ike;
	peer_cfg_t *peer_cfg, *existing;
	child_cfg_t *child_cfg;
	enumerator_t *enumerator;
	bool use_existing = FALSE;

	ike_cfg = build_ike_cfg(this, msg);
	if (!ike_cfg)
	{
		return;
	}
	peer_cfg = build_peer_cfg(this, msg, ike_cfg);
	if (!peer_cfg)
	{
		ike_cfg->destroy(ike_cfg);
		return;
	}

	enumerator = create_peer_cfg_enumerator(this, NULL, NULL);
	while (enumerator->enumerate(enumerator, &existing))
	{
		existing_ike = existing->get_ike_cfg(existing);
		if (existing->equals(existing, peer_cfg) &&
			existing_ike->equals(existing_ike, peer_cfg->get_ike_cfg(peer_cfg)))
		{
			use_existing = TRUE;
			peer_cfg->destroy(peer_cfg);
			peer_cfg = existing;
			peer_cfg->get_ref(peer_cfg);
			DBG1(DBG_CFG, "added child to existing configuration '%s'",
				 peer_cfg->get_name(peer_cfg));
			break;
		}
	}
	enumerator->destroy(enumerator);

	child_cfg = build_child_cfg(this, msg);
	if (!child_cfg)
	{
		peer_cfg->destroy(peer_cfg);
		return;
	}
	peer_cfg->add_child_cfg(peer_cfg, child_cfg);

	if (use_existing)
	{
		peer_cfg->destroy(peer_cfg);
	}
	else
	{
		/* add config to backend */
		DBG1(DBG_CFG, "added configuration '%s'", msg->add_conn.name);
		this->mutex->lock(this->mutex);
		this->list->insert_last(this->list, peer_cfg);
		this->mutex->unlock(this->mutex);
	}
}

<<<<<<< HEAD
/**
 * Implementation of stroke_config_t.del.
 */
static void del(private_stroke_config_t *this, stroke_msg_t *msg)
=======
METHOD(stroke_config_t, del, void,
	private_stroke_config_t *this, stroke_msg_t *msg)
>>>>>>> upstream/4.5.1
{
	enumerator_t *enumerator, *children;
	peer_cfg_t *peer;
	child_cfg_t *child;
	bool deleted = FALSE;

	this->mutex->lock(this->mutex);
	enumerator = this->list->create_enumerator(this->list);
	while (enumerator->enumerate(enumerator, (void**)&peer))
	{
		bool keep = FALSE;

		/* remove any child with such a name */
		children = peer->create_child_cfg_enumerator(peer);
		while (children->enumerate(children, &child))
		{
			if (streq(child->get_name(child), msg->del_conn.name))
			{
				peer->remove_child_cfg(peer, children);
				child->destroy(child);
				deleted = TRUE;
			}
			else
			{
				keep = TRUE;
			}
		}
		children->destroy(children);

		/* if peer config matches, or has no children anymore, remove it */
		if (!keep || streq(peer->get_name(peer), msg->del_conn.name))
		{
			this->list->remove_at(this->list, enumerator);
			peer->destroy(peer);
			deleted = TRUE;
		}
	}
	enumerator->destroy(enumerator);
	this->mutex->unlock(this->mutex);

	if (deleted)
	{
		DBG1(DBG_CFG, "deleted connection '%s'", msg->del_conn.name);
	}
	else
	{
		DBG1(DBG_CFG, "connection '%s' not found", msg->del_conn.name);
	}
}

<<<<<<< HEAD
/**
 * Implementation of stroke_config_t.destroy
 */
static void destroy(private_stroke_config_t *this)
=======
METHOD(stroke_config_t, destroy, void,
	private_stroke_config_t *this)
>>>>>>> upstream/4.5.1
{
	this->list->destroy_offset(this->list, offsetof(peer_cfg_t, destroy));
	this->mutex->destroy(this->mutex);
	free(this);
}

/*
 * see header file
 */
stroke_config_t *stroke_config_create(stroke_ca_t *ca, stroke_cred_t *cred)
{
<<<<<<< HEAD
	private_stroke_config_t *this = malloc_thing(private_stroke_config_t);

	this->public.backend.create_peer_cfg_enumerator = (enumerator_t*(*)(backend_t*, identification_t *me, identification_t *other))create_peer_cfg_enumerator;
	this->public.backend.create_ike_cfg_enumerator = (enumerator_t*(*)(backend_t*, host_t *me, host_t *other))create_ike_cfg_enumerator;
	this->public.backend.get_peer_cfg_by_name = (peer_cfg_t* (*)(backend_t*,char*))get_peer_cfg_by_name;
	this->public.add = (void(*)(stroke_config_t*, stroke_msg_t *msg))add;
	this->public.del = (void(*)(stroke_config_t*, stroke_msg_t *msg))del;
	this->public.destroy = (void(*)(stroke_config_t*))destroy;

	this->list = linked_list_create();
	this->mutex = mutex_create(MUTEX_TYPE_RECURSIVE);
	this->ca = ca;
	this->cred = cred;
=======
	private_stroke_config_t *this;

	INIT(this,
		.public = {
			.backend = {
				.create_peer_cfg_enumerator = _create_peer_cfg_enumerator,
				.create_ike_cfg_enumerator = _create_ike_cfg_enumerator,
				.get_peer_cfg_by_name = _get_peer_cfg_by_name,
			},
			.add = _add,
			.del = _del,
			.destroy = _destroy,
		},
		.list = linked_list_create(),
		.mutex = mutex_create(MUTEX_TYPE_RECURSIVE),
		.ca = ca,
		.cred = cred,
	);
>>>>>>> upstream/4.5.1

	return &this->public;
}
<|MERGE_RESOLUTION|>--- conflicted
+++ resolved
@@ -53,17 +53,8 @@
 	stroke_cred_t *cred;
 };
 
-<<<<<<< HEAD
-/**
- * Implementation of backend_t.create_peer_cfg_enumerator.
- */
-static enumerator_t* create_peer_cfg_enumerator(private_stroke_config_t *this,
-												identification_t *me,
-												identification_t *other)
-=======
 METHOD(backend_t, create_peer_cfg_enumerator, enumerator_t*,
 	private_stroke_config_t *this, identification_t *me, identification_t *other)
->>>>>>> upstream/4.5.1
 {
 	this->mutex->lock(this->mutex);
 	return enumerator_create_cleaner(this->list->create_enumerator(this->list),
@@ -79,16 +70,8 @@
 	return TRUE;
 }
 
-<<<<<<< HEAD
-/**
- * Implementation of backend_t.create_ike_cfg_enumerator.
- */
-static enumerator_t* create_ike_cfg_enumerator(private_stroke_config_t *this,
-											   host_t *me, host_t *other)
-=======
 METHOD(backend_t, create_ike_cfg_enumerator, enumerator_t*,
 	private_stroke_config_t *this, host_t *me, host_t *other)
->>>>>>> upstream/4.5.1
 {
 	this->mutex->lock(this->mutex);
 	return enumerator_create_filter(this->list->create_enumerator(this->list),
@@ -96,15 +79,8 @@
 									(void*)this->mutex->unlock);
 }
 
-<<<<<<< HEAD
-/**
- * implements backend_t.get_peer_cfg_by_name.
- */
-static peer_cfg_t *get_peer_cfg_by_name(private_stroke_config_t *this, char *name)
-=======
 METHOD(backend_t, get_peer_cfg_by_name, peer_cfg_t*,
 	private_stroke_config_t *this, char *name)
->>>>>>> upstream/4.5.1
 {
 	enumerator_t *e1, *e2;
 	peer_cfg_t *current, *found = NULL;
@@ -453,15 +429,6 @@
 		enumerator->destroy(enumerator);
 	}
 
-<<<<<<< HEAD
-	/* authentication metod (class, actually) */
-	if (streq(auth, "pubkey") ||
-		streq(auth, "rsasig") || streq(auth, "rsa") ||
-		streq(auth, "ecdsasig") || streq(auth, "ecdsa"))
-	{
-		cfg->add(cfg, AUTH_RULE_AUTH_CLASS, AUTH_CLASS_PUBKEY);
-		build_crl_policy(cfg, local, msg->add_conn.crl_policy);
-=======
 	/* certificatePolicies */
 	if (end->cert_policy)
 	{
@@ -494,7 +461,6 @@
 		{
 			cfg->add(cfg, AUTH_RULE_ECDSA_STRENGTH, (uintptr_t)strength);
 		}
->>>>>>> upstream/4.5.1
 	}
 	else if (streq(auth, "psk") || streq(auth, "secret"))
 	{
@@ -858,15 +824,9 @@
 	child_cfg = child_cfg_create(
 				msg->add_conn.name, &lifetime,
 				msg->add_conn.me.updown, msg->add_conn.me.hostaccess,
-<<<<<<< HEAD
-				msg->add_conn.mode, dpd, dpd, msg->add_conn.ipcomp,
-				msg->add_conn.inactivity, msg->add_conn.reqid,
-				&mark_in, &mark_out);
-=======
 				msg->add_conn.mode, ACTION_NONE, dpd, dpd, msg->add_conn.ipcomp,
 				msg->add_conn.inactivity, msg->add_conn.reqid,
 				&mark_in, &mark_out, msg->add_conn.tfc);
->>>>>>> upstream/4.5.1
 	child_cfg->set_mipv6_options(child_cfg, msg->add_conn.proxy_mode,
 											msg->add_conn.install_policy);
 	add_ts(this, &msg->add_conn.me, child_cfg, TRUE);
@@ -877,15 +837,8 @@
 	return child_cfg;
 }
 
-<<<<<<< HEAD
-/**
- * Implementation of stroke_config_t.add.
- */
-static void add(private_stroke_config_t *this, stroke_msg_t *msg)
-=======
 METHOD(stroke_config_t, add, void,
 	private_stroke_config_t *this, stroke_msg_t *msg)
->>>>>>> upstream/4.5.1
 {
 	ike_cfg_t *ike_cfg, *existing_ike;
 	peer_cfg_t *peer_cfg, *existing;
@@ -945,15 +898,8 @@
 	}
 }
 
-<<<<<<< HEAD
-/**
- * Implementation of stroke_config_t.del.
- */
-static void del(private_stroke_config_t *this, stroke_msg_t *msg)
-=======
 METHOD(stroke_config_t, del, void,
 	private_stroke_config_t *this, stroke_msg_t *msg)
->>>>>>> upstream/4.5.1
 {
 	enumerator_t *enumerator, *children;
 	peer_cfg_t *peer;
@@ -1004,15 +950,8 @@
 	}
 }
 
-<<<<<<< HEAD
-/**
- * Implementation of stroke_config_t.destroy
- */
-static void destroy(private_stroke_config_t *this)
-=======
 METHOD(stroke_config_t, destroy, void,
 	private_stroke_config_t *this)
->>>>>>> upstream/4.5.1
 {
 	this->list->destroy_offset(this->list, offsetof(peer_cfg_t, destroy));
 	this->mutex->destroy(this->mutex);
@@ -1024,21 +963,6 @@
  */
 stroke_config_t *stroke_config_create(stroke_ca_t *ca, stroke_cred_t *cred)
 {
-<<<<<<< HEAD
-	private_stroke_config_t *this = malloc_thing(private_stroke_config_t);
-
-	this->public.backend.create_peer_cfg_enumerator = (enumerator_t*(*)(backend_t*, identification_t *me, identification_t *other))create_peer_cfg_enumerator;
-	this->public.backend.create_ike_cfg_enumerator = (enumerator_t*(*)(backend_t*, host_t *me, host_t *other))create_ike_cfg_enumerator;
-	this->public.backend.get_peer_cfg_by_name = (peer_cfg_t* (*)(backend_t*,char*))get_peer_cfg_by_name;
-	this->public.add = (void(*)(stroke_config_t*, stroke_msg_t *msg))add;
-	this->public.del = (void(*)(stroke_config_t*, stroke_msg_t *msg))del;
-	this->public.destroy = (void(*)(stroke_config_t*))destroy;
-
-	this->list = linked_list_create();
-	this->mutex = mutex_create(MUTEX_TYPE_RECURSIVE);
-	this->ca = ca;
-	this->cred = cred;
-=======
 	private_stroke_config_t *this;
 
 	INIT(this,
@@ -1057,7 +981,6 @@
 		.ca = ca,
 		.cred = cred,
 	);
->>>>>>> upstream/4.5.1
 
 	return &this->public;
 }
