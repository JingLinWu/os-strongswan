/*
 * Copyright (C) 2008 Martin Willi
 * Hochschule fuer Technik Rapperswil
 *
 * This program is free software; you can redistribute it and/or modify it
 * under the terms of the GNU General Public License as published by the
 * Free Software Foundation; either version 2 of the License, or (at your
 * option) any later version.  See <http://www.fsf.org/copyleft/gpl.txt>.
 *
 * This program is distributed in the hope that it will be useful, but
 * WITHOUT ANY WARRANTY; without even the implied warranty of MERCHANTABILITY
 * or FITNESS FOR A PARTICULAR PURPOSE.  See the GNU General Public License
 * for more details.
 */

#include "stroke_control.h"

#include <daemon.h>
#include <processing/jobs/delete_ike_sa_job.h>
<<<<<<< HEAD
=======
#include <processing/jobs/rekey_ike_sa_job.h>
#include <processing/jobs/rekey_child_sa_job.h>
>>>>>>> upstream/4.5.1

typedef struct private_stroke_control_t private_stroke_control_t;

/**
 * private data of stroke_control
 */
struct private_stroke_control_t {

	/**
	 * public functions
	 */
	stroke_control_t public;
};


typedef struct stroke_log_info_t stroke_log_info_t;

/**
 * helper struct to say what and where to log when using controller callback
 */
struct stroke_log_info_t {

	/**
	 * level to log up to
	 */
	level_t level;

	/**
	 * where to write log
	 */
	FILE* out;
};

/**
 * logging to the stroke interface
 */
static bool stroke_log(stroke_log_info_t *info, debug_t group, level_t level,
					   ike_sa_t *ike_sa, char *format, va_list args)
{
	if (level <= info->level)
	{
		if (vfprintf(info->out, format, args) < 0 ||
			fprintf(info->out, "\n") < 0 ||
			fflush(info->out) != 0)
		{
			return FALSE;
		}
	}
	return TRUE;
}

/**
 * get the child_cfg with the same name as the peer cfg
 */
static child_cfg_t* get_child_from_peer(peer_cfg_t *peer_cfg, char *name)
{
	child_cfg_t *current, *found = NULL;
	enumerator_t *enumerator;

	enumerator = peer_cfg->create_child_cfg_enumerator(peer_cfg);
	while (enumerator->enumerate(enumerator, &current))
	{
		if (streq(current->get_name(current), name))
		{
			found = current;
			found->get_ref(found);
			break;
		}
	}
	enumerator->destroy(enumerator);
	return found;
}

<<<<<<< HEAD
<<<<<<< HEAD
/**
 * Implementation of stroke_control_t.initiate.
 */
static void initiate(private_stroke_control_t *this, stroke_msg_t *msg, FILE *out)
=======
=======
/**
 * call the charon controller to initiate the connection
 */
static void charon_initiate(peer_cfg_t *peer_cfg, child_cfg_t *child_cfg,
							stroke_msg_t *msg, FILE *out)
{
	if (msg->output_verbosity < 0)
	{
		charon->controller->initiate(charon->controller, peer_cfg, child_cfg,
									 NULL, NULL);
	}
	else
	{
		stroke_log_info_t info = { msg->output_verbosity, out };

		charon->controller->initiate(charon->controller, peer_cfg, child_cfg,
									 (controller_cb_t)stroke_log, &info);
	}
}

>>>>>>> 0a9d51a4
METHOD(stroke_control_t, initiate, void,
	private_stroke_control_t *this, stroke_msg_t *msg, FILE *out)
>>>>>>> upstream/4.5.1
{
	child_cfg_t *child_cfg = NULL;
	peer_cfg_t *peer_cfg;
	enumerator_t *enumerator;
	bool empty = TRUE;

	peer_cfg = charon->backends->get_peer_cfg_by_name(charon->backends,
													  msg->initiate.name);
	if (peer_cfg)
	{
		if (peer_cfg->get_ike_version(peer_cfg) != 2)
		{
			DBG1(DBG_CFG, "ignoring initiation request for IKEv%d config",
				 peer_cfg->get_ike_version(peer_cfg));
			peer_cfg->destroy(peer_cfg);
			return;
		}

		child_cfg = get_child_from_peer(peer_cfg, msg->initiate.name);
		if (child_cfg == NULL)
		{
			enumerator = peer_cfg->create_child_cfg_enumerator(peer_cfg);
			while (enumerator->enumerate(enumerator, &child_cfg))
			{
				empty = FALSE;
				charon_initiate(peer_cfg->get_ref(peer_cfg),
								child_cfg->get_ref(child_cfg), msg, out);
			}
			enumerator->destroy(enumerator);

			if (empty)
			{
				DBG1(DBG_CFG, "no child config named '%s'", msg->initiate.name);
				fprintf(out, "no child config named '%s'\n", msg->initiate.name);
			}
			peer_cfg->destroy(peer_cfg);
			return;
		}
	}
	else
	{
		enumerator = charon->backends->create_peer_cfg_enumerator(charon->backends,
													NULL, NULL, NULL, NULL);
		while (enumerator->enumerate(enumerator, &peer_cfg))
		{
			if (peer_cfg->get_ike_version(peer_cfg) != 2)
			{
				continue;
			}
			child_cfg = get_child_from_peer(peer_cfg, msg->initiate.name);
			if (child_cfg)
			{
				peer_cfg->get_ref(peer_cfg);
				break;
			}
		}
		enumerator->destroy(enumerator);

		if (child_cfg == NULL)
		{
			DBG1(DBG_CFG, "no config named '%s'", msg->initiate.name);
			fprintf(out, "no config named '%s'\n", msg->initiate.name);
			return;
		}
	}
	charon_initiate(peer_cfg, child_cfg, msg, out);
}

/**
<<<<<<< HEAD
 * Implementation of stroke_control_t.terminate.
 */
static void terminate(private_stroke_control_t *this, stroke_msg_t *msg, FILE *out)
{
	char *string, *pos = NULL, *name = NULL;
	u_int32_t id = 0;
	bool child, all = FALSE;
	int len;
	ike_sa_t *ike_sa;
	enumerator_t *enumerator;
	linked_list_t *ike_list, *child_list;
	stroke_log_info_t info;
	uintptr_t del;

	string = msg->terminate.name;
=======
 * Parse a terminate/rekey specifier
 */
static bool parse_specifier(char *string, u_int32_t *id,
							char **name, bool *child, bool *all)
{
	int len;
	char *pos = NULL;

	*id = 0;
	*name = NULL;
	*all = FALSE;
>>>>>>> upstream/4.5.1

	len = strlen(string);
	if (len < 1)
	{
<<<<<<< HEAD
		DBG1(DBG_CFG, "error parsing string");
		return;
=======
		return FALSE;
>>>>>>> upstream/4.5.1
	}
	switch (string[len-1])
	{
		case '}':
<<<<<<< HEAD
			child = TRUE;
			pos = strchr(string, '{');
			break;
		case ']':
			child = FALSE;
			pos = strchr(string, '[');
			break;
		default:
			name = string;
			child = FALSE;
			break;
	}

	if (name)
=======
			*child = TRUE;
			pos = strchr(string, '{');
			break;
		case ']':
			*child = FALSE;
			pos = strchr(string, '[');
			break;
		default:
			*name = string;
			*child = FALSE;
			break;
	}

	if (*name)
>>>>>>> upstream/4.5.1
	{
		/* is a single name */
	}
	else if (pos == string + len - 2)
	{	/* is name[] or name{} */
		string[len-2] = '\0';
<<<<<<< HEAD
		name = string;
=======
		*name = string;
>>>>>>> upstream/4.5.1
	}
	else
	{
		if (!pos)
		{
<<<<<<< HEAD
			DBG1(DBG_CFG, "error parsing string");
			return;
		}
		if (*(pos + 1) == '*')
		{	/* is name[*] */
			all = TRUE;
			*pos = '\0';
			name = string;
		}
		else
		{	/* is name[123] or name{23} */
			id = atoi(pos + 1);
			if (id == 0)
			{
				DBG1(DBG_CFG, "error parsing string");
				return;
			}
		}
	}
=======
			return FALSE;
		}
		if (*(pos + 1) == '*')
		{	/* is name[*] */
			*all = TRUE;
			*pos = '\0';
			*name = string;
		}
		else
		{	/* is name[123] or name{23} */
			*id = atoi(pos + 1);
			if (*id == 0)
			{
				return FALSE;
			}
		}
	}
	return TRUE;
}

METHOD(stroke_control_t, terminate, void,
	private_stroke_control_t *this, stroke_msg_t *msg, FILE *out)
{
	char *name;
	u_int32_t id;
	bool child, all;
	ike_sa_t *ike_sa;
	enumerator_t *enumerator;
	linked_list_t *ike_list, *child_list;
	stroke_log_info_t info;
	uintptr_t del;

	if (!parse_specifier(msg->terminate.name, &id, &name, &child, &all))
	{
		DBG1(DBG_CFG, "error parsing specifier string");
		return;
	}
>>>>>>> upstream/4.5.1

	info.out = out;
	info.level = msg->output_verbosity;

	if (id)
	{
		if (child)
		{
			charon->controller->terminate_child(charon->controller, id,
									(controller_cb_t)stroke_log, &info);
		}
		else
		{
			charon->controller->terminate_ike(charon->controller, id,
									(controller_cb_t)stroke_log, &info);
		}
		return;
	}

	ike_list = linked_list_create();
	child_list = linked_list_create();
	enumerator = charon->controller->create_ike_sa_enumerator(charon->controller);
	while (enumerator->enumerate(enumerator, &ike_sa))
	{
		child_sa_t *child_sa;
		iterator_t *children;

		if (child)
		{
			children = ike_sa->create_child_sa_iterator(ike_sa);
			while (children->iterate(children, (void**)&child_sa))
			{
				if (streq(name, child_sa->get_name(child_sa)))
				{
					child_list->insert_last(child_list,
							(void*)(uintptr_t)child_sa->get_reqid(child_sa));
					if (!all)
					{
						break;
					}
				}
			}
			children->destroy(children);
			if (child_list->get_count(child_list) && !all)
			{
				break;
			}
		}
		else if (streq(name, ike_sa->get_name(ike_sa)))
		{
			ike_list->insert_last(ike_list,
						(void*)(uintptr_t)ike_sa->get_unique_id(ike_sa));
			if (!all)
			{
				break;
			}
		}
	}
	enumerator->destroy(enumerator);

	enumerator = child_list->create_enumerator(child_list);
	while (enumerator->enumerate(enumerator, &del))
	{
		charon->controller->terminate_child(charon->controller, del,
									(controller_cb_t)stroke_log, &info);
	}
	enumerator->destroy(enumerator);

	enumerator = ike_list->create_enumerator(ike_list);
	while (enumerator->enumerate(enumerator, &del))
	{
		charon->controller->terminate_ike(charon->controller, del,
									(controller_cb_t)stroke_log, &info);
	}
	enumerator->destroy(enumerator);

	if (child_list->get_count(child_list) == 0 &&
		ike_list->get_count(ike_list) == 0)
	{
		DBG1(DBG_CFG, "no %s_SA named '%s' found",
			 child ? "CHILD" : "IKE", name);
	}
	ike_list->destroy(ike_list);
	child_list->destroy(child_list);
}

<<<<<<< HEAD
/**
 * Implementation of stroke_control_t.terminate_srcip.
 */
static void terminate_srcip(private_stroke_control_t *this,
							stroke_msg_t *msg, FILE *out)
=======
METHOD(stroke_control_t, rekey, void,
	private_stroke_control_t *this, stroke_msg_t *msg, FILE *out)
{
	char *name;
	u_int32_t id;
	bool child, all, finished = FALSE;
	ike_sa_t *ike_sa;
	enumerator_t *enumerator;

	if (!parse_specifier(msg->terminate.name, &id, &name, &child, &all))
	{
		DBG1(DBG_CFG, "error parsing specifier string");
		return;
	}
	enumerator = charon->controller->create_ike_sa_enumerator(charon->controller);
	while (enumerator->enumerate(enumerator, &ike_sa))
	{
		child_sa_t *child_sa;
		iterator_t *children;

		if (child)
		{
			children = ike_sa->create_child_sa_iterator(ike_sa);
			while (children->iterate(children, (void**)&child_sa))
			{
				if ((name && streq(name, child_sa->get_name(child_sa))) ||
					(id && id == child_sa->get_reqid(child_sa)))
				{
					lib->processor->queue_job(lib->processor,
						(job_t*)rekey_child_sa_job_create(
								child_sa->get_reqid(child_sa),
								child_sa->get_protocol(child_sa),
								child_sa->get_spi(child_sa, TRUE)));
					if (!all)
					{
						finished = TRUE;
						break;
					}
				}
			}
			children->destroy(children);
		}
		else if ((name && streq(name, ike_sa->get_name(ike_sa))) ||
				 (id && id == ike_sa->get_unique_id(ike_sa)))
		{
			lib->processor->queue_job(lib->processor,
				(job_t*)rekey_ike_sa_job_create(ike_sa->get_id(ike_sa), FALSE));
			if (!all)
			{
				finished = TRUE;
			}
		}
		if (finished)
		{
			break;
		}
	}
	enumerator->destroy(enumerator);
}

METHOD(stroke_control_t, terminate_srcip, void,
	private_stroke_control_t *this, stroke_msg_t *msg, FILE *out)
>>>>>>> upstream/4.5.1
{
	enumerator_t *enumerator;
	ike_sa_t *ike_sa;
	host_t *start = NULL, *end = NULL, *vip;
	chunk_t chunk_start, chunk_end = chunk_empty, chunk_vip;

	if (msg->terminate_srcip.start)
	{
		start = host_create_from_string(msg->terminate_srcip.start, 0);
	}
	if (!start)
	{
		DBG1(DBG_CFG, "invalid start address: %s", msg->terminate_srcip.start);
		return;
	}
	chunk_start = start->get_address(start);
	if (msg->terminate_srcip.end)
	{
		end = host_create_from_string(msg->terminate_srcip.end, 0);
		if (!end)
		{
			DBG1(DBG_CFG, "invalid end address: %s", msg->terminate_srcip.end);
			start->destroy(start);
			return;
		}
		chunk_end = end->get_address(end);
	}

	enumerator = charon->controller->create_ike_sa_enumerator(charon->controller);
	while (enumerator->enumerate(enumerator, &ike_sa))
	{
		vip = ike_sa->get_virtual_ip(ike_sa, FALSE);
		if (!vip)
		{
			continue;
		}
		if (!end)
		{
			if (!vip->ip_equals(vip, start))
			{
				continue;
			}
		}
		else
		{
			chunk_vip = vip->get_address(vip);
			if (chunk_vip.len != chunk_start.len ||
				chunk_vip.len != chunk_end.len ||
				memcmp(chunk_vip.ptr, chunk_start.ptr, chunk_vip.len) < 0 ||
				memcmp(chunk_vip.ptr, chunk_end.ptr, chunk_vip.len) > 0)
			{
				continue;
			}
		}

		/* schedule delete asynchronously */
		lib->processor->queue_job(lib->processor, (job_t*)
						delete_ike_sa_job_create(ike_sa->get_id(ike_sa), TRUE));
	}
	enumerator->destroy(enumerator);
	start->destroy(start);
	DESTROY_IF(end);
}

<<<<<<< HEAD
/**
 * Implementation of stroke_control_t.purge_ike
 */
static void purge_ike(private_stroke_control_t *this, stroke_msg_t *msg, FILE *out)
=======
METHOD(stroke_control_t, purge_ike, void,
	private_stroke_control_t *this, stroke_msg_t *msg, FILE *out)
>>>>>>> upstream/4.5.1
{
	enumerator_t *enumerator;
	iterator_t *iterator;
	ike_sa_t *ike_sa;
	child_sa_t *child_sa;
	linked_list_t *list;
	uintptr_t del;
	stroke_log_info_t info;

	info.out = out;
	info.level = msg->output_verbosity;

	list = linked_list_create();
	enumerator = charon->controller->create_ike_sa_enumerator(charon->controller);
	while (enumerator->enumerate(enumerator, &ike_sa))
	{
		iterator = ike_sa->create_child_sa_iterator(ike_sa);
		if (!iterator->iterate(iterator, (void**)&child_sa))
		{
			list->insert_last(list,
						(void*)(uintptr_t)ike_sa->get_unique_id(ike_sa));
		}
		iterator->destroy(iterator);
	}
	enumerator->destroy(enumerator);

	enumerator = list->create_enumerator(list);
	while (enumerator->enumerate(enumerator, &del))
	{
		charon->controller->terminate_ike(charon->controller, del,
									(controller_cb_t)stroke_log, &info);
	}
	enumerator->destroy(enumerator);
	list->destroy(list);
}

<<<<<<< HEAD
<<<<<<< HEAD
/**
 * Implementation of stroke_control_t.route.
 */
static void route(private_stroke_control_t *this, stroke_msg_t *msg, FILE *out)
=======
=======
/**
 * call charon to install a trap
 */
static void charon_route(peer_cfg_t *peer_cfg, child_cfg_t *child_cfg,
						 char *name, FILE *out)
{
	if (charon->traps->install(charon->traps, peer_cfg, child_cfg))
	{
		fprintf(out, "'%s' routed\n", name);
	}
	else
	{
		fprintf(out, "routing '%s' failed\n", name);
	}
}

>>>>>>> 0a9d51a4
METHOD(stroke_control_t, route, void,
	private_stroke_control_t *this, stroke_msg_t *msg, FILE *out)
>>>>>>> upstream/4.5.1
{
	child_cfg_t *child_cfg = NULL;
	peer_cfg_t *peer_cfg;
	enumerator_t *enumerator;
	bool empty = TRUE;

	peer_cfg = charon->backends->get_peer_cfg_by_name(charon->backends,
													  msg->route.name);
	if (peer_cfg)
	{
		if (peer_cfg->get_ike_version(peer_cfg) != 2)
		{
			DBG1(DBG_CFG, "ignoring initiation request for IKEv%d config",
				 peer_cfg->get_ike_version(peer_cfg));
			peer_cfg->destroy(peer_cfg);
			return;
		}

		child_cfg = get_child_from_peer(peer_cfg, msg->route.name);
		if (child_cfg == NULL)
		{
			enumerator = peer_cfg->create_child_cfg_enumerator(peer_cfg);
			while (enumerator->enumerate(enumerator, &child_cfg))
			{
				empty = FALSE;
				charon_route(peer_cfg, child_cfg, child_cfg->get_name(child_cfg),
							 out);
			}
			enumerator->destroy(enumerator);

			if (empty)
			{
				DBG1(DBG_CFG, "no child config named '%s'", msg->route.name);
				fprintf(out, "no child config named '%s'\n", msg->route.name);
			}
			peer_cfg->destroy(peer_cfg);
			return;
		}
	}
	else
	{
		enumerator = charon->backends->create_peer_cfg_enumerator(charon->backends,
													NULL, NULL, NULL, NULL);
		while (enumerator->enumerate(enumerator, &peer_cfg))
		{
			if (peer_cfg->get_ike_version(peer_cfg) != 2)
			{
				continue;
			}
			child_cfg = get_child_from_peer(peer_cfg, msg->route.name);
			if (child_cfg)
			{
				peer_cfg->get_ref(peer_cfg);
				break;
			}
		}
		enumerator->destroy(enumerator);

		if (child_cfg == NULL)
		{
			DBG1(DBG_CFG, "no config named '%s'", msg->route.name);
			fprintf(out, "no config named '%s'\n", msg->route.name);
			return;
		}
	}
	charon_route(peer_cfg, child_cfg, msg->route.name, out);
	peer_cfg->destroy(peer_cfg);
	child_cfg->destroy(child_cfg);
}

<<<<<<< HEAD
/**
 * Implementation of stroke_control_t.unroute.
 */
static void unroute(private_stroke_control_t *this, stroke_msg_t *msg, FILE *out)
=======
METHOD(stroke_control_t, unroute, void,
	private_stroke_control_t *this, stroke_msg_t *msg, FILE *out)
>>>>>>> upstream/4.5.1
{
	child_sa_t *child_sa;
	enumerator_t *enumerator;
	u_int32_t id;

	enumerator = charon->traps->create_enumerator(charon->traps);
	while (enumerator->enumerate(enumerator, NULL, &child_sa))
	{
		if (streq(msg->unroute.name, child_sa->get_name(child_sa)))
		{
			id = child_sa->get_reqid(child_sa);
			enumerator->destroy(enumerator);
			charon->traps->uninstall(charon->traps, id);
			fprintf(out, "configuration '%s' unrouted\n", msg->unroute.name);
			return;
		}
	}
	enumerator->destroy(enumerator);
	fprintf(out, "configuration '%s' not found\n", msg->unroute.name);
}

<<<<<<< HEAD
/**
 * Implementation of stroke_control_t.destroy
 */
static void destroy(private_stroke_control_t *this)
=======
METHOD(stroke_control_t, destroy, void,
	private_stroke_control_t *this)
>>>>>>> upstream/4.5.1
{
	free(this);
}

/*
 * see header file
 */
stroke_control_t *stroke_control_create()
{
<<<<<<< HEAD
	private_stroke_control_t *this = malloc_thing(private_stroke_control_t);

	this->public.initiate = (void(*)(stroke_control_t*, stroke_msg_t *msg, FILE *out))initiate;
	this->public.terminate = (void(*)(stroke_control_t*, stroke_msg_t *msg, FILE *out))terminate;
	this->public.terminate_srcip = (void(*)(stroke_control_t*, stroke_msg_t *msg, FILE *out))terminate_srcip;
	this->public.purge_ike = (void(*)(stroke_control_t*, stroke_msg_t *msg, FILE *out))purge_ike;
	this->public.route = (void(*)(stroke_control_t*, stroke_msg_t *msg, FILE *out))route;
	this->public.unroute = (void(*)(stroke_control_t*, stroke_msg_t *msg, FILE *out))unroute;
	this->public.destroy = (void(*)(stroke_control_t*))destroy;
=======
	private_stroke_control_t *this;

	INIT(this,
		.public = {
			.initiate = _initiate,
			.terminate = _terminate,
			.terminate_srcip = _terminate_srcip,
			.rekey = _rekey,
			.purge_ike = _purge_ike,
			.route = _route,
			.unroute = _unroute,
			.destroy = _destroy,
		},
	);
>>>>>>> upstream/4.5.1

	return &this->public;
}
<|MERGE_RESOLUTION|>--- conflicted
+++ resolved
@@ -17,11 +17,8 @@
 
 #include <daemon.h>
 #include <processing/jobs/delete_ike_sa_job.h>
-<<<<<<< HEAD
-=======
 #include <processing/jobs/rekey_ike_sa_job.h>
 #include <processing/jobs/rekey_child_sa_job.h>
->>>>>>> upstream/4.5.1
 
 typedef struct private_stroke_control_t private_stroke_control_t;
 
@@ -95,14 +92,6 @@
 	return found;
 }
 
-<<<<<<< HEAD
-<<<<<<< HEAD
-/**
- * Implementation of stroke_control_t.initiate.
- */
-static void initiate(private_stroke_control_t *this, stroke_msg_t *msg, FILE *out)
-=======
-=======
 /**
  * call the charon controller to initiate the connection
  */
@@ -123,10 +112,8 @@
 	}
 }
 
->>>>>>> 0a9d51a4
 METHOD(stroke_control_t, initiate, void,
 	private_stroke_control_t *this, stroke_msg_t *msg, FILE *out)
->>>>>>> upstream/4.5.1
 {
 	child_cfg_t *child_cfg = NULL;
 	peer_cfg_t *peer_cfg;
@@ -196,23 +183,6 @@
 }
 
 /**
-<<<<<<< HEAD
- * Implementation of stroke_control_t.terminate.
- */
-static void terminate(private_stroke_control_t *this, stroke_msg_t *msg, FILE *out)
-{
-	char *string, *pos = NULL, *name = NULL;
-	u_int32_t id = 0;
-	bool child, all = FALSE;
-	int len;
-	ike_sa_t *ike_sa;
-	enumerator_t *enumerator;
-	linked_list_t *ike_list, *child_list;
-	stroke_log_info_t info;
-	uintptr_t del;
-
-	string = msg->terminate.name;
-=======
  * Parse a terminate/rekey specifier
  */
 static bool parse_specifier(char *string, u_int32_t *id,
@@ -224,37 +194,15 @@
 	*id = 0;
 	*name = NULL;
 	*all = FALSE;
->>>>>>> upstream/4.5.1
 
 	len = strlen(string);
 	if (len < 1)
 	{
-<<<<<<< HEAD
-		DBG1(DBG_CFG, "error parsing string");
-		return;
-=======
 		return FALSE;
->>>>>>> upstream/4.5.1
 	}
 	switch (string[len-1])
 	{
 		case '}':
-<<<<<<< HEAD
-			child = TRUE;
-			pos = strchr(string, '{');
-			break;
-		case ']':
-			child = FALSE;
-			pos = strchr(string, '[');
-			break;
-		default:
-			name = string;
-			child = FALSE;
-			break;
-	}
-
-	if (name)
-=======
 			*child = TRUE;
 			pos = strchr(string, '{');
 			break;
@@ -269,44 +217,18 @@
 	}
 
 	if (*name)
->>>>>>> upstream/4.5.1
 	{
 		/* is a single name */
 	}
 	else if (pos == string + len - 2)
 	{	/* is name[] or name{} */
 		string[len-2] = '\0';
-<<<<<<< HEAD
-		name = string;
-=======
 		*name = string;
->>>>>>> upstream/4.5.1
 	}
 	else
 	{
 		if (!pos)
 		{
-<<<<<<< HEAD
-			DBG1(DBG_CFG, "error parsing string");
-			return;
-		}
-		if (*(pos + 1) == '*')
-		{	/* is name[*] */
-			all = TRUE;
-			*pos = '\0';
-			name = string;
-		}
-		else
-		{	/* is name[123] or name{23} */
-			id = atoi(pos + 1);
-			if (id == 0)
-			{
-				DBG1(DBG_CFG, "error parsing string");
-				return;
-			}
-		}
-	}
-=======
 			return FALSE;
 		}
 		if (*(pos + 1) == '*')
@@ -344,7 +266,6 @@
 		DBG1(DBG_CFG, "error parsing specifier string");
 		return;
 	}
->>>>>>> upstream/4.5.1
 
 	info.out = out;
 	info.level = msg->output_verbosity;
@@ -431,13 +352,6 @@
 	child_list->destroy(child_list);
 }
 
-<<<<<<< HEAD
-/**
- * Implementation of stroke_control_t.terminate_srcip.
- */
-static void terminate_srcip(private_stroke_control_t *this,
-							stroke_msg_t *msg, FILE *out)
-=======
 METHOD(stroke_control_t, rekey, void,
 	private_stroke_control_t *this, stroke_msg_t *msg, FILE *out)
 {
@@ -500,7 +414,6 @@
 
 METHOD(stroke_control_t, terminate_srcip, void,
 	private_stroke_control_t *this, stroke_msg_t *msg, FILE *out)
->>>>>>> upstream/4.5.1
 {
 	enumerator_t *enumerator;
 	ike_sa_t *ike_sa;
@@ -565,15 +478,8 @@
 	DESTROY_IF(end);
 }
 
-<<<<<<< HEAD
-/**
- * Implementation of stroke_control_t.purge_ike
- */
-static void purge_ike(private_stroke_control_t *this, stroke_msg_t *msg, FILE *out)
-=======
 METHOD(stroke_control_t, purge_ike, void,
 	private_stroke_control_t *this, stroke_msg_t *msg, FILE *out)
->>>>>>> upstream/4.5.1
 {
 	enumerator_t *enumerator;
 	iterator_t *iterator;
@@ -610,14 +516,6 @@
 	list->destroy(list);
 }
 
-<<<<<<< HEAD
-<<<<<<< HEAD
-/**
- * Implementation of stroke_control_t.route.
- */
-static void route(private_stroke_control_t *this, stroke_msg_t *msg, FILE *out)
-=======
-=======
 /**
  * call charon to install a trap
  */
@@ -634,10 +532,8 @@
 	}
 }
 
->>>>>>> 0a9d51a4
 METHOD(stroke_control_t, route, void,
 	private_stroke_control_t *this, stroke_msg_t *msg, FILE *out)
->>>>>>> upstream/4.5.1
 {
 	child_cfg_t *child_cfg = NULL;
 	peer_cfg_t *peer_cfg;
@@ -708,15 +604,8 @@
 	child_cfg->destroy(child_cfg);
 }
 
-<<<<<<< HEAD
-/**
- * Implementation of stroke_control_t.unroute.
- */
-static void unroute(private_stroke_control_t *this, stroke_msg_t *msg, FILE *out)
-=======
 METHOD(stroke_control_t, unroute, void,
 	private_stroke_control_t *this, stroke_msg_t *msg, FILE *out)
->>>>>>> upstream/4.5.1
 {
 	child_sa_t *child_sa;
 	enumerator_t *enumerator;
@@ -738,15 +627,8 @@
 	fprintf(out, "configuration '%s' not found\n", msg->unroute.name);
 }
 
-<<<<<<< HEAD
-/**
- * Implementation of stroke_control_t.destroy
- */
-static void destroy(private_stroke_control_t *this)
-=======
 METHOD(stroke_control_t, destroy, void,
 	private_stroke_control_t *this)
->>>>>>> upstream/4.5.1
 {
 	free(this);
 }
@@ -756,17 +638,6 @@
  */
 stroke_control_t *stroke_control_create()
 {
-<<<<<<< HEAD
-	private_stroke_control_t *this = malloc_thing(private_stroke_control_t);
-
-	this->public.initiate = (void(*)(stroke_control_t*, stroke_msg_t *msg, FILE *out))initiate;
-	this->public.terminate = (void(*)(stroke_control_t*, stroke_msg_t *msg, FILE *out))terminate;
-	this->public.terminate_srcip = (void(*)(stroke_control_t*, stroke_msg_t *msg, FILE *out))terminate_srcip;
-	this->public.purge_ike = (void(*)(stroke_control_t*, stroke_msg_t *msg, FILE *out))purge_ike;
-	this->public.route = (void(*)(stroke_control_t*, stroke_msg_t *msg, FILE *out))route;
-	this->public.unroute = (void(*)(stroke_control_t*, stroke_msg_t *msg, FILE *out))unroute;
-	this->public.destroy = (void(*)(stroke_control_t*))destroy;
-=======
 	private_stroke_control_t *this;
 
 	INIT(this,
@@ -781,7 +652,6 @@
 			.destroy = _destroy,
 		},
 	);
->>>>>>> upstream/4.5.1
 
 	return &this->public;
 }
