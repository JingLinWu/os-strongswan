/*
 * Copyright (C) 2005-2006 Martin Willi
 * Copyright (C) 2005 Jan Hutter
 * Hochschule fuer Technik Rapperswil
 *
 * This program is free software; you can redistribute it and/or modify it
 * under the terms of the GNU General Public License as published by the
 * Free Software Foundation; either version 2 of the License, or (at your
 * option) any later version.  See <http://www.fsf.org/copyleft/gpl.txt>.
 *
 * This program is distributed in the hope that it will be useful, but
 * WITHOUT ANY WARRANTY; without even the implied warranty of MERCHANTABILITY
 * or FITNESS FOR A PARTICULAR PURPOSE.  See the GNU General Public License
 * for more details.
 */

/**
 * @defgroup proposal_substructure proposal_substructure
 * @{ @ingroup payloads
 */

#ifndef PROPOSAL_SUBSTRUCTURE_H_
#define PROPOSAL_SUBSTRUCTURE_H_

typedef struct proposal_substructure_t proposal_substructure_t;

#include <library.h>
#include <encoding/payloads/payload.h>
#include <encoding/payloads/transform_substructure.h>
#include <config/proposal.h>
#include <utils/linked_list.h>


/**
 * Length of the proposal substructure header (without spi).
 */
#define PROPOSAL_SUBSTRUCTURE_HEADER_LENGTH 8

/**
 * Class representing an IKEv2-PROPOSAL SUBSTRUCTURE.
 *
 * The PROPOSAL SUBSTRUCTURE format is described in RFC section 3.3.1.
 */
struct proposal_substructure_t {

	/**
	 * The payload_t interface.
	 */
	payload_t payload_interface;

	/**
	 * Sets the proposal number of current proposal.
	 *
	 * @param id			proposal number to set
	 */
	void (*set_proposal_number) (proposal_substructure_t *this,
								 u_int8_t proposal_number);
	/**
	 * get proposal number of current proposal.
	 *
	 * @return 			proposal number of current proposal substructure.
	 */
	u_int8_t (*get_proposal_number) (proposal_substructure_t *this);

	/**
	 * Sets the protocol id of current proposal.
	 *
	 * @param id		protocol id to set
	 */
	void (*set_protocol_id) (proposal_substructure_t *this,
							 u_int8_t protocol_id);

	/**
	 * get protocol id of current proposal.
	 *
	 * @return 			protocol id of current proposal substructure.
	 */
	u_int8_t (*get_protocol_id) (proposal_substructure_t *this);

	/**
	 * Sets the next_payload field of this substructure
	 *
	 * If this is the last proposal, next payload field is set to 0,
	 * otherwise to 2
	 *
	 * @param is_last	When TRUE, next payload field is set to 0, otherwise to 2
	 */
	void (*set_is_last_proposal) (proposal_substructure_t *this, bool is_last);

	/**
	 * Returns the currently set SPI of this proposal.
	 *
	 * @return 			chunk_t pointing to the value
	 */
	chunk_t (*get_spi) (proposal_substructure_t *this);

	/**
	 * Sets the SPI of the current proposal.
	 *
	 * @warning SPI is getting copied
	 *
	 * @param spi		chunk_t pointing to the value to set
	 */
	void (*set_spi) (proposal_substructure_t *this, chunk_t spi);

	/**
	 * Get a proposal_t from the propsal_substructure_t.
	 *
	 * @return			proposal_t
	 */
	proposal_t * (*get_proposal) (proposal_substructure_t *this);

	/**
<<<<<<< HEAD
	 * Clones an proposal_substructure_t object.
	 *
	 * @return		cloned object
	 */
	proposal_substructure_t* (*clone) (proposal_substructure_t *this);
=======
	 * Create an enumerator over transform substructures.
	 *
	 * @return			enumerator over transform_substructure_t
	 */
	enumerator_t* (*create_substructure_enumerator)(proposal_substructure_t *this);
>>>>>>> upstream/4.5.1

	/**
	 * Destroys an proposal_substructure_t object.
	 */
	void (*destroy) (proposal_substructure_t *this);
};

/**
 * Creates an empty proposal_substructure_t object
 *
 * @return proposal_substructure_t object
 */
proposal_substructure_t *proposal_substructure_create(void);

/**
 * Creates a proposal_substructure_t from a proposal_t.
 *
 * @param proposal		proposal to build a substruct out of it
 * @return 				proposal_substructure_t object
 */
proposal_substructure_t *proposal_substructure_create_from_proposal(
														proposal_t *proposal);

#endif /** PROPOSAL_SUBSTRUCTURE_H_ @}*/<|MERGE_RESOLUTION|>--- conflicted
+++ resolved
@@ -111,19 +111,11 @@
 	proposal_t * (*get_proposal) (proposal_substructure_t *this);
 
 	/**
-<<<<<<< HEAD
-	 * Clones an proposal_substructure_t object.
-	 *
-	 * @return		cloned object
-	 */
-	proposal_substructure_t* (*clone) (proposal_substructure_t *this);
-=======
 	 * Create an enumerator over transform substructures.
 	 *
 	 * @return			enumerator over transform_substructure_t
 	 */
 	enumerator_t* (*create_substructure_enumerator)(proposal_substructure_t *this);
->>>>>>> upstream/4.5.1
 
 	/**
 	 * Destroys an proposal_substructure_t object.
