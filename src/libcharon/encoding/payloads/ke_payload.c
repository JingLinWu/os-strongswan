--- conflicted
+++ resolved
@@ -1,10 +1,6 @@
 /*
-<<<<<<< HEAD
- * Copyright (C) 2005-2006 Martin Willi
-=======
  * Copyright (C) 2005-2010 Martin Willi
  * Copyright (C) 2010 revosec AG
->>>>>>> upstream/4.5.1
  * Copyright (C) 2005 Jan Hutter
  * Hochschule fuer Technik Rapperswil
  *
@@ -25,23 +21,13 @@
 
 #include <encoding/payloads/encodings.h>
 
-<<<<<<< HEAD
-
-=======
->>>>>>> upstream/4.5.1
 typedef struct private_ke_payload_t private_ke_payload_t;
 
 /**
  * Private data of an ke_payload_t object.
-<<<<<<< HEAD
- *
  */
 struct private_ke_payload_t {
-=======
- */
-struct private_ke_payload_t {
-
->>>>>>> upstream/4.5.1
+
 	/**
 	 * Public ke_payload_t interface.
 	 */
@@ -58,8 +44,6 @@
 	bool critical;
 
 	/**
-<<<<<<< HEAD
-=======
 	 * Reserved bits
 	 */
 	bool reserved_bit[7];
@@ -70,7 +54,6 @@
 	u_int8_t reserved_byte[2];
 
 	/**
->>>>>>> upstream/4.5.1
 	 * Length of this payload.
 	 */
 	u_int16_t payload_length;
@@ -91,29 +74,6 @@
  *
  * The defined offsets are the positions in a object of type
  * private_ke_payload_t.
-<<<<<<< HEAD
- *
- */
-encoding_rule_t ke_payload_encodings[] = {
-	/* 1 Byte next payload type, stored in the field next_payload */
-	{ U_INT_8,			offsetof(private_ke_payload_t, next_payload) 		},
-	/* the critical bit */
-	{ FLAG,				offsetof(private_ke_payload_t, critical) 			},
-	/* 7 Bit reserved bits, nowhere stored */
-	{ RESERVED_BIT,	0 														},
-	{ RESERVED_BIT,	0 														},
-	{ RESERVED_BIT,	0 														},
-	{ RESERVED_BIT,	0 														},
-	{ RESERVED_BIT,	0 														},
-	{ RESERVED_BIT,	0 														},
-	{ RESERVED_BIT,	0 														},
-	/* Length of the whole payload*/
-	{ PAYLOAD_LENGTH,	offsetof(private_ke_payload_t, payload_length) 		},
-	/* DH Group number as 16 bit field*/
-	{ U_INT_16,			offsetof(private_ke_payload_t, dh_group_number) 	},
-	{ RESERVED_BYTE,	0 													},
-	{ RESERVED_BYTE,	0 													},
-=======
  */
 encoding_rule_t ke_payload_encodings[] = {
 	/* 1 Byte next payload type, stored in the field next_payload */
@@ -135,7 +95,6 @@
 	/* 2 reserved bytes */
 	{ RESERVED_BYTE,		offsetof(private_ke_payload_t, reserved_byte[0])},
 	{ RESERVED_BYTE,		offsetof(private_ke_payload_t, reserved_byte[1])},
->>>>>>> upstream/4.5.1
 	/* Key Exchange Data is from variable size */
 	{ KEY_EXCHANGE_DATA,	offsetof(private_ke_payload_t, key_exchange_data)}
 };
@@ -154,42 +113,6 @@
       +-+-+-+-+-+-+-+-+-+-+-+-+-+-+-+-+-+-+-+-+-+-+-+-+-+-+-+-+-+-+-+-+
 */
 
-<<<<<<< HEAD
-/**
- * Implementation of payload_t.verify.
- */
-static status_t verify(private_ke_payload_t *this)
-{
-	/* dh group is not verified in here */
-	return SUCCESS;
-}
-
-/**
- * Implementation of payload_t.destroy.
- */
-static void destroy(private_ke_payload_t *this)
-{
-	if (this->key_exchange_data.ptr != NULL)
-	{
-		free(this->key_exchange_data.ptr);
-	}
-	free(this);
-}
-
-/**
- * Implementation of payload_t.get_encoding_rules.
- */
-static void get_encoding_rules(private_ke_payload_t *this, encoding_rule_t **rules, size_t *rule_count)
-{
-	*rules = ke_payload_encodings;
-	*rule_count = sizeof(ke_payload_encodings) / sizeof(encoding_rule_t);
-}
-
-/**
- * Implementation of payload_t.get_type.
- */
-static payload_type_t get_type(private_ke_payload_t *this)
-=======
 METHOD(payload_t, verify, status_t,
 	private_ke_payload_t *this)
 {
@@ -205,25 +128,10 @@
 
 METHOD(payload_t, get_type, payload_type_t,
 	private_ke_payload_t *this)
->>>>>>> upstream/4.5.1
 {
 	return KEY_EXCHANGE;
 }
 
-<<<<<<< HEAD
-/**
- * Implementation of payload_t.get_next_type.
- */
-static payload_type_t get_next_type(private_ke_payload_t *this)
-{
-	return (this->next_payload);
-}
-
-/**
- * Implementation of payload_t.set_next_type.
- */
-static void set_next_type(private_ke_payload_t *this,payload_type_t type)
-=======
 METHOD(payload_t, get_next_type, payload_type_t,
 	private_ke_payload_t *this)
 {
@@ -232,72 +140,16 @@
 
 METHOD(payload_t, set_next_type, void,
 	private_ke_payload_t *this,payload_type_t type)
->>>>>>> upstream/4.5.1
 {
 	this->next_payload = type;
 }
 
-<<<<<<< HEAD
-/**
- * recompute the length of the payload.
- */
-static void compute_length(private_ke_payload_t *this)
-{
-	size_t length = KE_PAYLOAD_HEADER_LENGTH;
-	if (this->key_exchange_data.ptr != NULL)
-	{
-		length += this->key_exchange_data.len;
-	}
-	this->payload_length = length;
-}
-
-/**
- * Implementation of payload_t.get_length.
- */
-static size_t get_length(private_ke_payload_t *this)
-{
-	compute_length(this);
+METHOD(payload_t, get_length, size_t,
+	private_ke_payload_t *this)
+{
 	return this->payload_length;
 }
 
-/**
- * Implementation of ke_payload_t.get_key_exchange_data.
- */
-static chunk_t get_key_exchange_data(private_ke_payload_t *this)
-{
-	return (this->key_exchange_data);
-}
-
-/**
- * Implementation of ke_payload_t.set_key_exchange_data.
- */
-static void set_key_exchange_data(private_ke_payload_t *this, chunk_t key_exchange_data)
-{
-	/* destroy existing data first */
-	if (this->key_exchange_data.ptr != NULL)
-	{
-		/* free existing value */
-		free(this->key_exchange_data.ptr);
-		this->key_exchange_data.ptr = NULL;
-		this->key_exchange_data.len = 0;
-
-	}
-
-	this->key_exchange_data = chunk_clone(key_exchange_data);
-	compute_length(this);
-}
-
-/**
- * Implementation of ke_payload_t.get_dh_group_number.
- */
-static diffie_hellman_group_t get_dh_group_number(private_ke_payload_t *this)
-=======
-METHOD(payload_t, get_length, size_t,
-	private_ke_payload_t *this)
-{
-	return this->payload_length;
-}
-
 METHOD(ke_payload_t, get_key_exchange_data, chunk_t,
 	private_ke_payload_t *this)
 {
@@ -306,25 +158,15 @@
 
 METHOD(ke_payload_t, get_dh_group_number, diffie_hellman_group_t,
 	private_ke_payload_t *this)
->>>>>>> upstream/4.5.1
 {
 	return this->dh_group_number;
 }
 
-<<<<<<< HEAD
-/**
- * Implementation of ke_payload_t.set_dh_group_number.
- */
-static void set_dh_group_number(private_ke_payload_t *this, diffie_hellman_group_t dh_group_number)
-{
-	this->dh_group_number = dh_group_number;
-=======
 METHOD2(payload_t, ke_payload_t, destroy, void,
 	private_ke_payload_t *this)
 {
 	free(this->key_exchange_data.ptr);
 	free(this);
->>>>>>> upstream/4.5.1
 }
 
 /*
@@ -332,33 +174,6 @@
  */
 ke_payload_t *ke_payload_create()
 {
-<<<<<<< HEAD
-	private_ke_payload_t *this = malloc_thing(private_ke_payload_t);
-
-	/* interface functions */
-	this->public.payload_interface.verify = (status_t (*) (payload_t *))verify;
-	this->public.payload_interface.get_encoding_rules = (void (*) (payload_t *, encoding_rule_t **, size_t *) ) get_encoding_rules;
-	this->public.payload_interface.get_length = (size_t (*) (payload_t *)) get_length;
-	this->public.payload_interface.get_next_type = (payload_type_t (*) (payload_t *)) get_next_type;
-	this->public.payload_interface.set_next_type = (void (*) (payload_t *,payload_type_t)) set_next_type;
-	this->public.payload_interface.get_type = (payload_type_t (*) (payload_t *)) get_type;
-	this->public.payload_interface.destroy = (void (*) (payload_t *))destroy;
-
-	/* public functions */
-	this->public.get_key_exchange_data = (chunk_t (*) (ke_payload_t *)) get_key_exchange_data;
-	this->public.set_key_exchange_data = (void (*) (ke_payload_t *,chunk_t)) set_key_exchange_data;
-	this->public.get_dh_group_number = (diffie_hellman_group_t (*) (ke_payload_t *)) get_dh_group_number;
-	this->public.set_dh_group_number =(void (*) (ke_payload_t *,diffie_hellman_group_t)) set_dh_group_number;
-	this->public.destroy = (void (*) (ke_payload_t *)) destroy;
-
-	/* set default values of the fields */
-	this->critical = FALSE;
-	this->next_payload = NO_PAYLOAD;
-	this->payload_length = KE_PAYLOAD_HEADER_LENGTH;
-	this->key_exchange_data = chunk_empty;
-	this->dh_group_number = MODP_NONE;
-
-=======
 	private_ke_payload_t *this;
 
 	INIT(this,
@@ -380,7 +195,6 @@
 		.payload_length = KE_PAYLOAD_HEADER_LENGTH,
 		.dh_group_number = MODP_NONE,
 	);
->>>>>>> upstream/4.5.1
 	return &this->public;
 }
 
@@ -393,11 +207,7 @@
 
 	dh->get_my_public_value(dh, &this->key_exchange_data);
 	this->dh_group_number = dh->get_dh_group(dh);
-<<<<<<< HEAD
-	compute_length(this);
-=======
 	this->payload_length = this->key_exchange_data.len + KE_PAYLOAD_HEADER_LENGTH;
->>>>>>> upstream/4.5.1
 
 	return &this->public;
 }