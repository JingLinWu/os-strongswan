--- conflicted
+++ resolved
@@ -40,66 +40,15 @@
  * The ID payload format is described in RFC section 3.5.
  */
 struct id_payload_t {
-<<<<<<< HEAD
-=======
 
->>>>>>> upstream/4.5.1
 	/**
 	 * The payload_t interface.
 	 */
 	payload_t payload_interface;
 
 	/**
-<<<<<<< HEAD
-	 * Set the ID type.
-	 *
-	 * @param type			Type of ID
-	 */
-	void (*set_id_type) (id_payload_t *this, id_type_t type);
-
-	/**
-	 * Get the ID type.
-	 *
-	 * @return				type of the ID
-	 */
-	id_type_t (*get_id_type) (id_payload_t *this);
-
-	/**
-	 * Set the ID data.
-	 *
-	 * Data are getting cloned.
-	 *
-	 * @param data			ID data as chunk_t
-	 */
-	void (*set_data) (id_payload_t *this, chunk_t data);
-
-	/**
-	 * Get the ID data.
-	 *
-	 * Returned data are a copy of the internal one
-	 *
-	 * @return				ID data as chunk_t
-	 */
-	chunk_t (*get_data_clone) (id_payload_t *this);
-
-	/**
-	 * Get the ID data.
-	 *
-	 * Returned data are NOT copied.
-	 *
-	 * @return				ID data as chunk_t
-	 */
-	chunk_t (*get_data) (id_payload_t *this);
-
-	/**
 	 * Creates an identification object of this id payload.
 	 *
-	 * Returned object has to get destroyed by the caller.
-	 *
-=======
-	 * Creates an identification object of this id payload.
-	 *
->>>>>>> upstream/4.5.1
 	 * @return				identification_t object
 	 */
 	identification_t *(*get_identification) (id_payload_t *this);
