/*
 * Copyright (C) 2007 Tobias Brunner
 * Copyright (C) 2005-2006 Martin Willi
 * Copyright (C) 2005 Jan Hutter
 * Hochschule fuer Technik Rapperswil
 *
 * This program is free software; you can redistribute it and/or modify it
 * under the terms of the GNU General Public License as published by the
 * Free Software Foundation; either version 2 of the License, or (at your
 * option) any later version.  See <http://www.fsf.org/copyleft/gpl.txt>.
 *
 * This program is distributed in the hope that it will be useful, but
 * WITHOUT ANY WARRANTY; without even the implied warranty of MERCHANTABILITY
 * or FITNESS FOR A PARTICULAR PURPOSE.  See the GNU General Public License
 * for more details.
 */

/**
 * @defgroup payload payload
 * @{ @ingroup payloads
 */

#ifndef PAYLOAD_H_
#define PAYLOAD_H_

typedef enum payload_type_t payload_type_t;
typedef struct payload_t payload_t;

#include <library.h>
#include <encoding/payloads/encodings.h>


/**
 * Payload-Types of a IKEv2-Message.
 *
 * Header and substructures are also defined as
 * payload types with values from PRIVATE USE space.
 */
enum payload_type_t{

	/**
	 * End of payload list in next_payload
	 */
	NO_PAYLOAD = 0,

	/**
	 * The security association (SA) payload containing proposals.
	 */
	SECURITY_ASSOCIATION = 33,

	/**
	 * The key exchange (KE) payload containing diffie-hellman values.
	 */
	KEY_EXCHANGE = 34,

	/**
	 * Identification for the original initiator (IDi).
	 */
	ID_INITIATOR = 35,

	/**
	 * Identification for the original responder (IDr).
	 */
	ID_RESPONDER = 36,

	/**
	 * Certificate payload with certificates (CERT).
	 */
	CERTIFICATE = 37,

	/**
	 * Certificate request payload (CERTREQ).
	 */
	CERTIFICATE_REQUEST = 38,

	/**
	 * Authentication payload contains auth data (AUTH).
	 */
	AUTHENTICATION = 39,

	/**
	 * Nonces, for initator and responder (Ni, Nr, N)
	 */
	NONCE = 40,

	/**
	 * Notify paylaod (N).
	 */
	NOTIFY = 41,

	/**
	 * Delete payload (D)
	 */
	DELETE = 42,

	/**
	 * Vendor id paylpoad (V).
	 */
	VENDOR_ID = 43,

	/**
	 * Traffic selector for the original initiator (TSi).
	 */
	TRAFFIC_SELECTOR_INITIATOR = 44,

	/**
	 * Traffic selector for the original responser (TSr).
	 */
	TRAFFIC_SELECTOR_RESPONDER = 45,

	/**
	 * Encryption payload, contains other payloads (E).
	 */
	ENCRYPTED = 46,

	/**
	 * Configuration payload (CP).
	 */
	CONFIGURATION = 47,

	/**
	 * Extensible authentication payload (EAP).
	 */
	EXTENSIBLE_AUTHENTICATION = 48,

#ifdef ME
	/**
	 * Identification payload for peers has a value from
	 * the PRIVATE USE space.
	 */
	ID_PEER = 128,
#endif /* ME */

	/**
	 * Header has a value of PRIVATE USE space.
	 *
	 * This payload type is not sent over wire and just
	 * used internally to handle IKEv2-Header like a payload.
	 */
<<<<<<< HEAD
	HEADER = 140,
=======
	HEADER = 256,
>>>>>>> upstream/4.5.1

	/**
	 * PROPOSAL_SUBSTRUCTURE has a value of PRIVATE USE space.
	 *
	 * This payload type is not sent over wire and just
	 * used internally to handle a proposal substructure like a payload.
	 */
<<<<<<< HEAD
	PROPOSAL_SUBSTRUCTURE = 141,
=======
	PROPOSAL_SUBSTRUCTURE = 257,
>>>>>>> upstream/4.5.1

	/**
	 * TRANSFORM_SUBSTRUCTURE has a value of PRIVATE USE space.
	 *
	 * This payload type is not sent over wire and just
	 * used internally to handle a transform substructure like a payload.
	 */
<<<<<<< HEAD
	TRANSFORM_SUBSTRUCTURE = 142,
=======
	TRANSFORM_SUBSTRUCTURE = 258,
>>>>>>> upstream/4.5.1

	/**
	 * TRANSFORM_ATTRIBUTE has a value of PRIVATE USE space.
	 *
	 * This payload type is not sent over wire and just
	 * used internally to handle a transform attribute like a payload.
	 */
<<<<<<< HEAD
	TRANSFORM_ATTRIBUTE = 143,
=======
	TRANSFORM_ATTRIBUTE = 259,
>>>>>>> upstream/4.5.1

	/**
	 * TRAFFIC_SELECTOR_SUBSTRUCTURE has a value of PRIVATE USE space.
	 *
	 * This payload type is not sent over wire and just
	 * used internally to handle a transform selector like a payload.
	 */
<<<<<<< HEAD
	TRAFFIC_SELECTOR_SUBSTRUCTURE = 144,
=======
	TRAFFIC_SELECTOR_SUBSTRUCTURE = 260,
>>>>>>> upstream/4.5.1

	/**
	 * CONFIGURATION_ATTRIBUTE has a value of PRIVATE USE space.
	 *
	 * This payload type is not sent over wire and just
	 * used internally to handle a transform attribute like a payload.
	 */
<<<<<<< HEAD
	CONFIGURATION_ATTRIBUTE = 145,

	/**
	 * A unknown payload has a value of PRIVATE USE space.
	 *
	 * This payload type is not sent over wire and just
	 * used internally to handle a unknown payload.
	 */
	UNKNOWN_PAYLOAD = 146,
};


=======
	CONFIGURATION_ATTRIBUTE = 261,
};

>>>>>>> upstream/4.5.1
/**
 * enum names for payload_type_t.
 */
extern enum_name_t *payload_type_names;

/**
 * enum names for payload_type_t in a short form.
 */
extern enum_name_t *payload_type_short_names;

/**
 * Generic interface for all payload types (incl.header and substructures).
 *
 * To handle all kinds of payloads on a generic way, this interface must
 * be implemented by every payload. This allows parser_t/generator_t a simple
 * handling of all payloads.
 */
struct payload_t {

	/**
	 * Get encoding rules for this payload.
	 *
	 * @param rules			location to store pointer of first rule
	 * @param rule_count	location to store number of rules
	 */
	void (*get_encoding_rules) (payload_t *this, encoding_rule_t **rules, size_t *rule_count);

	/**
	 * Get type of payload.
	 *
	 * @return 				type of this payload
	 */
	payload_type_t (*get_type) (payload_t *this);

	/**
	 * Get type of next payload or NO_PAYLOAD (0) if this is the last one.
	 *
	 * @return 				type of next payload
	 */
	payload_type_t (*get_next_type) (payload_t *this);

	/**
	 * Set type of next payload.
	 *
	 * @param type 			type of next payload
	 */
	void (*set_next_type) (payload_t *this,payload_type_t type);

	/**
	 * Get length of payload.
	 *
	 * @return 				length of this payload
	 */
	size_t (*get_length) (payload_t *this);

	/**
	 * Verifies payload structure and makes consistence check.
	 *
	 * @return 				SUCCESS,  FAILED if consistence not given
	 */
	status_t (*verify) (payload_t *this);

	/**
	 * Destroys a payload and all included substructures.
	 */
	void (*destroy) (payload_t *this);
};

/**
 * Create an empty payload.
 *
 * Useful for the parser, who wants a generic constructor for all payloads.
 * It supports all payload_t methods. If a payload type is not known,
 * an unknwon_paylod is created with the chunk of data in it.
 *
 * @param type		type of the payload to create
 * @return			payload_t object
 */
payload_t *payload_create(payload_type_t type);

<<<<<<< HEAD
=======
/**
 * Check if a specific payload is implemented, or handled as unknown payload.
 *
 * @param type		type of the payload to check
 * @return			FALSE if payload type handled as unknown payload
 */
bool payload_is_known(payload_type_t type);

/**
 * Get the value field in a payload using encoding rules.
 *
 * @param payload	payload to look up a field
 * @param type		encoding rule type to look up
 * @param skip		number rules of type to skip, 0 to get first
 * @return			type specific value pointer, NULL if not found
 */
void* payload_get_field(payload_t *payload, encoding_type_t type, u_int skip);

>>>>>>> upstream/4.5.1
#endif /** PAYLOAD_H_ @}*/<|MERGE_RESOLUTION|>--- conflicted
+++ resolved
@@ -137,11 +137,7 @@
 	 * This payload type is not sent over wire and just
 	 * used internally to handle IKEv2-Header like a payload.
 	 */
-<<<<<<< HEAD
-	HEADER = 140,
-=======
 	HEADER = 256,
->>>>>>> upstream/4.5.1
 
 	/**
 	 * PROPOSAL_SUBSTRUCTURE has a value of PRIVATE USE space.
@@ -149,11 +145,7 @@
 	 * This payload type is not sent over wire and just
 	 * used internally to handle a proposal substructure like a payload.
 	 */
-<<<<<<< HEAD
-	PROPOSAL_SUBSTRUCTURE = 141,
-=======
 	PROPOSAL_SUBSTRUCTURE = 257,
->>>>>>> upstream/4.5.1
 
 	/**
 	 * TRANSFORM_SUBSTRUCTURE has a value of PRIVATE USE space.
@@ -161,11 +153,7 @@
 	 * This payload type is not sent over wire and just
 	 * used internally to handle a transform substructure like a payload.
 	 */
-<<<<<<< HEAD
-	TRANSFORM_SUBSTRUCTURE = 142,
-=======
 	TRANSFORM_SUBSTRUCTURE = 258,
->>>>>>> upstream/4.5.1
 
 	/**
 	 * TRANSFORM_ATTRIBUTE has a value of PRIVATE USE space.
@@ -173,11 +161,7 @@
 	 * This payload type is not sent over wire and just
 	 * used internally to handle a transform attribute like a payload.
 	 */
-<<<<<<< HEAD
-	TRANSFORM_ATTRIBUTE = 143,
-=======
 	TRANSFORM_ATTRIBUTE = 259,
->>>>>>> upstream/4.5.1
 
 	/**
 	 * TRAFFIC_SELECTOR_SUBSTRUCTURE has a value of PRIVATE USE space.
@@ -185,11 +169,7 @@
 	 * This payload type is not sent over wire and just
 	 * used internally to handle a transform selector like a payload.
 	 */
-<<<<<<< HEAD
-	TRAFFIC_SELECTOR_SUBSTRUCTURE = 144,
-=======
 	TRAFFIC_SELECTOR_SUBSTRUCTURE = 260,
->>>>>>> upstream/4.5.1
 
 	/**
 	 * CONFIGURATION_ATTRIBUTE has a value of PRIVATE USE space.
@@ -197,24 +177,9 @@
 	 * This payload type is not sent over wire and just
 	 * used internally to handle a transform attribute like a payload.
 	 */
-<<<<<<< HEAD
-	CONFIGURATION_ATTRIBUTE = 145,
-
-	/**
-	 * A unknown payload has a value of PRIVATE USE space.
-	 *
-	 * This payload type is not sent over wire and just
-	 * used internally to handle a unknown payload.
-	 */
-	UNKNOWN_PAYLOAD = 146,
-};
-
-
-=======
 	CONFIGURATION_ATTRIBUTE = 261,
 };
 
->>>>>>> upstream/4.5.1
 /**
  * enum names for payload_type_t.
  */
@@ -295,8 +260,6 @@
  */
 payload_t *payload_create(payload_type_t type);
 
-<<<<<<< HEAD
-=======
 /**
  * Check if a specific payload is implemented, or handled as unknown payload.
  *
@@ -315,5 +278,4 @@
  */
 void* payload_get_field(payload_t *payload, encoding_type_t type, u_int skip);
 
->>>>>>> upstream/4.5.1
 #endif /** PAYLOAD_H_ @}*/