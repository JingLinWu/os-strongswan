/*
 * Copyright (C) 2005-2010 Martin Willi
 * Copyright (C) 2005 Jan Hutter
 * Hochschule fuer Technik Rapperswil
 *
 * This program is free software; you can redistribute it and/or modify it
 * under the terms of the GNU General Public License as published by the
 * Free Software Foundation; either version 2 of the License, or (at your
 * option) any later version.  See <http://www.fsf.org/copyleft/gpl.txt>.
 *
 * This program is distributed in the hope that it will be useful, but
 * WITHOUT ANY WARRANTY; without even the implied warranty of MERCHANTABILITY
 * or FITNESS FOR A PARTICULAR PURPOSE.  See the GNU General Public License
 * for more details.
 */

#include <stddef.h>

#include "proposal_substructure.h"

#include <encoding/payloads/encodings.h>
#include <encoding/payloads/transform_substructure.h>
#include <library.h>
#include <utils/linked_list.h>
#include <daemon.h>

/**
 * IKEv1 Value for a proposal payload.
 */
#define PROPOSAL_TYPE_VALUE 2

typedef struct private_proposal_substructure_t private_proposal_substructure_t;

/**
 * Private data of an proposal_substructure_t object.
 */
struct private_proposal_substructure_t {

	/**
	 * Public proposal_substructure_t interface.
	 */
	proposal_substructure_t public;

	/**
	 * Next payload type.
	 */
	u_int8_t  next_payload;

	/**
<<<<<<< HEAD
=======
	 * reserved byte
	 */
	u_int8_t reserved;

	/**
>>>>>>> upstream/4.5.1
	 * Length of this payload.
	 */
	u_int16_t proposal_length;

	/**
	 * Proposal number.
	 */
	u_int8_t proposal_number;

	/**
	 * Protocol ID.
	 */
	u_int8_t protocol_id;

	/**
	 * SPI size of the following SPI.
	 */
	u_int8_t  spi_size;

	/**
	 * Number of transforms.
	 */
	u_int8_t  transforms_count;

	/**
	 * SPI is stored as chunk.
	 */
	chunk_t spi;

	/**
	 * Transforms are stored in a linked_list_t.
	 */
	linked_list_t * transforms;
};

/**
 * Encoding rules to parse or generate a Proposal substructure.
 *
 * The defined offsets are the positions in a object of type
 * private_proposal_substructure_t.
 */
encoding_rule_t proposal_substructure_encodings[] = {
	/* 1 Byte next payload type, stored in the field next_payload */
	{ U_INT_8,			offsetof(private_proposal_substructure_t, next_payload)		},
<<<<<<< HEAD
	/* Reserved Byte is skipped */
	{ RESERVED_BYTE,	0															},
=======
	/* 1 Reserved Byte */
	{ RESERVED_BYTE,	offsetof(private_proposal_substructure_t, reserved)			},
>>>>>>> upstream/4.5.1
	/* Length of the whole proposal substructure payload*/
	{ PAYLOAD_LENGTH,	offsetof(private_proposal_substructure_t, proposal_length)	},
	/* proposal number is a number of 8 bit */
	{ U_INT_8,			offsetof(private_proposal_substructure_t, proposal_number)	},
	/* protocol ID is a number of 8 bit */
	{ U_INT_8,			offsetof(private_proposal_substructure_t, protocol_id)		},
	/* SPI Size has its own type */
	{ SPI_SIZE,			offsetof(private_proposal_substructure_t, spi_size)			},
	/* Number of transforms is a number of 8 bit */
	{ U_INT_8,			offsetof(private_proposal_substructure_t, transforms_count)	},
	/* SPI is a chunk of variable size*/
	{ SPI,				offsetof(private_proposal_substructure_t, spi)				},
	/* Transforms are stored in a transform substructure,
	   offset points to a linked_list_t pointer */
	{ TRANSFORMS,		offsetof(private_proposal_substructure_t, transforms)		}
};

/*
                           1                   2                   3
       0 1 2 3 4 5 6 7 8 9 0 1 2 3 4 5 6 7 8 9 0 1 2 3 4 5 6 7 8 9 0 1
      +-+-+-+-+-+-+-+-+-+-+-+-+-+-+-+-+-+-+-+-+-+-+-+-+-+-+-+-+-+-+-+-+
      ! 0 (last) or 2 !   RESERVED    !         Proposal Length       !
      +-+-+-+-+-+-+-+-+-+-+-+-+-+-+-+-+-+-+-+-+-+-+-+-+-+-+-+-+-+-+-+-+
      ! Proposal #    !  Protocol ID  !    SPI Size   !# of Transforms!
      +-+-+-+-+-+-+-+-+-+-+-+-+-+-+-+-+-+-+-+-+-+-+-+-+-+-+-+-+-+-+-+-+
      ~                        SPI (variable)                         ~
      +-+-+-+-+-+-+-+-+-+-+-+-+-+-+-+-+-+-+-+-+-+-+-+-+-+-+-+-+-+-+-+-+
      !                                                               !
      ~                        <Transforms>                           ~
      !                                                               !
      +-+-+-+-+-+-+-+-+-+-+-+-+-+-+-+-+-+-+-+-+-+-+-+-+-+-+-+-+-+-+-+-+
*/

METHOD(payload_t, verify, status_t,
	private_proposal_substructure_t *this)
{
	status_t status = SUCCESS;
	enumerator_t *enumerator;
	payload_t *current;

	if (this->next_payload != NO_PAYLOAD && this->next_payload != 2)
	{
		/* must be 0 or 2 */
		DBG1(DBG_ENC, "inconsistent next payload");
		return FAILED;
	}
	if (this->transforms_count != this->transforms->get_count(this->transforms))
	{
		/* must be the same! */
		DBG1(DBG_ENC, "transform count invalid");
		return FAILED;
	}

	switch (this->protocol_id)
	{
		case PROTO_AH:
		case PROTO_ESP:
			if (this->spi.len != 4)
			{
				DBG1(DBG_ENC, "invalid SPI length in %N proposal",
								  protocol_id_names, this->protocol_id);
				return FAILED;
			}
			break;
		case PROTO_IKE:
			if (this->spi.len != 0 && this->spi.len  != 8)
			{
				DBG1(DBG_ENC, "invalid SPI length in IKE proposal");
				return FAILED;
			}
			break;
		default:
			break;
	}
	enumerator = this->transforms->create_enumerator(this->transforms);
	while (enumerator->enumerate(enumerator, &current))
	{
		status = current->verify(current);
		if (status != SUCCESS)
		{
			DBG1(DBG_ENC, "TRANSFORM_SUBSTRUCTURE verification failed");
			break;
		}
	}
	enumerator->destroy(enumerator);

	/* proposal number is checked in SA payload */
	return status;
}

METHOD(payload_t, get_encoding_rules, void,
	private_proposal_substructure_t *this, encoding_rule_t **rules,
	size_t *rule_count)
{
	*rules = proposal_substructure_encodings;
	*rule_count = countof(proposal_substructure_encodings);
}

METHOD(payload_t, get_type, payload_type_t,
	private_proposal_substructure_t *this)
{
	return PROPOSAL_SUBSTRUCTURE;
}

METHOD(payload_t, get_next_type, payload_type_t,
	private_proposal_substructure_t *this)
{
	return this->next_payload;
}

METHOD(payload_t, set_next_type, void,
	private_proposal_substructure_t *this, payload_type_t type)
{
}

/**
 * (re-)compute the length of the payload.
 */
static void compute_length(private_proposal_substructure_t *this)
{
<<<<<<< HEAD
	iterator_t *iterator;
	payload_t *current_transform;
	size_t transforms_count = 0;
	size_t length = PROPOSAL_SUBSTRUCTURE_HEADER_LENGTH;

	iterator = this->transforms->create_iterator(this->transforms,TRUE);
	while (iterator->iterate(iterator, (void**)&current_transform))
	{
		length += current_transform->get_length(current_transform);
		transforms_count++;
	}
	iterator->destroy(iterator);

	length += this->spi.len;
	this->transforms_count = transforms_count;
	this->proposal_length = length;
=======
	enumerator_t *enumerator;
	payload_t *transform;

	this->transforms_count = 0;
	this->proposal_length = PROPOSAL_SUBSTRUCTURE_HEADER_LENGTH + this->spi.len;
	enumerator = this->transforms->create_enumerator(this->transforms);
	while (enumerator->enumerate(enumerator, &transform))
	{
		this->proposal_length += transform->get_length(transform);
		this->transforms_count++;
	}
	enumerator->destroy(enumerator);
>>>>>>> upstream/4.5.1
}

METHOD(payload_t, get_length, size_t,
	private_proposal_substructure_t *this)
{
<<<<<<< HEAD
	compute_length(this);
=======
>>>>>>> upstream/4.5.1
	return this->proposal_length;
}

/**
 * Add a transform substructure to the proposal
 */
static void add_transform_substructure(private_proposal_substructure_t *this,
									   transform_substructure_t *transform)
{
	if (this->transforms->get_count(this->transforms) > 0)
	{
		transform_substructure_t *last;

		this->transforms->get_last(this->transforms, (void **)&last);
		last->set_is_last_transform(last, FALSE);
	}
	transform->set_is_last_transform(transform,TRUE);
	this->transforms->insert_last(this->transforms, transform);
	compute_length(this);
}

METHOD(proposal_substructure_t, set_is_last_proposal, void,
	private_proposal_substructure_t *this, bool is_last)
{
	this->next_payload = is_last ? 0 : PROPOSAL_TYPE_VALUE;
}

METHOD(proposal_substructure_t, set_proposal_number, void,
	private_proposal_substructure_t *this,u_int8_t proposal_number)
{
	this->proposal_number = proposal_number;
}

METHOD(proposal_substructure_t, get_proposal_number, u_int8_t,
	private_proposal_substructure_t *this)
{
	return this->proposal_number;
}

METHOD(proposal_substructure_t, set_protocol_id, void,
	private_proposal_substructure_t *this,u_int8_t protocol_id)
{
	this->protocol_id = protocol_id;
}

METHOD(proposal_substructure_t, get_protocol_id, u_int8_t,
	private_proposal_substructure_t *this)
{
	return this->protocol_id;
}

METHOD(proposal_substructure_t, set_spi, void,
	private_proposal_substructure_t *this, chunk_t spi)
{
	free(this->spi.ptr);
	this->spi = chunk_clone(spi);
	this->spi_size = spi.len;
	compute_length(this);
}

METHOD(proposal_substructure_t, get_spi, chunk_t,
	private_proposal_substructure_t *this)
{
	return this->spi;
}

METHOD(proposal_substructure_t, get_proposal, proposal_t*,
	private_proposal_substructure_t *this)
{
	enumerator_t *enumerator;
	transform_substructure_t *transform;
	proposal_t *proposal;
	u_int64_t spi;

	proposal = proposal_create(this->protocol_id, this->proposal_number);

	enumerator = this->transforms->create_enumerator(this->transforms);
	while (enumerator->enumerate(enumerator, &transform))
	{
		transform_type_t transform_type;
		u_int16_t transform_id;
		u_int16_t key_length = 0;

		transform_type = transform->get_transform_type(transform);
		transform_id = transform->get_transform_id(transform);
		transform->get_key_length(transform, &key_length);

		proposal->add_algorithm(proposal, transform_type, transform_id, key_length);
	}
	enumerator->destroy(enumerator);

	switch (this->spi.len)
	{
		case 4:
			spi = *((u_int32_t*)this->spi.ptr);
			break;
		case 8:
			spi = *((u_int64_t*)this->spi.ptr);
			break;
		default:
			spi = 0;
	}
	proposal->set_spi(proposal, spi);

	return proposal;
}

<<<<<<< HEAD
METHOD(proposal_substructure_t, clone_, proposal_substructure_t*,
	private_proposal_substructure_t *this)
{
	private_proposal_substructure_t *clone;
	enumerator_t *enumerator;
	transform_substructure_t *current;

	clone = (private_proposal_substructure_t*)proposal_substructure_create();
	clone->next_payload = this->next_payload;
	clone->proposal_number = this->proposal_number;
	clone->protocol_id = this->protocol_id;
	clone->spi_size = this->spi_size;
	if (this->spi.ptr != NULL)
	{
		clone->spi.ptr = clalloc(this->spi.ptr, this->spi.len);
		clone->spi.len = this->spi.len;
	}
	enumerator = this->transforms->create_enumerator(this->transforms);
	while (enumerator->enumerate(enumerator, &current))
	{
		current = current->clone(current);
		add_transform_substructure(clone, current);
	}
	enumerator->destroy(enumerator);

	return &clone->public;
=======
METHOD(proposal_substructure_t, create_substructure_enumerator, enumerator_t*,
	private_proposal_substructure_t *this)
{
	return this->transforms->create_enumerator(this->transforms);
>>>>>>> upstream/4.5.1
}

METHOD2(payload_t, proposal_substructure_t, destroy, void,
	private_proposal_substructure_t *this)
{
	this->transforms->destroy_offset(this->transforms,
									 offsetof(transform_substructure_t, destroy));
	chunk_free(&this->spi);
	free(this);
}

/*
 * Described in header.
 */
proposal_substructure_t *proposal_substructure_create()
{
	private_proposal_substructure_t *this;

	INIT(this,
		.public = {
			.payload_interface = {
				.verify = _verify,
				.get_encoding_rules = _get_encoding_rules,
				.get_length = _get_length,
				.get_next_type = _get_next_type,
				.set_next_type = _set_next_type,
				.get_type = _get_type,
				.destroy = _destroy,
			},
			.set_proposal_number = _set_proposal_number,
			.get_proposal_number = _get_proposal_number,
			.set_protocol_id = _set_protocol_id,
			.get_protocol_id = _get_protocol_id,
			.set_is_last_proposal = _set_is_last_proposal,
			.get_proposal = _get_proposal,
<<<<<<< HEAD
			.set_spi = _set_spi,
			.get_spi = _get_spi,
			.clone = _clone_,
			.destroy = _destroy,
		},
		.next_payload = NO_PAYLOAD,
=======
			.create_substructure_enumerator = _create_substructure_enumerator,
			.set_spi = _set_spi,
			.get_spi = _get_spi,
			.destroy = _destroy,
		},
		.next_payload = NO_PAYLOAD,
		.proposal_length = PROPOSAL_SUBSTRUCTURE_HEADER_LENGTH,
>>>>>>> upstream/4.5.1
		.transforms = linked_list_create(),
	);

	return &this->public;
}

/*
 * Described in header.
 */
proposal_substructure_t *proposal_substructure_create_from_proposal(
														proposal_t *proposal)
{
	transform_substructure_t *transform;
	private_proposal_substructure_t *this;
	u_int16_t alg, key_size;
	enumerator_t *enumerator;

	this = (private_proposal_substructure_t*)proposal_substructure_create();

	/* encryption algorithm is only availble in ESP */
	enumerator = proposal->create_enumerator(proposal, ENCRYPTION_ALGORITHM);
	while (enumerator->enumerate(enumerator, &alg, &key_size))
	{
		transform = transform_substructure_create_type(ENCRYPTION_ALGORITHM,
													   alg, key_size);
		add_transform_substructure(this, transform);
	}
	enumerator->destroy(enumerator);

	/* integrity algorithms */
	enumerator = proposal->create_enumerator(proposal, INTEGRITY_ALGORITHM);
	while (enumerator->enumerate(enumerator, &alg, &key_size))
	{
		transform = transform_substructure_create_type(INTEGRITY_ALGORITHM,
													   alg, key_size);
		add_transform_substructure(this, transform);
	}
	enumerator->destroy(enumerator);

	/* prf algorithms */
	enumerator = proposal->create_enumerator(proposal, PSEUDO_RANDOM_FUNCTION);
	while (enumerator->enumerate(enumerator, &alg, &key_size))
	{
		transform = transform_substructure_create_type(PSEUDO_RANDOM_FUNCTION,
													   alg, key_size);
		add_transform_substructure(this, transform);
	}
	enumerator->destroy(enumerator);

	/* dh groups */
	enumerator = proposal->create_enumerator(proposal, DIFFIE_HELLMAN_GROUP);
	while (enumerator->enumerate(enumerator, &alg, NULL))
	{
		transform = transform_substructure_create_type(DIFFIE_HELLMAN_GROUP,
													   alg, 0);
		add_transform_substructure(this, transform);
	}
	enumerator->destroy(enumerator);

	/* extended sequence numbers */
	enumerator = proposal->create_enumerator(proposal, EXTENDED_SEQUENCE_NUMBERS);
	while (enumerator->enumerate(enumerator, &alg, NULL))
	{
		transform = transform_substructure_create_type(EXTENDED_SEQUENCE_NUMBERS,
													   alg, 0);
		add_transform_substructure(this, transform);
	}
	enumerator->destroy(enumerator);

	/* add SPI, if necessary */
	switch (proposal->get_protocol(proposal))
	{
		case PROTO_AH:
		case PROTO_ESP:
			this->spi_size = this->spi.len = 4;
			this->spi.ptr = malloc(this->spi_size);
			*((u_int32_t*)this->spi.ptr) = proposal->get_spi(proposal);
			break;
		case PROTO_IKE:
			if (proposal->get_spi(proposal))
			{	/* IKE only uses SPIS when rekeying, but on initial setup */
				this->spi_size = this->spi.len = 8;
				this->spi.ptr = malloc(this->spi_size);
				*((u_int64_t*)this->spi.ptr) = proposal->get_spi(proposal);
			}
			break;
		default:
			break;
	}
	this->proposal_number = proposal->get_number(proposal);
	this->protocol_id = proposal->get_protocol(proposal);
<<<<<<< HEAD
=======
	compute_length(this);
>>>>>>> upstream/4.5.1

	return &this->public;
}<|MERGE_RESOLUTION|>--- conflicted
+++ resolved
@@ -47,14 +47,11 @@
 	u_int8_t  next_payload;
 
 	/**
-<<<<<<< HEAD
-=======
 	 * reserved byte
 	 */
 	u_int8_t reserved;
 
 	/**
->>>>>>> upstream/4.5.1
 	 * Length of this payload.
 	 */
 	u_int16_t proposal_length;
@@ -99,13 +96,8 @@
 encoding_rule_t proposal_substructure_encodings[] = {
 	/* 1 Byte next payload type, stored in the field next_payload */
 	{ U_INT_8,			offsetof(private_proposal_substructure_t, next_payload)		},
-<<<<<<< HEAD
-	/* Reserved Byte is skipped */
-	{ RESERVED_BYTE,	0															},
-=======
 	/* 1 Reserved Byte */
 	{ RESERVED_BYTE,	offsetof(private_proposal_substructure_t, reserved)			},
->>>>>>> upstream/4.5.1
 	/* Length of the whole proposal substructure payload*/
 	{ PAYLOAD_LENGTH,	offsetof(private_proposal_substructure_t, proposal_length)	},
 	/* proposal number is a number of 8 bit */
@@ -226,24 +218,6 @@
  */
 static void compute_length(private_proposal_substructure_t *this)
 {
-<<<<<<< HEAD
-	iterator_t *iterator;
-	payload_t *current_transform;
-	size_t transforms_count = 0;
-	size_t length = PROPOSAL_SUBSTRUCTURE_HEADER_LENGTH;
-
-	iterator = this->transforms->create_iterator(this->transforms,TRUE);
-	while (iterator->iterate(iterator, (void**)&current_transform))
-	{
-		length += current_transform->get_length(current_transform);
-		transforms_count++;
-	}
-	iterator->destroy(iterator);
-
-	length += this->spi.len;
-	this->transforms_count = transforms_count;
-	this->proposal_length = length;
-=======
 	enumerator_t *enumerator;
 	payload_t *transform;
 
@@ -256,16 +230,11 @@
 		this->transforms_count++;
 	}
 	enumerator->destroy(enumerator);
->>>>>>> upstream/4.5.1
 }
 
 METHOD(payload_t, get_length, size_t,
 	private_proposal_substructure_t *this)
 {
-<<<<<<< HEAD
-	compute_length(this);
-=======
->>>>>>> upstream/4.5.1
 	return this->proposal_length;
 }
 
@@ -373,39 +342,10 @@
 	return proposal;
 }
 
-<<<<<<< HEAD
-METHOD(proposal_substructure_t, clone_, proposal_substructure_t*,
-	private_proposal_substructure_t *this)
-{
-	private_proposal_substructure_t *clone;
-	enumerator_t *enumerator;
-	transform_substructure_t *current;
-
-	clone = (private_proposal_substructure_t*)proposal_substructure_create();
-	clone->next_payload = this->next_payload;
-	clone->proposal_number = this->proposal_number;
-	clone->protocol_id = this->protocol_id;
-	clone->spi_size = this->spi_size;
-	if (this->spi.ptr != NULL)
-	{
-		clone->spi.ptr = clalloc(this->spi.ptr, this->spi.len);
-		clone->spi.len = this->spi.len;
-	}
-	enumerator = this->transforms->create_enumerator(this->transforms);
-	while (enumerator->enumerate(enumerator, &current))
-	{
-		current = current->clone(current);
-		add_transform_substructure(clone, current);
-	}
-	enumerator->destroy(enumerator);
-
-	return &clone->public;
-=======
 METHOD(proposal_substructure_t, create_substructure_enumerator, enumerator_t*,
 	private_proposal_substructure_t *this)
 {
 	return this->transforms->create_enumerator(this->transforms);
->>>>>>> upstream/4.5.1
 }
 
 METHOD2(payload_t, proposal_substructure_t, destroy, void,
@@ -441,14 +381,6 @@
 			.get_protocol_id = _get_protocol_id,
 			.set_is_last_proposal = _set_is_last_proposal,
 			.get_proposal = _get_proposal,
-<<<<<<< HEAD
-			.set_spi = _set_spi,
-			.get_spi = _get_spi,
-			.clone = _clone_,
-			.destroy = _destroy,
-		},
-		.next_payload = NO_PAYLOAD,
-=======
 			.create_substructure_enumerator = _create_substructure_enumerator,
 			.set_spi = _set_spi,
 			.get_spi = _get_spi,
@@ -456,7 +388,6 @@
 		},
 		.next_payload = NO_PAYLOAD,
 		.proposal_length = PROPOSAL_SUBSTRUCTURE_HEADER_LENGTH,
->>>>>>> upstream/4.5.1
 		.transforms = linked_list_create(),
 	);
 
@@ -548,10 +479,7 @@
 	}
 	this->proposal_number = proposal->get_number(proposal);
 	this->protocol_id = proposal->get_protocol(proposal);
-<<<<<<< HEAD
-=======
 	compute_length(this);
->>>>>>> upstream/4.5.1
 
 	return &this->public;
 }