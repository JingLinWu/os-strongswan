--- conflicted
+++ resolved
@@ -1,11 +1,7 @@
 /*
  * Copyright (C) 2008 Tobias Brunner
-<<<<<<< HEAD
- * Copyright (C) 2005-2007 Martin Willi
-=======
  * Copyright (C) 2005-2010 Martin Willi
  * Copyright (C) 2010 revosec AG
->>>>>>> upstream/4.5.1
  * Copyright (C) 2005 Jan Hutter
  * Hochschule fuer Technik Rapperswil
  *
@@ -48,15 +44,9 @@
 
 /**
  * Private data of an cert_payload_t object.
-<<<<<<< HEAD
- *
  */
 struct private_cert_payload_t {
-=======
- */
-struct private_cert_payload_t {
-
->>>>>>> upstream/4.5.1
+
 	/**
 	 * Public cert_payload_t interface.
 	 */
@@ -73,14 +63,11 @@
 	bool critical;
 
 	/**
-<<<<<<< HEAD
-=======
 	 * reserved bits
 	 */
 	bool reserved[7];
 
 	/**
->>>>>>> upstream/4.5.1
 	 * Length of this payload.
 	 */
 	u_int16_t payload_length;
@@ -110,19 +97,6 @@
  */
 encoding_rule_t cert_payload_encodings[] = {
 	/* 1 Byte next payload type, stored in the field next_payload */
-<<<<<<< HEAD
-	{ U_INT_8,			offsetof(private_cert_payload_t, next_payload) 	},
-	/* the critical bit */
-	{ FLAG,				offsetof(private_cert_payload_t, critical) 		},
-	/* 7 Bit reserved bits, nowhere stored */
-	{ RESERVED_BIT,	0 													},
-	{ RESERVED_BIT,	0 													},
-	{ RESERVED_BIT,	0 													},
-	{ RESERVED_BIT,	0 													},
-	{ RESERVED_BIT,	0 													},
-	{ RESERVED_BIT,	0 													},
-	{ RESERVED_BIT,	0 													},
-=======
 	{ U_INT_8,			offsetof(private_cert_payload_t, next_payload)	},
 	/* the critical bit */
 	{ FLAG,				offsetof(private_cert_payload_t, critical)		},
@@ -134,17 +108,12 @@
 	{ RESERVED_BIT,		offsetof(private_cert_payload_t, reserved[4])	},
 	{ RESERVED_BIT,		offsetof(private_cert_payload_t, reserved[5])	},
 	{ RESERVED_BIT,		offsetof(private_cert_payload_t, reserved[6])	},
->>>>>>> upstream/4.5.1
 	/* Length of the whole payload*/
 	{ PAYLOAD_LENGTH,	offsetof(private_cert_payload_t, payload_length)},
 	/* 1 Byte CERT type*/
 	{ U_INT_8,			offsetof(private_cert_payload_t, encoding)		},
 	/* some cert data bytes, length is defined in PAYLOAD_LENGTH */
-<<<<<<< HEAD
-	{ CERT_DATA,		offsetof(private_cert_payload_t, data) 			}
-=======
 	{ CERT_DATA,		offsetof(private_cert_payload_t, data)			}
->>>>>>> upstream/4.5.1
 };
 
 /*
@@ -160,43 +129,23 @@
       +-+-+-+-+-+-+-+-+-+-+-+-+-+-+-+-+-+-+-+-+-+-+-+-+-+-+-+-+-+-+-+-+
 */
 
-<<<<<<< HEAD
-/**
- * Implementation of payload_t.verify.
- */
-static status_t verify(private_cert_payload_t *this)
-=======
 METHOD(payload_t, verify, status_t,
 	private_cert_payload_t *this)
->>>>>>> upstream/4.5.1
 {
 	if (this->encoding == ENC_X509_HASH_AND_URL ||
 		this->encoding == ENC_X509_HASH_AND_URL_BUNDLE)
 	{
-<<<<<<< HEAD
-=======
 		int i;
 
->>>>>>> upstream/4.5.1
 		/* coarse verification of "Hash and URL" encoded certificates */
 		if (this->data.len <= 20)
 		{
 			DBG1(DBG_ENC, "invalid payload length for hash-and-url (%d), ignore",
-<<<<<<< HEAD
-					this->data.len);
-			this->invalid_hash_and_url = TRUE;
-			return SUCCESS;
-		}
-
-		int i = 20; /* skipping the hash */
-		for (; i < this->data.len; ++i)
-=======
 				 this->data.len);
 			this->invalid_hash_and_url = TRUE;
 			return SUCCESS;
 		}
 		for (i = 20; i < this->data.len; ++i)
->>>>>>> upstream/4.5.1
 		{
 			if (this->data.ptr[i] == '\0')
 			{
@@ -206,47 +155,17 @@
 			else if (!isprint(this->data.ptr[i]))
 			{
 				DBG1(DBG_ENC, "non printable characters in url of hash-and-url"
-<<<<<<< HEAD
-						" encoded certificate payload, ignore");
-=======
 					 " encoded certificate payload, ignore");
->>>>>>> upstream/4.5.1
 				this->invalid_hash_and_url = TRUE;
 				return SUCCESS;
 			}
 		}
-<<<<<<< HEAD
-
-		/* URL is not null terminated, correct that */
-		chunk_t data = chunk_alloc(this->data.len + 1);
-		memcpy(data.ptr, this->data.ptr, this->data.len);
-		data.ptr[this->data.len] = '\0';
-		chunk_free(&this->data);
-		this->data = data;
-=======
 		/* URL is not null terminated, correct that */
 		this->data = chunk_cat("mc", this->data, chunk_from_chars(0));
->>>>>>> upstream/4.5.1
 	}
 	return SUCCESS;
 }
 
-<<<<<<< HEAD
-/**
- * Implementation of cert_payload_t.get_encoding_rules.
- */
-static void get_encoding_rules(private_cert_payload_t *this,
-							   encoding_rule_t **rules, size_t *rule_count)
-{
-	*rules = cert_payload_encodings;
-	*rule_count = sizeof(cert_payload_encodings) / sizeof(encoding_rule_t);
-}
-
-/**
- * Implementation of payload_t.get_type.
- */
-static payload_type_t get_payload_type(private_cert_payload_t *this)
-=======
 METHOD(payload_t, get_encoding_rules, void,
 	private_cert_payload_t *this, encoding_rule_t **rules, size_t *rule_count)
 {
@@ -256,87 +175,34 @@
 
 METHOD(payload_t, get_type, payload_type_t,
 	private_cert_payload_t *this)
->>>>>>> upstream/4.5.1
 {
 	return CERTIFICATE;
 }
 
-<<<<<<< HEAD
-/**
- * Implementation of payload_t.get_next_type.
- */
-static payload_type_t get_next_type(private_cert_payload_t *this)
-=======
 METHOD(payload_t, get_next_type, payload_type_t,
 	private_cert_payload_t *this)
->>>>>>> upstream/4.5.1
 {
 	return this->next_payload;
 }
 
-<<<<<<< HEAD
-/**
- * Implementation of payload_t.set_next_type.
- */
-static void set_next_type(private_cert_payload_t *this,payload_type_t type)
-=======
 METHOD(payload_t, set_next_type, void,
 	private_cert_payload_t *this, payload_type_t type)
->>>>>>> upstream/4.5.1
 {
 	this->next_payload = type;
 }
 
-<<<<<<< HEAD
-/**
- * Implementation of payload_t.get_length.
- */
-static size_t get_length(private_cert_payload_t *this)
-=======
 METHOD(payload_t, get_length, size_t,
 	private_cert_payload_t *this)
->>>>>>> upstream/4.5.1
 {
 	return this->payload_length;
 }
 
-<<<<<<< HEAD
-/**
- * Implementation of cert_payload_t.get_cert_encoding.
- */
-static cert_encoding_t get_cert_encoding(private_cert_payload_t *this)
-=======
 METHOD(cert_payload_t, get_cert_encoding, cert_encoding_t,
 	private_cert_payload_t *this)
->>>>>>> upstream/4.5.1
 {
 	return this->encoding;
 }
 
-<<<<<<< HEAD
-/**
- * Implementation of cert_payload_t.get_cert.
- */
-static certificate_t *get_cert(private_cert_payload_t *this)
-{
-	if (this->encoding != ENC_X509_SIGNATURE)
-	{
-		return NULL;
-	}
-	return lib->creds->create(lib->creds, CRED_CERTIFICATE, CERT_X509,
-							  BUILD_BLOB_ASN1_DER, this->data,
-							  BUILD_END);
-}
-
-/**
- * Implementation of cert_payload_t.get_hash.
- */
-static chunk_t get_hash(private_cert_payload_t *this)
-{
-	chunk_t hash = chunk_empty;
-	if ((this->encoding != ENC_X509_HASH_AND_URL &&
-		this->encoding != ENC_X509_HASH_AND_URL_BUNDLE) ||
-=======
 METHOD(cert_payload_t, get_cert, certificate_t*,
 	private_cert_payload_t *this)
 {
@@ -364,7 +230,6 @@
 
 	if ((this->encoding != ENC_X509_HASH_AND_URL &&
 		 this->encoding != ENC_X509_HASH_AND_URL_BUNDLE) ||
->>>>>>> upstream/4.5.1
 		this->invalid_hash_and_url)
 	{
 		return hash;
@@ -374,21 +239,11 @@
 	return hash;
 }
 
-<<<<<<< HEAD
-/**
- * Implementation of cert_payload_t.get_url.
- */
-static char *get_url(private_cert_payload_t *this)
-{
-	if ((this->encoding != ENC_X509_HASH_AND_URL &&
-		this->encoding != ENC_X509_HASH_AND_URL_BUNDLE) ||
-=======
 METHOD(cert_payload_t, get_url, char*,
 	private_cert_payload_t *this)
 {
 	if ((this->encoding != ENC_X509_HASH_AND_URL &&
 		 this->encoding != ENC_X509_HASH_AND_URL_BUNDLE) ||
->>>>>>> upstream/4.5.1
 		this->invalid_hash_and_url)
 	{
 		return NULL;
@@ -396,19 +251,10 @@
 	return (char*)this->data.ptr + 20;
 }
 
-<<<<<<< HEAD
-/**
- * Implementation of payload_t.destroy and cert_payload_t.destroy.
- */
-static void destroy(private_cert_payload_t *this)
-{
-	chunk_free(&this->data);
-=======
 METHOD2(payload_t, cert_payload_t, destroy, void,
 	private_cert_payload_t *this)
 {
 	free(this->data.ptr);
->>>>>>> upstream/4.5.1
 	free(this);
 }
 
@@ -417,31 +263,6 @@
  */
 cert_payload_t *cert_payload_create()
 {
-<<<<<<< HEAD
-	private_cert_payload_t *this = malloc_thing(private_cert_payload_t);
-
-	this->public.payload_interface.verify = (status_t (*) (payload_t*))verify;
-	this->public.payload_interface.get_encoding_rules = (void (*) (payload_t*,encoding_rule_t**, size_t*))get_encoding_rules;
-	this->public.payload_interface.get_length = (size_t (*) (payload_t*))get_length;
-	this->public.payload_interface.get_next_type = (payload_type_t (*) (payload_t*))get_next_type;
-	this->public.payload_interface.set_next_type = (void (*) (payload_t*,payload_type_t))set_next_type;
-	this->public.payload_interface.get_type = (payload_type_t (*) (payload_t*))get_payload_type;
-	this->public.payload_interface.destroy = (void (*) (payload_t*))destroy;
-
-	this->public.destroy = (void (*) (cert_payload_t*))destroy;
-	this->public.get_cert = (certificate_t* (*) (cert_payload_t*))get_cert;
-	this->public.get_cert_encoding = (cert_encoding_t (*) (cert_payload_t*))get_cert_encoding;
-	this->public.get_hash = (chunk_t (*) (cert_payload_t*))get_hash;
-	this->public.get_url = (char* (*) (cert_payload_t*))get_url;
-
-	this->critical = FALSE;
-	this->next_payload = NO_PAYLOAD;
-	this->payload_length = CERT_PAYLOAD_HEADER_LENGTH;
-	this->data = chunk_empty;
-	this->encoding = 0;
-	this->invalid_hash_and_url = FALSE;
-
-=======
 	private_cert_payload_t *this;
 
 	INIT(this,
@@ -464,7 +285,6 @@
 		.next_payload = NO_PAYLOAD,
 		.payload_length = CERT_PAYLOAD_HEADER_LENGTH,
 	);
->>>>>>> upstream/4.5.1
 	return &this->public;
 }
 
@@ -509,8 +329,6 @@
 	return &this->public;
 }
 
-<<<<<<< HEAD
-=======
 /*
  * Described in header
  */
@@ -522,5 +340,4 @@
 	this->data = data;
 	this->payload_length = CERT_PAYLOAD_HEADER_LENGTH + this->data.len;
 	return &this->public;
-}
->>>>>>> upstream/4.5.1+}