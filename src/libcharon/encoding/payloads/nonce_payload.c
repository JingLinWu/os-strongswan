--- conflicted
+++ resolved
@@ -1,10 +1,6 @@
 /*
-<<<<<<< HEAD
- * Copyright (C) 2005-2006 Martin Willi
-=======
  * Copyright (C) 2005-2010 Martin Willi
  * Copyright (C) 2010 revosec AG
->>>>>>> upstream/4.5.1
  * Copyright (C) 2005 Jan Hutter
  * Hochschule fuer Technik Rapperswil
  *
@@ -19,33 +15,19 @@
  * for more details.
  */
 
-<<<<<<< HEAD
-/* offsetof macro */
-=======
->>>>>>> upstream/4.5.1
 #include <stddef.h>
 
 #include "nonce_payload.h"
 
 #include <encoding/payloads/encodings.h>
 
-<<<<<<< HEAD
-
-=======
->>>>>>> upstream/4.5.1
 typedef struct private_nonce_payload_t private_nonce_payload_t;
 
 /**
  * Private data of an nonce_payload_t object.
-<<<<<<< HEAD
- *
- */
-struct private_nonce_payload_t {
-=======
  */
 struct private_nonce_payload_t {
 
->>>>>>> upstream/4.5.1
 	/**
 	 * Public nonce_payload_t interface.
 	 */
@@ -62,14 +44,11 @@
 	bool critical;
 
 	/**
-<<<<<<< HEAD
-=======
 	 * Reserved bits
 	 */
 	bool reserved[7];
 
 	/**
->>>>>>> upstream/4.5.1
 	 * Length of this payload.
 	 */
 	u_int16_t payload_length;
@@ -85,27 +64,6 @@
  *
  * The defined offsets are the positions in a object of type
  * private_nonce_payload_t.
-<<<<<<< HEAD
- *
- */
-encoding_rule_t nonce_payload_encodings[] = {
-	/* 1 Byte next payload type, stored in the field next_payload */
-	{ U_INT_8,			offsetof(private_nonce_payload_t, next_payload) 	},
-	/* the critical bit */
-	{ FLAG,				offsetof(private_nonce_payload_t, critical) 		},
-	/* 7 Bit reserved bits, nowhere stored */
-	{ RESERVED_BIT,	0 														},
-	{ RESERVED_BIT,	0 														},
-	{ RESERVED_BIT,	0 														},
-	{ RESERVED_BIT,	0 														},
-	{ RESERVED_BIT,	0 														},
-	{ RESERVED_BIT,	0 														},
-	{ RESERVED_BIT,	0 														},
-	/* Length of the whole nonce payload*/
-	{ PAYLOAD_LENGTH,	offsetof(private_nonce_payload_t, payload_length) 	},
-	/* some nonce bytes, lenth is defined in PAYLOAD_LENGTH */
-	{ NONCE_DATA,			offsetof(private_nonce_payload_t, nonce) 		}
-=======
  */
 encoding_rule_t nonce_payload_encodings[] = {
 	/* 1 Byte next payload type, stored in the field next_payload */
@@ -124,7 +82,6 @@
 	{ PAYLOAD_LENGTH,	offsetof(private_nonce_payload_t, payload_length)	},
 	/* some nonce bytes, lenth is defined in PAYLOAD_LENGTH */
 	{ NONCE_DATA,		offsetof(private_nonce_payload_t, nonce)			},
->>>>>>> upstream/4.5.1
 };
 
 /*                           1                   2                   3
@@ -138,57 +95,6 @@
       +-+-+-+-+-+-+-+-+-+-+-+-+-+-+-+-+-+-+-+-+-+-+-+-+-+-+-+-+-+-+-+-+
 */
 
-<<<<<<< HEAD
-/**
- * Implementation of payload_t.verify.
- */
-static status_t verify(private_nonce_payload_t *this)
-{
-	if ((this->nonce.len < 16) || ((this->nonce.len > 256)))
-	{
-		/* nonce length is wrong */
-		return FAILED;
-	}
-
-	return SUCCESS;
-}
-
-/**
- * Implementation of nonce_payload_t.set_nonce.
- */
-static status_t set_nonce(private_nonce_payload_t *this, chunk_t nonce)
-{
-	this->nonce.ptr = clalloc(nonce.ptr, nonce.len);
-	this->nonce.len = nonce.len;
-	this->payload_length = NONCE_PAYLOAD_HEADER_LENGTH + nonce.len;
-	return SUCCESS;
-}
-
-/**
- * Implementation of nonce_payload_t.get_nonce.
- */
-static chunk_t get_nonce(private_nonce_payload_t *this)
-{
-	chunk_t nonce;
-	nonce.ptr = clalloc(this->nonce.ptr,this->nonce.len);
-	nonce.len = this->nonce.len;
-	return nonce;
-}
-
-/**
- * Implementation of nonce_payload_t.get_encoding_rules.
- */
-static void get_encoding_rules(private_nonce_payload_t *this, encoding_rule_t **rules, size_t *rule_count)
-{
-	*rules = nonce_payload_encodings;
-	*rule_count = sizeof(nonce_payload_encodings) / sizeof(encoding_rule_t);
-}
-
-/**
- * Implementation of payload_t.get_type.
- */
-static payload_type_t get_type(private_nonce_payload_t *this)
-=======
 METHOD(payload_t, verify, status_t,
 	private_nonce_payload_t *this)
 {
@@ -208,25 +114,10 @@
 
 METHOD(payload_t, get_type, payload_type_t,
 	private_nonce_payload_t *this)
->>>>>>> upstream/4.5.1
 {
 	return NONCE;
 }
 
-<<<<<<< HEAD
-/**
- * Implementation of payload_t.get_next_type.
- */
-static payload_type_t get_next_type(private_nonce_payload_t *this)
-{
-	return (this->next_payload);
-}
-
-/**
- * Implementation of payload_t.set_next_type.
- */
-static void set_next_type(private_nonce_payload_t *this,payload_type_t type)
-=======
 METHOD(payload_t, get_next_type, payload_type_t,
 	private_nonce_payload_t *this)
 {
@@ -235,40 +126,10 @@
 
 METHOD(payload_t, set_next_type, void,
 	private_nonce_payload_t *this, payload_type_t type)
->>>>>>> upstream/4.5.1
 {
 	this->next_payload = type;
 }
 
-<<<<<<< HEAD
-/**
- * recompute the length of the payload.
- */
-static void compute_length(private_nonce_payload_t *this)
-{
-	this->payload_length = NONCE_PAYLOAD_HEADER_LENGTH + this->nonce.len;
-}
-
-/**
- * Implementation of payload_t.get_length.
- */
-static size_t get_length(private_nonce_payload_t *this)
-{
-	compute_length(this);
-	return this->payload_length;
-}
-
-/**
- * Implementation of payload_t.destroy and nonce_payload_t.destroy.
- */
-static void destroy(private_nonce_payload_t *this)
-{
-	if (this->nonce.ptr != NULL)
-	{
-		free(this->nonce.ptr);
-	}
-
-=======
 METHOD(payload_t, get_length, size_t,
 	private_nonce_payload_t *this)
 {
@@ -292,7 +153,6 @@
 	private_nonce_payload_t *this)
 {
 	free(this->nonce.ptr);
->>>>>>> upstream/4.5.1
 	free(this);
 }
 
@@ -301,35 +161,6 @@
  */
 nonce_payload_t *nonce_payload_create()
 {
-<<<<<<< HEAD
-	private_nonce_payload_t *this = malloc_thing(private_nonce_payload_t);
-
-	/* interface functions */
-	this->public.payload_interface.verify = (status_t (*) (payload_t *))verify;
-	this->public.payload_interface.get_encoding_rules = (void (*) (payload_t *, encoding_rule_t **, size_t *) ) get_encoding_rules;
-	this->public.payload_interface.get_length = (size_t (*) (payload_t *)) get_length;
-	this->public.payload_interface.get_next_type = (payload_type_t (*) (payload_t *)) get_next_type;
-	this->public.payload_interface.set_next_type = (void (*) (payload_t *,payload_type_t)) set_next_type;
-	this->public.payload_interface.get_type = (payload_type_t (*) (payload_t *)) get_type;
-	this->public.payload_interface.destroy = (void (*) (payload_t *))destroy;
-
-	/* public functions */
-	this->public.destroy = (void (*) (nonce_payload_t *)) destroy;
-	this->public.set_nonce = (void (*) (nonce_payload_t *,chunk_t)) set_nonce;
-	this->public.get_nonce = (chunk_t (*) (nonce_payload_t *)) get_nonce;
-
-	/* private variables */
-	this->critical = FALSE;
-	this->next_payload = NO_PAYLOAD;
-	this->payload_length = NONCE_PAYLOAD_HEADER_LENGTH;
-	this->nonce.ptr = NULL;
-	this->nonce.len = 0;
-
-	return (&(this->public));
-}
-
-
-=======
 	private_nonce_payload_t *this;
 
 	INIT(this,
@@ -351,5 +182,4 @@
 		.payload_length = NONCE_PAYLOAD_HEADER_LENGTH,
 	);
 	return &this->public;
-}
->>>>>>> upstream/4.5.1+}