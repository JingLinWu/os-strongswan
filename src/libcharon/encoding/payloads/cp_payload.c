/*
<<<<<<< HEAD
 * Copyright (C) 2005-2009 Martin Willi
=======
 * Copyright (C) 2005-2010 Martin Willi
 * Copyright (C) 2010 revosec AG
>>>>>>> upstream/4.5.1
 * Copyright (C) 2005 Jan Hutter
 * Hochschule fuer Technik Rapperswil
 *
 * This program is free software; you can redistribute it and/or modify it
 * under the terms of the GNU General Public License as published by the
 * Free Software Foundation; either version 2 of the License, or (at your
 * option) any later version.  See <http://www.fsf.org/copyleft/gpl.txt>.
 *
 * This program is distributed in the hope that it will be useful, but
 * WITHOUT ANY WARRANTY; without even the implied warranty of MERCHANTABILITY
 * or FITNESS FOR A PARTICULAR PURPOSE.  See the GNU General Public License
 * for more details.
 */

#include <stddef.h>

#include "cp_payload.h"

#include <encoding/payloads/encodings.h>
#include <utils/linked_list.h>

ENUM(config_type_names, CFG_REQUEST, CFG_ACK,
	"CFG_REQUEST",
	"CFG_REPLY",
	"CFG_SET",
	"CFG_ACK",
);

typedef struct private_cp_payload_t private_cp_payload_t;

/**
 * Private data of an cp_payload_t object.
<<<<<<< HEAD
 *
 */
struct private_cp_payload_t {
=======
 */
struct private_cp_payload_t {

>>>>>>> upstream/4.5.1
	/**
	 * Public cp_payload_t interface.
	 */
	cp_payload_t public;

	/**
	 * Next payload type.
	 */
	u_int8_t  next_payload;

	/**
	 * Critical flag.
	 */
	bool critical;

	/**
<<<<<<< HEAD
=======
	 * Reserved bits
	 */
	bool reserved_bit[7];

	/**
	 * Reserved bytes
	 */
	u_int8_t reserved_byte[3];

	/**
>>>>>>> upstream/4.5.1
	 * Length of this payload.
	 */
	u_int16_t payload_length;

	/**
	 * List of attributes, as configuration_attribute_t
	 */
	linked_list_t *attributes;

	/**
	 * Config Type.
	 */
	u_int8_t type;
};

/**
 * Encoding rules to parse or generate a IKEv2-CP Payload
 *
 * The defined offsets are the positions in a object of type
 * private_cp_payload_t.
<<<<<<< HEAD
 *
 */
encoding_rule_t cp_payload_encodings[] = {
	/* 1 Byte next payload type, stored in the field next_payload */
	{ U_INT_8,		offsetof(private_cp_payload_t, next_payload) 			},
	/* the critical bit */
	{ FLAG,			offsetof(private_cp_payload_t, critical) 				},
	/* 7 Bit reserved bits, nowhere stored */
	{ RESERVED_BIT,	0 														},
	{ RESERVED_BIT,	0 														},
	{ RESERVED_BIT,	0 														},
	{ RESERVED_BIT,	0 														},
	{ RESERVED_BIT,	0 														},
	{ RESERVED_BIT,	0 														},
	{ RESERVED_BIT,	0 														},
	/* Length of the whole CP payload*/
	{ PAYLOAD_LENGTH,		offsetof(private_cp_payload_t, payload_length) 	},
	/* Proposals are stored in a proposal substructure,
	   offset points to a linked_list_t pointer */
	{ U_INT_8,				offsetof(private_cp_payload_t, type)			},
	{ RESERVED_BYTE,0 														},
	{ RESERVED_BYTE,0														},
	{ RESERVED_BYTE,0														},
	{ CONFIGURATION_ATTRIBUTES,	offsetof(private_cp_payload_t, attributes)	}
=======
 */
encoding_rule_t cp_payload_encodings[] = {
	/* 1 Byte next payload type, stored in the field next_payload */
	{ U_INT_8,					offsetof(private_cp_payload_t, next_payload)	},
	/* the critical bit */
	{ FLAG,						offsetof(private_cp_payload_t, critical)		},
	/* 7 Bit reserved bits */
	{ RESERVED_BIT,				offsetof(private_cp_payload_t, reserved_bit[0])	},
	{ RESERVED_BIT,				offsetof(private_cp_payload_t, reserved_bit[1])	},
	{ RESERVED_BIT,				offsetof(private_cp_payload_t, reserved_bit[2])	},
	{ RESERVED_BIT,				offsetof(private_cp_payload_t, reserved_bit[3])	},
	{ RESERVED_BIT,				offsetof(private_cp_payload_t, reserved_bit[4])	},
	{ RESERVED_BIT,				offsetof(private_cp_payload_t, reserved_bit[5])	},
	{ RESERVED_BIT,				offsetof(private_cp_payload_t, reserved_bit[6])	},
	/* Length of the whole CP payload*/
	{ PAYLOAD_LENGTH,			offsetof(private_cp_payload_t, payload_length)	},
	/* Proposals are stored in a proposal substructure,
	   offset points to a linked_list_t pointer */
	{ U_INT_8,					offsetof(private_cp_payload_t, type)			},
	/* 3 reserved bytes */
	{ RESERVED_BYTE,			offsetof(private_cp_payload_t, reserved_byte[0])},
	{ RESERVED_BYTE,			offsetof(private_cp_payload_t, reserved_byte[1])},
	{ RESERVED_BYTE,			offsetof(private_cp_payload_t, reserved_byte[2])},
	{ CONFIGURATION_ATTRIBUTES,	offsetof(private_cp_payload_t, attributes)		}
>>>>>>> upstream/4.5.1
};

/*
                           1                   2                   3
       0 1 2 3 4 5 6 7 8 9 0 1 2 3 4 5 6 7 8 9 0 1 2 3 4 5 6 7 8 9 0 1
      +-+-+-+-+-+-+-+-+-+-+-+-+-+-+-+-+-+-+-+-+-+-+-+-+-+-+-+-+-+-+-+-+
      ! Next Payload  !C! RESERVED    !         Payload Length        !
      +-+-+-+-+-+-+-+-+-+-+-+-+-+-+-+-+-+-+-+-+-+-+-+-+-+-+-+-+-+-+-+-+
      !   CFG Type    !                    RESERVED                   !
      +-+-+-+-+-+-+-+-+-+-+-+-+-+-+-+-+-+-+-+-+-+-+-+-+-+-+-+-+-+-+-+-+
      !                                                               !
      ~                   Configuration Attributes                    ~
      !                                                               !
      +-+-+-+-+-+-+-+-+-+-+-+-+-+-+-+-+-+-+-+-+-+-+-+-+-+-+-+-+-+-+-+-+
*/

<<<<<<< HEAD
/**
 * Implementation of payload_t.verify.
 */
static status_t verify(private_cp_payload_t *this)
=======
METHOD(payload_t, verify, status_t,
	private_cp_payload_t *this)
>>>>>>> upstream/4.5.1
{
	status_t status = SUCCESS;
	enumerator_t *enumerator;
	payload_t *attribute;

	enumerator = this->attributes->create_enumerator(this->attributes);
	while (enumerator->enumerate(enumerator, &attribute))
	{
		status = attribute->verify(attribute);
		if (status != SUCCESS)
		{
			break;
		}
	}
	enumerator->destroy(enumerator);
	return status;
}

<<<<<<< HEAD
/**
 * Implementation of payload_t.get_encoding_rules.
 */
static void get_encoding_rules(private_cp_payload_t *this,
							   encoding_rule_t **rules, size_t *rule_count)
{
	*rules = cp_payload_encodings;
	*rule_count = sizeof(cp_payload_encodings) / sizeof(encoding_rule_t);
}

/**
 * Implementation of payload_t.get_type.
 */
static payload_type_t get_type(private_cp_payload_t *this)
=======
METHOD(payload_t, get_encoding_rules, void,
	private_cp_payload_t *this, encoding_rule_t **rules, size_t *rule_count)
{
	*rules = cp_payload_encodings;
	*rule_count = countof(cp_payload_encodings);
}

METHOD(payload_t, get_type, payload_type_t,
	private_cp_payload_t *this)
>>>>>>> upstream/4.5.1
{
	return CONFIGURATION;
}

<<<<<<< HEAD
/**
 * Implementation of payload_t.get_next_type.
 */
static payload_type_t get_next_type(private_cp_payload_t *this)
=======
METHOD(payload_t, get_next_type, payload_type_t,
	private_cp_payload_t *this)
>>>>>>> upstream/4.5.1
{
	return this->next_payload;
}

<<<<<<< HEAD
/**
 * Implementation of payload_t.set_next_type.
 */
static void set_next_type(private_cp_payload_t *this,payload_type_t type)
=======
METHOD(payload_t, set_next_type, void,
	private_cp_payload_t *this,payload_type_t type)
>>>>>>> upstream/4.5.1
{
	this->next_payload = type;
}

/**
 * recompute the length of the payload.
 */
static void compute_length(private_cp_payload_t *this)
{
	enumerator_t *enumerator;
	payload_t *attribute;

	this->payload_length = CP_PAYLOAD_HEADER_LENGTH;

	enumerator = this->attributes->create_enumerator(this->attributes);
	while (enumerator->enumerate(enumerator, &attribute))
	{
		this->payload_length += attribute->get_length(attribute);
	}
	enumerator->destroy(enumerator);
}

<<<<<<< HEAD
/**
 * Implementation of payload_t.get_length.
 */
static size_t get_length(private_cp_payload_t *this)
=======
METHOD(payload_t, get_length, size_t,
	private_cp_payload_t *this)
>>>>>>> upstream/4.5.1
{
	return this->payload_length;
}

<<<<<<< HEAD
/**
 * Implementation of cp_payload_t.create_attribute_enumerator.
 */
static enumerator_t *create_attribute_enumerator(private_cp_payload_t *this)
=======
METHOD(cp_payload_t, create_attribute_enumerator, enumerator_t*,
	private_cp_payload_t *this)
>>>>>>> upstream/4.5.1
{
	return this->attributes->create_enumerator(this->attributes);
}

<<<<<<< HEAD
/**
 * Implementation of cp_payload_t.add_attribute.
 */
static void add_attribute(private_cp_payload_t *this,
						  configuration_attribute_t *attribute)
=======
METHOD(cp_payload_t, add_attribute, void,
	private_cp_payload_t *this, configuration_attribute_t *attribute)
>>>>>>> upstream/4.5.1
{
	this->attributes->insert_last(this->attributes, attribute);
	compute_length(this);
}

<<<<<<< HEAD
/**
 * Implementation of cp_payload_t.get_type.
 */
static config_type_t get_config_type(private_cp_payload_t *this)
=======
METHOD(cp_payload_t, get_config_type, config_type_t,
	private_cp_payload_t *this)
>>>>>>> upstream/4.5.1
{
	return this->type;
}

<<<<<<< HEAD
/**
 * Implementation of payload_t.destroy and cp_payload_t.destroy.
 */
static void destroy(private_cp_payload_t *this)
=======
METHOD2(payload_t, cp_payload_t, destroy, void,
	private_cp_payload_t *this)
>>>>>>> upstream/4.5.1
{
	this->attributes->destroy_offset(this->attributes,
								offsetof(configuration_attribute_t, destroy));
	free(this);
}

/*
 * Described in header.
 */
<<<<<<< HEAD
cp_payload_t *cp_payload_create()
{
	private_cp_payload_t *this = malloc_thing(private_cp_payload_t);

	this->public.payload_interface.verify = (status_t (*) (payload_t *))verify;
	this->public.payload_interface.get_encoding_rules = (void (*) (payload_t *, encoding_rule_t **, size_t *) ) get_encoding_rules;
	this->public.payload_interface.get_length = (size_t (*) (payload_t *)) get_length;
	this->public.payload_interface.get_next_type = (payload_type_t (*) (payload_t *)) get_next_type;
	this->public.payload_interface.set_next_type = (void (*) (payload_t *,payload_type_t)) set_next_type;
	this->public.payload_interface.get_type = (payload_type_t (*) (payload_t *)) get_type;
	this->public.payload_interface.destroy = (void (*) (payload_t *))destroy;

	this->public.create_attribute_enumerator = (enumerator_t*(*)(cp_payload_t *))create_attribute_enumerator;
	this->public.add_attribute = (void (*) (cp_payload_t *,configuration_attribute_t*))add_attribute;
	this->public.get_type = (config_type_t (*) (cp_payload_t *))get_config_type;
	this->public.destroy = (void (*)(cp_payload_t *))destroy;

	/* set default values of the fields */
	this->critical = FALSE;
	this->next_payload = NO_PAYLOAD;
	this->payload_length = CP_PAYLOAD_HEADER_LENGTH;
	this->attributes = linked_list_create();
	this->type = CFG_REQUEST;

=======
cp_payload_t *cp_payload_create_type(config_type_t type)
{
	private_cp_payload_t *this;

	INIT(this,
		.public = {
			.payload_interface = {
				.verify = _verify,
				.get_encoding_rules = _get_encoding_rules,
				.get_length = _get_length,
				.get_next_type = _get_next_type,
				.set_next_type = _set_next_type,
				.get_type = _get_type,
				.destroy = _destroy,
			},
			.create_attribute_enumerator = _create_attribute_enumerator,
			.add_attribute = _add_attribute,
			.get_type = _get_config_type,
			.destroy = _destroy,
		},
		.next_payload = NO_PAYLOAD,
		.payload_length = CP_PAYLOAD_HEADER_LENGTH,
		.attributes = linked_list_create(),
		.type = type,
	);
>>>>>>> upstream/4.5.1
	return &this->public;
}

/*
 * Described in header.
 */
<<<<<<< HEAD
cp_payload_t *cp_payload_create_type(config_type_t type)
{
	private_cp_payload_t *this = (private_cp_payload_t*)cp_payload_create();

	this->type = type;

	return &this->public;
}

=======
cp_payload_t *cp_payload_create()
{
	return cp_payload_create_type(CFG_REQUEST);
}
>>>>>>> upstream/4.5.1<|MERGE_RESOLUTION|>--- conflicted
+++ resolved
@@ -1,10 +1,6 @@
 /*
-<<<<<<< HEAD
- * Copyright (C) 2005-2009 Martin Willi
-=======
  * Copyright (C) 2005-2010 Martin Willi
  * Copyright (C) 2010 revosec AG
->>>>>>> upstream/4.5.1
  * Copyright (C) 2005 Jan Hutter
  * Hochschule fuer Technik Rapperswil
  *
@@ -37,15 +33,9 @@
 
 /**
  * Private data of an cp_payload_t object.
-<<<<<<< HEAD
- *
  */
 struct private_cp_payload_t {
-=======
- */
-struct private_cp_payload_t {
-
->>>>>>> upstream/4.5.1
+
 	/**
 	 * Public cp_payload_t interface.
 	 */
@@ -62,8 +52,6 @@
 	bool critical;
 
 	/**
-<<<<<<< HEAD
-=======
 	 * Reserved bits
 	 */
 	bool reserved_bit[7];
@@ -74,7 +62,6 @@
 	u_int8_t reserved_byte[3];
 
 	/**
->>>>>>> upstream/4.5.1
 	 * Length of this payload.
 	 */
 	u_int16_t payload_length;
@@ -95,32 +82,6 @@
  *
  * The defined offsets are the positions in a object of type
  * private_cp_payload_t.
-<<<<<<< HEAD
- *
- */
-encoding_rule_t cp_payload_encodings[] = {
-	/* 1 Byte next payload type, stored in the field next_payload */
-	{ U_INT_8,		offsetof(private_cp_payload_t, next_payload) 			},
-	/* the critical bit */
-	{ FLAG,			offsetof(private_cp_payload_t, critical) 				},
-	/* 7 Bit reserved bits, nowhere stored */
-	{ RESERVED_BIT,	0 														},
-	{ RESERVED_BIT,	0 														},
-	{ RESERVED_BIT,	0 														},
-	{ RESERVED_BIT,	0 														},
-	{ RESERVED_BIT,	0 														},
-	{ RESERVED_BIT,	0 														},
-	{ RESERVED_BIT,	0 														},
-	/* Length of the whole CP payload*/
-	{ PAYLOAD_LENGTH,		offsetof(private_cp_payload_t, payload_length) 	},
-	/* Proposals are stored in a proposal substructure,
-	   offset points to a linked_list_t pointer */
-	{ U_INT_8,				offsetof(private_cp_payload_t, type)			},
-	{ RESERVED_BYTE,0 														},
-	{ RESERVED_BYTE,0														},
-	{ RESERVED_BYTE,0														},
-	{ CONFIGURATION_ATTRIBUTES,	offsetof(private_cp_payload_t, attributes)	}
-=======
  */
 encoding_rule_t cp_payload_encodings[] = {
 	/* 1 Byte next payload type, stored in the field next_payload */
@@ -145,7 +106,6 @@
 	{ RESERVED_BYTE,			offsetof(private_cp_payload_t, reserved_byte[1])},
 	{ RESERVED_BYTE,			offsetof(private_cp_payload_t, reserved_byte[2])},
 	{ CONFIGURATION_ATTRIBUTES,	offsetof(private_cp_payload_t, attributes)		}
->>>>>>> upstream/4.5.1
 };
 
 /*
@@ -162,15 +122,8 @@
       +-+-+-+-+-+-+-+-+-+-+-+-+-+-+-+-+-+-+-+-+-+-+-+-+-+-+-+-+-+-+-+-+
 */
 
-<<<<<<< HEAD
-/**
- * Implementation of payload_t.verify.
- */
-static status_t verify(private_cp_payload_t *this)
-=======
 METHOD(payload_t, verify, status_t,
 	private_cp_payload_t *this)
->>>>>>> upstream/4.5.1
 {
 	status_t status = SUCCESS;
 	enumerator_t *enumerator;
@@ -189,22 +142,6 @@
 	return status;
 }
 
-<<<<<<< HEAD
-/**
- * Implementation of payload_t.get_encoding_rules.
- */
-static void get_encoding_rules(private_cp_payload_t *this,
-							   encoding_rule_t **rules, size_t *rule_count)
-{
-	*rules = cp_payload_encodings;
-	*rule_count = sizeof(cp_payload_encodings) / sizeof(encoding_rule_t);
-}
-
-/**
- * Implementation of payload_t.get_type.
- */
-static payload_type_t get_type(private_cp_payload_t *this)
-=======
 METHOD(payload_t, get_encoding_rules, void,
 	private_cp_payload_t *this, encoding_rule_t **rules, size_t *rule_count)
 {
@@ -214,33 +151,18 @@
 
 METHOD(payload_t, get_type, payload_type_t,
 	private_cp_payload_t *this)
->>>>>>> upstream/4.5.1
 {
 	return CONFIGURATION;
 }
 
-<<<<<<< HEAD
-/**
- * Implementation of payload_t.get_next_type.
- */
-static payload_type_t get_next_type(private_cp_payload_t *this)
-=======
 METHOD(payload_t, get_next_type, payload_type_t,
 	private_cp_payload_t *this)
->>>>>>> upstream/4.5.1
 {
 	return this->next_payload;
 }
 
-<<<<<<< HEAD
-/**
- * Implementation of payload_t.set_next_type.
- */
-static void set_next_type(private_cp_payload_t *this,payload_type_t type)
-=======
 METHOD(payload_t, set_next_type, void,
 	private_cp_payload_t *this,payload_type_t type)
->>>>>>> upstream/4.5.1
 {
 	this->next_payload = type;
 }
@@ -263,69 +185,33 @@
 	enumerator->destroy(enumerator);
 }
 
-<<<<<<< HEAD
-/**
- * Implementation of payload_t.get_length.
- */
-static size_t get_length(private_cp_payload_t *this)
-=======
 METHOD(payload_t, get_length, size_t,
 	private_cp_payload_t *this)
->>>>>>> upstream/4.5.1
 {
 	return this->payload_length;
 }
 
-<<<<<<< HEAD
-/**
- * Implementation of cp_payload_t.create_attribute_enumerator.
- */
-static enumerator_t *create_attribute_enumerator(private_cp_payload_t *this)
-=======
 METHOD(cp_payload_t, create_attribute_enumerator, enumerator_t*,
 	private_cp_payload_t *this)
->>>>>>> upstream/4.5.1
 {
 	return this->attributes->create_enumerator(this->attributes);
 }
 
-<<<<<<< HEAD
-/**
- * Implementation of cp_payload_t.add_attribute.
- */
-static void add_attribute(private_cp_payload_t *this,
-						  configuration_attribute_t *attribute)
-=======
 METHOD(cp_payload_t, add_attribute, void,
 	private_cp_payload_t *this, configuration_attribute_t *attribute)
->>>>>>> upstream/4.5.1
 {
 	this->attributes->insert_last(this->attributes, attribute);
 	compute_length(this);
 }
 
-<<<<<<< HEAD
-/**
- * Implementation of cp_payload_t.get_type.
- */
-static config_type_t get_config_type(private_cp_payload_t *this)
-=======
 METHOD(cp_payload_t, get_config_type, config_type_t,
 	private_cp_payload_t *this)
->>>>>>> upstream/4.5.1
 {
 	return this->type;
 }
 
-<<<<<<< HEAD
-/**
- * Implementation of payload_t.destroy and cp_payload_t.destroy.
- */
-static void destroy(private_cp_payload_t *this)
-=======
 METHOD2(payload_t, cp_payload_t, destroy, void,
 	private_cp_payload_t *this)
->>>>>>> upstream/4.5.1
 {
 	this->attributes->destroy_offset(this->attributes,
 								offsetof(configuration_attribute_t, destroy));
@@ -335,32 +221,6 @@
 /*
  * Described in header.
  */
-<<<<<<< HEAD
-cp_payload_t *cp_payload_create()
-{
-	private_cp_payload_t *this = malloc_thing(private_cp_payload_t);
-
-	this->public.payload_interface.verify = (status_t (*) (payload_t *))verify;
-	this->public.payload_interface.get_encoding_rules = (void (*) (payload_t *, encoding_rule_t **, size_t *) ) get_encoding_rules;
-	this->public.payload_interface.get_length = (size_t (*) (payload_t *)) get_length;
-	this->public.payload_interface.get_next_type = (payload_type_t (*) (payload_t *)) get_next_type;
-	this->public.payload_interface.set_next_type = (void (*) (payload_t *,payload_type_t)) set_next_type;
-	this->public.payload_interface.get_type = (payload_type_t (*) (payload_t *)) get_type;
-	this->public.payload_interface.destroy = (void (*) (payload_t *))destroy;
-
-	this->public.create_attribute_enumerator = (enumerator_t*(*)(cp_payload_t *))create_attribute_enumerator;
-	this->public.add_attribute = (void (*) (cp_payload_t *,configuration_attribute_t*))add_attribute;
-	this->public.get_type = (config_type_t (*) (cp_payload_t *))get_config_type;
-	this->public.destroy = (void (*)(cp_payload_t *))destroy;
-
-	/* set default values of the fields */
-	this->critical = FALSE;
-	this->next_payload = NO_PAYLOAD;
-	this->payload_length = CP_PAYLOAD_HEADER_LENGTH;
-	this->attributes = linked_list_create();
-	this->type = CFG_REQUEST;
-
-=======
 cp_payload_t *cp_payload_create_type(config_type_t type)
 {
 	private_cp_payload_t *this;
@@ -386,26 +246,13 @@
 		.attributes = linked_list_create(),
 		.type = type,
 	);
->>>>>>> upstream/4.5.1
 	return &this->public;
 }
 
 /*
  * Described in header.
  */
-<<<<<<< HEAD
-cp_payload_t *cp_payload_create_type(config_type_t type)
-{
-	private_cp_payload_t *this = (private_cp_payload_t*)cp_payload_create();
-
-	this->type = type;
-
-	return &this->public;
-}
-
-=======
 cp_payload_t *cp_payload_create()
 {
 	return cp_payload_create_type(CFG_REQUEST);
-}
->>>>>>> upstream/4.5.1+}