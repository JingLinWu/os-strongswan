--- conflicted
+++ resolved
@@ -84,14 +84,11 @@
 	} flags;
 
 	/**
-<<<<<<< HEAD
-=======
 	 * Reserved bits of IKE header
 	 */
 	bool reserved[5];
 
 	/**
->>>>>>> upstream/4.5.1
 	 * Associated Message-ID.
 	 */
 	u_int32_t message_id;
@@ -127,32 +124,6 @@
 	/* 8 Byte SPI, stored in the field initiator_spi */
 	{ IKE_SPI,		offsetof(private_ike_header_t, initiator_spi)	},
 	/* 8 Byte SPI, stored in the field responder_spi */
-<<<<<<< HEAD
-	{ IKE_SPI,		offsetof(private_ike_header_t, responder_spi) 	},
-	/* 1 Byte next payload type, stored in the field next_payload */
-	{ U_INT_8,		offsetof(private_ike_header_t, next_payload) 	},
-	/* 4 Bit major version, stored in the field maj_version */
-	{ U_INT_4,		offsetof(private_ike_header_t, maj_version) 	},
-	/* 4 Bit minor version, stored in the field min_version */
-	{ U_INT_4,		offsetof(private_ike_header_t, min_version) 	},
-	/* 8 Bit for the exchange type */
-	{ U_INT_8,		offsetof(private_ike_header_t, exchange_type) 	},
-	/* 2 Bit reserved bits, nowhere stored */
-	{ RESERVED_BIT,	0 										},
-	{ RESERVED_BIT,	0 										},
-	/* 3 Bit flags, stored in the fields response, version and initiator */
-	{ FLAG,			offsetof(private_ike_header_t, flags.response) 	},
-	{ FLAG,			offsetof(private_ike_header_t, flags.version) 	},
-	{ FLAG,			offsetof(private_ike_header_t, flags.initiator) },
-	/* 3 Bit reserved bits, nowhere stored */
-	{ RESERVED_BIT,	0 										},
-	{ RESERVED_BIT,	0 										},
-	{ RESERVED_BIT,	0 										},
-	/* 4 Byte message id, stored in the field message_id */
-	{ U_INT_32,		offsetof(private_ike_header_t, message_id) 		},
-	/* 4 Byte length fied, stored in the field length */
-	{ HEADER_LENGTH,	offsetof(private_ike_header_t, length) 			}
-=======
 	{ IKE_SPI,		offsetof(private_ike_header_t, responder_spi)	},
 	/* 1 Byte next payload type, stored in the field next_payload */
 	{ U_INT_8,		offsetof(private_ike_header_t, next_payload)	},
@@ -177,7 +148,6 @@
 	{ U_INT_32,		offsetof(private_ike_header_t, message_id)		},
 	/* 4 Byte length fied, stored in the field length */
 	{ HEADER_LENGTH,offsetof(private_ike_header_t, length)			},
->>>>>>> upstream/4.5.1
 };
 
 
@@ -198,16 +168,8 @@
       +-+-+-+-+-+-+-+-+-+-+-+-+-+-+-+-+-+-+-+-+-+-+-+-+-+-+-+-+-+-+-+-+
 */
 
-<<<<<<< HEAD
-
-/**
- * Implementation of payload_t.verify.
- */
-static status_t verify(private_ike_header_t *this)
-=======
 METHOD(payload_t, verify, status_t,
 	private_ike_header_t *this)
->>>>>>> upstream/4.5.1
 {
 	if ((this->exchange_type < IKE_SA_INIT) ||
 		((this->exchange_type > INFORMATIONAL)
@@ -219,10 +181,6 @@
 		/* unsupported exchange type */
 		return FAILED;
 	}
-<<<<<<< HEAD
-
-=======
->>>>>>> upstream/4.5.1
 	if (this->initiator_spi == 0
 #ifdef ME
 		/* we allow zero spi for INFORMATIONAL exchanges,
@@ -234,25 +192,6 @@
 		/* initiator spi not set */
 		return FAILED;
 	}
-<<<<<<< HEAD
-
-	/* verification of version is not done in here */
-
-	return SUCCESS;
-}
-
-/**
- * Implementation of payload_t.set_next_type.
- */
-static void set_next_type(payload_t *this,payload_type_t type)
-{
-	((private_ike_header_t *)this)->next_payload = type;
-}
-/**
- * Implementation of ike_header_t.get_initiator_spi.
- */
-static u_int64_t get_initiator_spi(private_ike_header_t *this)
-=======
 	return SUCCESS;
 }
 
@@ -289,69 +228,34 @@
 
 METHOD(ike_header_t, get_initiator_spi, u_int64_t,
 	private_ike_header_t *this)
->>>>>>> upstream/4.5.1
 {
 	return this->initiator_spi;
 }
 
-<<<<<<< HEAD
-/**
- * Implementation of ike_header_t.set_initiator_spi.
- */
-static void set_initiator_spi(private_ike_header_t *this, u_int64_t initiator_spi)
-=======
 METHOD(ike_header_t, set_initiator_spi, void,
 	private_ike_header_t *this, u_int64_t initiator_spi)
->>>>>>> upstream/4.5.1
 {
 	this->initiator_spi = initiator_spi;
 }
 
-<<<<<<< HEAD
-/**
- * Implementation of ike_header_t.get_responder_spi.
- */
-static u_int64_t get_responder_spi(private_ike_header_t *this)
-=======
 METHOD(ike_header_t, get_responder_spi, u_int64_t,
 	private_ike_header_t *this)
->>>>>>> upstream/4.5.1
 {
 	return this->responder_spi;
 }
 
-<<<<<<< HEAD
-/**
- * Implementation of ike_header_t.set_responder_spi.
- */
-static void set_responder_spi(private_ike_header_t *this, u_int64_t responder_spi)
-=======
 METHOD(ike_header_t, set_responder_spi, void,
 	private_ike_header_t *this, u_int64_t responder_spi)
->>>>>>> upstream/4.5.1
 {
 	this->responder_spi = responder_spi;
 }
 
-<<<<<<< HEAD
-/**
- * Implementation of ike_header_t.get_maj_version.
- */
-static u_int8_t get_maj_version(private_ike_header_t *this)
-=======
 METHOD(ike_header_t, get_maj_version, u_int8_t,
 	private_ike_header_t *this)
->>>>>>> upstream/4.5.1
 {
 	return this->maj_version;
 }
 
-<<<<<<< HEAD
-/**
- * Implementation of ike_header_t.get_min_version.
- */
-static u_int8_t get_min_version(private_ike_header_t *this)
-=======
 METHOD(ike_header_t, set_maj_version, void,
 	private_ike_header_t *this, u_int8_t major)
 {
@@ -360,17 +264,10 @@
 
 METHOD(ike_header_t, get_min_version, u_int8_t,
 	private_ike_header_t *this)
->>>>>>> upstream/4.5.1
 {
 	return this->min_version;
 }
 
-<<<<<<< HEAD
-/**
- * Implementation of ike_header_t.get_response_flag.
- */
-static bool get_response_flag(private_ike_header_t *this)
-=======
 METHOD(ike_header_t, set_min_version, void,
 	private_ike_header_t *this, u_int8_t minor)
 {
@@ -379,43 +276,22 @@
 
 METHOD(ike_header_t, get_response_flag, bool,
 	private_ike_header_t *this)
->>>>>>> upstream/4.5.1
 {
 	return this->flags.response;
 }
 
-<<<<<<< HEAD
-/**
- * Implementation of ike_header_t.set_response_flag.
- */
-static void set_response_flag(private_ike_header_t *this, bool response)
-=======
 METHOD(ike_header_t, set_response_flag, void,
 	private_ike_header_t *this, bool response)
->>>>>>> upstream/4.5.1
 {
 	this->flags.response = response;
 }
 
-<<<<<<< HEAD
-/**
- * Implementation of ike_header_t.get_version_flag.
- */
-static bool get_version_flag(private_ike_header_t *this)
-=======
 METHOD(ike_header_t, get_version_flag, bool,
 	private_ike_header_t *this)
->>>>>>> upstream/4.5.1
 {
 	return this->flags.version;
 }
 
-<<<<<<< HEAD
-/**
- * Implementation of ike_header_t.get_initiator_flag.
- */
-static bool get_initiator_flag(private_ike_header_t *this)
-=======
 METHOD(ike_header_t, set_version_flag, void,
 	private_ike_header_t *this, bool version)
 {
@@ -424,174 +300,51 @@
 
 METHOD(ike_header_t, get_initiator_flag, bool,
 	private_ike_header_t *this)
->>>>>>> upstream/4.5.1
 {
 	return this->flags.initiator;
 }
 
-<<<<<<< HEAD
-/**
- * Implementation of ike_header_t.set_initiator_flag.
- */
-static void set_initiator_flag(private_ike_header_t *this, bool initiator)
-=======
 METHOD(ike_header_t, set_initiator_flag, void,
 	private_ike_header_t *this, bool initiator)
->>>>>>> upstream/4.5.1
 {
 	this->flags.initiator = initiator;
 }
 
-<<<<<<< HEAD
-/**
- * Implementation of ike_header_t.get_exchange_type.
- */
-static u_int8_t get_exchange_type(private_ike_header_t *this)
-=======
 METHOD(ike_header_t, get_exchange_type, u_int8_t,
 	private_ike_header_t *this)
->>>>>>> upstream/4.5.1
 {
 	return this->exchange_type;
 }
 
-<<<<<<< HEAD
-/**
- * Implementation of ike_header_t.set_exchange_type.
- */
-static void set_exchange_type(private_ike_header_t *this, u_int8_t exchange_type)
-=======
 METHOD(ike_header_t, set_exchange_type, void,
 	private_ike_header_t *this, u_int8_t exchange_type)
->>>>>>> upstream/4.5.1
 {
 	this->exchange_type = exchange_type;
 }
 
-<<<<<<< HEAD
-/**
- * Implements ike_header_t's get_message_id function.
- * See #ike_header_t.get_message_id  for description.
- */
-static u_int32_t get_message_id(private_ike_header_t *this)
-=======
 METHOD(ike_header_t, get_message_id, u_int32_t,
 	private_ike_header_t *this)
->>>>>>> upstream/4.5.1
 {
 	return this->message_id;
 }
 
-<<<<<<< HEAD
-/**
- * Implementation of ike_header_t.set_message_id.
- */
-static void set_message_id(private_ike_header_t *this, u_int32_t message_id)
-=======
 METHOD(ike_header_t, set_message_id, void,
 	private_ike_header_t *this, u_int32_t message_id)
->>>>>>> upstream/4.5.1
 {
 	this->message_id = message_id;
 }
 
-<<<<<<< HEAD
-/**
- * Implementation of ike_header_t.destroy and payload_t.destroy.
- */
-static void destroy(ike_header_t *this)
-=======
 METHOD2(payload_t, ike_header_t, destroy, void,
 	private_ike_header_t *this)
->>>>>>> upstream/4.5.1
 {
 	free(this);
 }
 
-<<<<<<< HEAD
-/**
- * Implementation of payload_t.get_encoding_rules.
- */
-static void get_encoding_rules(payload_t *this, encoding_rule_t **rules, size_t *rule_count)
-{
-	*rules = ike_header_encodings;
-	*rule_count = sizeof(ike_header_encodings) / sizeof(encoding_rule_t);
-}
-
-/**
- * Implementation of payload_t.get_type.
- */
-static payload_type_t get_type(payload_t *this)
-{
-	return HEADER;
-}
-
-/**
- * Implementation of payload_t.get_next_type.
- */
-static payload_type_t get_next_type(payload_t *this)
-{
-	return (((private_ike_header_t*)this)->next_payload);
-}
-
-/**
- * Implementation of payload_t.get_length.
- */
-static size_t get_length(payload_t *this)
-{
-	return (((private_ike_header_t*)this)->length);
-}
-
-=======
->>>>>>> upstream/4.5.1
 /*
  * Described in header.
  */
 ike_header_t *ike_header_create()
 {
-<<<<<<< HEAD
-	private_ike_header_t *this = malloc_thing(private_ike_header_t);
-
-	this->public.payload_interface.verify = (status_t (*) (payload_t *))verify;
-	this->public.payload_interface.get_encoding_rules = get_encoding_rules;
-	this->public.payload_interface.get_length = get_length;
-	this->public.payload_interface.get_next_type = get_next_type;
-	this->public.payload_interface.set_next_type = set_next_type;
-	this->public.payload_interface.get_type = get_type;
-	this->public.payload_interface.destroy = (void (*) (payload_t *))destroy;
-	this->public.destroy = destroy;
-
-	this->public.get_initiator_spi = (u_int64_t (*) (ike_header_t*))get_initiator_spi;
-	this->public.set_initiator_spi = (void (*) (ike_header_t*,u_int64_t))set_initiator_spi;
-	this->public.get_responder_spi = (u_int64_t (*) (ike_header_t*))get_responder_spi;
-	this->public.set_responder_spi = (void (*) (ike_header_t *,u_int64_t))set_responder_spi;
-	this->public.get_maj_version = (u_int8_t (*) (ike_header_t*))get_maj_version;
-	this->public.get_min_version = (u_int8_t (*) (ike_header_t*))get_min_version;
-	this->public.get_response_flag = (bool (*) (ike_header_t*))get_response_flag;
-	this->public.set_response_flag = (void (*) (ike_header_t*,bool))set_response_flag;
-	this->public.get_version_flag = (bool (*) (ike_header_t*))get_version_flag;
-	this->public.get_initiator_flag = (bool (*) (ike_header_t*))get_initiator_flag;
-	this->public.set_initiator_flag = (void (*) (ike_header_t*,bool))set_initiator_flag;
-	this->public.get_exchange_type = (u_int8_t (*) (ike_header_t*))get_exchange_type;
-	this->public.set_exchange_type = (void (*) (ike_header_t*,u_int8_t))set_exchange_type;
-	this->public.get_message_id = (u_int32_t (*) (ike_header_t*))get_message_id;
-	this->public.set_message_id = (void (*) (ike_header_t*,u_int32_t))set_message_id;
-
-	/* set default values of the fields */
-	this->initiator_spi = 0;
-	this->responder_spi = 0;
-	this->next_payload = 0;
-	this->maj_version = IKE_MAJOR_VERSION;
-	this->min_version = IKE_MINOR_VERSION;
-	this->exchange_type = EXCHANGE_TYPE_UNDEFINED;
-	this->flags.initiator = TRUE;
-	this->flags.version = HIGHER_VERSION_SUPPORTED_FLAG;
-	this->flags.response = FALSE;
-	this->message_id = 0;
-	this->length = IKE_HEADER_LENGTH;
-
-	return (ike_header_t*)this;
-=======
 	private_ike_header_t *this;
 
 	INIT(this,
@@ -636,5 +389,4 @@
 	);
 
 	return &this->public;
->>>>>>> upstream/4.5.1
 }