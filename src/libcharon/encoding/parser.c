/*
 * Copyright (C) 2005-2009 Martin Willi
 * Copyright (C) 2005 Jan Hutter
 * Hochschule fuer Technik Rapperswil
 *
 * This program is free software; you can redistribute it and/or modify it
 * under the terms of the GNU General Public License as published by the
 * Free Software Foundation; either version 2 of the License, or (at your
 * option) any later version.  See <http://www.fsf.org/copyleft/gpl.txt>.
 *
 * This program is distributed in the hope that it will be useful, but
 * WITHOUT ANY WARRANTY; without even the implied warranty of MERCHANTABILITY
 * or FITNESS FOR A PARTICULAR PURPOSE.  See the GNU General Public License
 * for more details.
 */

#include <stdlib.h>
#include <arpa/inet.h>
#include <string.h>

#include "parser.h"

#include <library.h>
#include <daemon.h>
#include <utils/linked_list.h>
#include <encoding/payloads/encodings.h>
#include <encoding/payloads/payload.h>
#include <encoding/payloads/sa_payload.h>
#include <encoding/payloads/proposal_substructure.h>
#include <encoding/payloads/transform_substructure.h>
#include <encoding/payloads/transform_attribute.h>
#include <encoding/payloads/ke_payload.h>
#include <encoding/payloads/nonce_payload.h>
#include <encoding/payloads/id_payload.h>
#include <encoding/payloads/notify_payload.h>
#include <encoding/payloads/encryption_payload.h>
#include <encoding/payloads/auth_payload.h>
#include <encoding/payloads/cert_payload.h>
#include <encoding/payloads/certreq_payload.h>
#include <encoding/payloads/ts_payload.h>
#include <encoding/payloads/delete_payload.h>
#include <encoding/payloads/vendor_id_payload.h>
#include <encoding/payloads/cp_payload.h>
#include <encoding/payloads/configuration_attribute.h>
#include <encoding/payloads/eap_payload.h>
#include <encoding/payloads/unknown_payload.h>


typedef struct private_parser_t private_parser_t;

/**
 * Private data stored in a context.
 *
 * Contains pointers and counters to store current state.
 */
struct private_parser_t {
	/**
	 * Public members, see parser_t.
	 */
	parser_t public;

	/**
	 * Current bit for reading in input data.
	 */
	u_int8_t bit_pos;

	/**
	 * Current byte for reading in input data.
	 */
	u_int8_t *byte_pos;

	/**
	 * Input data to parse.
	 */
	u_int8_t *input;

	/**
	 * Roof of input, used for length-checking.
	 */
	u_int8_t *input_roof;

	/**
	 * Set of encoding rules for this parsing session.
	 */
	encoding_rule_t *rules;
};

/**
 * Forward declaration
 */
static status_t parse_payload(private_parser_t *this,
							  payload_type_t payload_type, payload_t **payload);

/**
 * Log invalid length error
 */
static bool short_input(private_parser_t *this, int number)
{
	DBG1(DBG_ENC, "  not enough input to parse rule %d %N",
		 number, encoding_type_names, this->rules[number].type);
	return FALSE;
}

/**
 * Log unaligned rules
 */
static bool bad_bitpos(private_parser_t *this, int number)
{
	DBG1(DBG_ENC, "  found rule %d %N on bitpos %d",
		 number, encoding_type_names, this->rules[number].type, this->bit_pos);
	return FALSE;
}

/**
 * Parse a 4-Bit unsigned integer from the current parsing position.
 */
static bool parse_uint4(private_parser_t *this, int rule_number,
						u_int8_t *output_pos)
{
	if (this->byte_pos + sizeof(u_int8_t) > this->input_roof)
	{
		return short_input(this, rule_number);
	}
	switch (this->bit_pos)
	{
		case 0:
			if (output_pos)
			{
				*output_pos = *(this->byte_pos) >> 4;
			}
			this->bit_pos = 4;
			break;
		case 4:
			if (output_pos)
			{
				*output_pos = *(this->byte_pos) & 0x0F;
			}
			this->bit_pos = 0;
			this->byte_pos++;
			break;
		default:
			return bad_bitpos(this, rule_number);
	}
	if (output_pos)
	{
		DBG3(DBG_ENC, "   => %d", *output_pos);
	}
	return TRUE;
}

/**
 * Parse a 8-Bit unsigned integer from the current parsing position.
 */
static bool parse_uint8(private_parser_t *this, int rule_number,
						u_int8_t *output_pos)
{
	if (this->byte_pos + sizeof(u_int8_t) > this->input_roof)
	{
		return short_input(this, rule_number);
	}
	if (this->bit_pos)
	{
		return bad_bitpos(this, rule_number);
	}
	if (output_pos)
	{
		*output_pos = *(this->byte_pos);
		DBG3(DBG_ENC, "   => %d", *output_pos);
	}
	this->byte_pos++;
	return TRUE;
}

/**
 * Parse a 15-Bit unsigned integer from the current parsing position.
 */
static bool parse_uint15(private_parser_t *this, int rule_number,
						 u_int16_t *output_pos)
{
	if (this->byte_pos + sizeof(u_int16_t) > this->input_roof)
	{
		return short_input(this, rule_number);
	}
	if (this->bit_pos != 1)
	{
		return bad_bitpos(this, rule_number);
	}
	if (output_pos)
	{
		memcpy(output_pos, this->byte_pos, sizeof(u_int16_t));
		*output_pos = ntohs(*output_pos) & ~0x8000;
		DBG3(DBG_ENC, "   => %d", *output_pos);
	}
	this->byte_pos += sizeof(u_int16_t);
	this->bit_pos = 0;
	return TRUE;
}

/**
 * Parse a 16-Bit unsigned integer from the current parsing position.
 */
static bool parse_uint16(private_parser_t *this, int rule_number,
						 u_int16_t *output_pos)
{
	if (this->byte_pos + sizeof(u_int16_t) > this->input_roof)
	{
		return short_input(this, rule_number);
	}
	if (this->bit_pos)
	{
		return bad_bitpos(this, rule_number);
	}
	if (output_pos)
	{
		memcpy(output_pos, this->byte_pos, sizeof(u_int16_t));
		*output_pos = ntohs(*output_pos);
		DBG3(DBG_ENC, "   => %d", *output_pos);
	}
	this->byte_pos += sizeof(u_int16_t);
	return TRUE;
}
/**
 * Parse a 32-Bit unsigned integer from the current parsing position.
 */
static bool parse_uint32(private_parser_t *this, int rule_number,
						 u_int32_t *output_pos)
{
	if (this->byte_pos + sizeof(u_int32_t) > this->input_roof)
	{
		return short_input(this, rule_number);
	}
	if (this->bit_pos)
	{
		return bad_bitpos(this, rule_number);
	}
	if (output_pos)
	{
		memcpy(output_pos, this->byte_pos, sizeof(u_int32_t));
		*output_pos = ntohl(*output_pos);
		DBG3(DBG_ENC, "   => %d", *output_pos);
	}
	this->byte_pos += sizeof(u_int32_t);
	return TRUE;
}

/**
 * Parse a given amount of bytes and writes them to a specific location
 */
static bool parse_bytes(private_parser_t *this, int rule_number,
						u_int8_t *output_pos, int bytes)
{
	if (this->byte_pos + bytes > this->input_roof)
	{
		return short_input(this, rule_number);
	}
	if (this->bit_pos)
	{
		return bad_bitpos(this, rule_number);
	}
	if (output_pos)
	{
		memcpy(output_pos, this->byte_pos, bytes);
		DBG3(DBG_ENC, "   => %b", output_pos, bytes);
	}
	this->byte_pos += bytes;
	return TRUE;
}

/**
 * Parse a single Bit from the current parsing position
 */
static bool parse_bit(private_parser_t *this, int rule_number,
					  bool *output_pos)
{
	if (this->byte_pos + sizeof(u_int8_t) > this->input_roof)
	{
		return short_input(this, rule_number);
	}
	if (output_pos)
	{
		u_int8_t mask;
		mask = 0x01 << (7 - this->bit_pos);
		*output_pos = *this->byte_pos & mask;

		if (*output_pos)
		{	/* set to a "clean", comparable true */
			*output_pos = TRUE;
		}
		DBG3(DBG_ENC, "   => %d", *output_pos);
	}
	this->bit_pos = (this->bit_pos + 1) % 8;
	if (this->bit_pos == 0)
	{
		this->byte_pos++;
	}
	return TRUE;
}

/**
 * Parse substructures in a list.
 */
static bool parse_list(private_parser_t *this, int rule_number,
			linked_list_t **output_pos, payload_type_t payload_type, int length)
{
	linked_list_t *list = *output_pos;

	if (length < 0)
	{
		return short_input(this, rule_number);
	}
	if (this->bit_pos)
	{
		return bad_bitpos(this, rule_number);
	}
	while (length > 0)
	{
		u_int8_t *pos_before = this->byte_pos;
		payload_t *payload;

		DBG2(DBG_ENC, "  %d bytes left, parsing recursively %N",
			 length, payload_type_names, payload_type);

		if (parse_payload(this, payload_type, &payload) != SUCCESS)
		{
			DBG1(DBG_ENC, "  parsing of a %N substructure failed",
				 payload_type_names, payload_type);
			return FALSE;
		}
		list->insert_last(list, payload);
		length -= this->byte_pos - pos_before;
	}
	if (length != 0)
	{	/* must yield exactly to zero */
		DBG1(DBG_ENC, "  length of %N substructure list invalid",
			 payload_type_names, payload_type);
		return FALSE;
	}
	*output_pos = list;
	return TRUE;
}

/**
 * Parse data from current parsing position in a chunk.
 */
static bool parse_chunk(private_parser_t *this, int rule_number,
						chunk_t *output_pos, int length)
{
	if (this->byte_pos + length > this->input_roof)
	{
		return short_input(this, rule_number);
	}
	if (this->bit_pos)
	{
		return bad_bitpos(this, rule_number);
	}
	if (output_pos)
	{
		*output_pos = chunk_alloc(length);
		memcpy(output_pos->ptr, this->byte_pos, length);
		DBG3(DBG_ENC, "   => %b", output_pos->ptr, length);
	}
	this->byte_pos += length;
	return TRUE;
}

/**
 * Implementation of parser_t.parse_payload.
 */
static status_t parse_payload(private_parser_t *this,
							  payload_type_t payload_type, payload_t **payload)
{
	payload_t *pld;
	void *output;
	size_t rule_count;
	int payload_length = 0, spi_size = 0, attribute_length = 0;
	u_int16_t ts_type = 0;
	bool attribute_format = FALSE;
	int rule_number;
	encoding_rule_t *rule;

	/* create instance of the payload to parse */
	pld = payload_create(payload_type);

	DBG2(DBG_ENC, "parsing %N payload, %d bytes left",
		 payload_type_names, payload_type, this->input_roof - this->byte_pos);

	DBG3(DBG_ENC, "parsing payload from %b",
		 this->byte_pos, this->input_roof - this->byte_pos);

<<<<<<< HEAD
	if (pld->get_type(pld) == UNKNOWN_PAYLOAD)
	{
		DBG1(DBG_ENC, "  payload type %d is unknown, handling as %N",
			 payload_type, payload_type_names, UNKNOWN_PAYLOAD);
	}

=======
>>>>>>> upstream/4.5.1
	/* base pointer for output, avoids casting in every rule */
	output = pld;

	/* parse the payload with its own rulse */
	pld->get_encoding_rules(pld, &this->rules, &rule_count);
	for (rule_number = 0; rule_number < rule_count; rule_number++)
	{
		rule = &(this->rules[rule_number]);
		DBG2(DBG_ENC, "  parsing rule %d %N",
			 rule_number, encoding_type_names, rule->type);
		switch (rule->type)
		{
			case U_INT_4:
			{
				if (!parse_uint4(this, rule_number, output + rule->offset))
				{
					pld->destroy(pld);
					return PARSE_ERROR;
				}
				break;
			}
			case U_INT_8:
<<<<<<< HEAD
=======
			case RESERVED_BYTE:
>>>>>>> upstream/4.5.1
			{
				if (!parse_uint8(this, rule_number, output + rule->offset))
				{
					pld->destroy(pld);
					return PARSE_ERROR;
				}
				break;
			}
			case U_INT_16:
			{
				if (!parse_uint16(this, rule_number, output + rule->offset))
				{
					pld->destroy(pld);
					return PARSE_ERROR;
				}
				break;
			}
			case U_INT_32:
<<<<<<< HEAD
=======
			case HEADER_LENGTH:
>>>>>>> upstream/4.5.1
			{
				if (!parse_uint32(this, rule_number, output + rule->offset))
				{
					pld->destroy(pld);
					return PARSE_ERROR;
				}
				break;
			}
			case IKE_SPI:
			{
				if (!parse_bytes(this, rule_number, output + rule->offset, 8))
				{
					pld->destroy(pld);
					return PARSE_ERROR;
				}
				break;
			}
			case RESERVED_BIT:
<<<<<<< HEAD
			{
				if (!parse_bit(this, rule_number, NULL))
				{
					pld->destroy(pld);
					return PARSE_ERROR;
				}
				break;
			}
			case RESERVED_BYTE:
			{
				if (!parse_uint8(this, rule_number, NULL))
				{
					pld->destroy(pld);
					return PARSE_ERROR;
				}
				break;
			}
=======
>>>>>>> upstream/4.5.1
			case FLAG:
			{
				if (!parse_bit(this, rule_number, output + rule->offset))
				{
					pld->destroy(pld);
					return PARSE_ERROR;
				}
				break;
			}
			case PAYLOAD_LENGTH:
			{
				if (!parse_uint16(this, rule_number, output + rule->offset))
				{
					pld->destroy(pld);
					return PARSE_ERROR;
				}
				/* parsed u_int16 should be aligned */
				payload_length = *(u_int16_t*)(output + rule->offset);
				if (payload_length < UNKNOWN_PAYLOAD_HEADER_LENGTH)
				{
					pld->destroy(pld);
					return PARSE_ERROR;
				}
				break;
			}
<<<<<<< HEAD
			case HEADER_LENGTH:
			{
				if (!parse_uint32(this, rule_number, output + rule->offset))
				{
					pld->destroy(pld);
					return PARSE_ERROR;
				}
				break;
			}
=======
>>>>>>> upstream/4.5.1
			case SPI_SIZE:
			{
				if (!parse_uint8(this, rule_number, output + rule->offset))
				{
					pld->destroy(pld);
					return PARSE_ERROR;
				}
				spi_size = *(u_int8_t*)(output + rule->offset);
				break;
			}
			case SPI:
			{
				if (!parse_chunk(this, rule_number, output + rule->offset,
								 spi_size))
				{
					pld->destroy(pld);
					return PARSE_ERROR;
				}
				break;
			}
			case PROPOSALS:
			{
				if (payload_length < SA_PAYLOAD_HEADER_LENGTH ||
					!parse_list(this, rule_number, output + rule->offset,
								PROPOSAL_SUBSTRUCTURE,
								payload_length - SA_PAYLOAD_HEADER_LENGTH))
				{
					pld->destroy(pld);
					return PARSE_ERROR;
				}
				break;
			}
			case TRANSFORMS:
			{
				if (payload_length <
							spi_size + PROPOSAL_SUBSTRUCTURE_HEADER_LENGTH ||
					!parse_list(this, rule_number, output + rule->offset,
							TRANSFORM_SUBSTRUCTURE, payload_length - spi_size -
										PROPOSAL_SUBSTRUCTURE_HEADER_LENGTH))
				{
					pld->destroy(pld);
					return PARSE_ERROR;
				}
				break;
			}
			case TRANSFORM_ATTRIBUTES:
			{
				if (payload_length < TRANSFORM_SUBSTRUCTURE_HEADER_LENGTH ||
					!parse_list(this, rule_number, output + rule->offset,
						TRANSFORM_ATTRIBUTE,
						payload_length - TRANSFORM_SUBSTRUCTURE_HEADER_LENGTH))
				{
					pld->destroy(pld);
					return PARSE_ERROR;
				}
				break;
			}
			case CONFIGURATION_ATTRIBUTES:
			{
				if (payload_length < CP_PAYLOAD_HEADER_LENGTH ||
					!parse_list(this, rule_number, output + rule->offset,
								CONFIGURATION_ATTRIBUTE,
								payload_length - CP_PAYLOAD_HEADER_LENGTH))
				{
					pld->destroy(pld);
					return PARSE_ERROR;
				}
				break;
			}
			case ATTRIBUTE_FORMAT:
			{
				if (!parse_bit(this, rule_number, output + rule->offset))
				{
					pld->destroy(pld);
					return PARSE_ERROR;
				}
				attribute_format = *(bool*)(output + rule->offset);
				break;
			}
			case ATTRIBUTE_TYPE:
			{
				if (!parse_uint15(this, rule_number, output + rule->offset))
				{
					pld->destroy(pld);
					return PARSE_ERROR;
				}
				break;
			}
			case CONFIGURATION_ATTRIBUTE_LENGTH:
			{
				if (!parse_uint16(this, rule_number, output + rule->offset))
				{
					pld->destroy(pld);
					return PARSE_ERROR;
				}
				attribute_length = *(u_int16_t*)(output + rule->offset);
				break;
			}
			case ATTRIBUTE_LENGTH_OR_VALUE:
			{
				if (!parse_uint16(this, rule_number, output + rule->offset))
				{
					pld->destroy(pld);
					return PARSE_ERROR;
				}
				attribute_length = *(u_int16_t*)(output + rule->offset);
				break;
			}
			case ATTRIBUTE_VALUE:
			{
				if (attribute_format == FALSE &&
					!parse_chunk(this, rule_number, output + rule->offset,
								 attribute_length))
				{
					pld->destroy(pld);
					return PARSE_ERROR;
				}
				break;
			}
			case NONCE_DATA:
			{
				if (payload_length < NONCE_PAYLOAD_HEADER_LENGTH ||
					!parse_chunk(this, rule_number, output + rule->offset,
								 payload_length - NONCE_PAYLOAD_HEADER_LENGTH))
				{
					pld->destroy(pld);
					return PARSE_ERROR;
				}
				break;
			}
			case ID_DATA:
			{
				if (payload_length < ID_PAYLOAD_HEADER_LENGTH ||
					!parse_chunk(this, rule_number, output + rule->offset,
								 payload_length - ID_PAYLOAD_HEADER_LENGTH))
				{
					pld->destroy(pld);
					return PARSE_ERROR;
				}
				break;
			}
			case AUTH_DATA:
			{
				if (payload_length < AUTH_PAYLOAD_HEADER_LENGTH ||
					!parse_chunk(this, rule_number, output + rule->offset,
								 payload_length - AUTH_PAYLOAD_HEADER_LENGTH))
				{
					pld->destroy(pld);
					return PARSE_ERROR;
				}
				break;
			}
			case CERT_DATA:
			{
				if (payload_length < CERT_PAYLOAD_HEADER_LENGTH ||
					!parse_chunk(this, rule_number, output + rule->offset,
								 payload_length - CERT_PAYLOAD_HEADER_LENGTH))
				{
					pld->destroy(pld);
					return PARSE_ERROR;
				}
				break;
			}
			case CERTREQ_DATA:
			{
				if (payload_length < CERTREQ_PAYLOAD_HEADER_LENGTH ||
					!parse_chunk(this, rule_number, output + rule->offset,
								 payload_length - CERTREQ_PAYLOAD_HEADER_LENGTH))
				{
					pld->destroy(pld);
					return PARSE_ERROR;
				}
				break;
			}
			case EAP_DATA:
			{
				if (payload_length < EAP_PAYLOAD_HEADER_LENGTH ||
					!parse_chunk(this, rule_number, output + rule->offset,
								 payload_length - EAP_PAYLOAD_HEADER_LENGTH))
				{
					pld->destroy(pld);
					return PARSE_ERROR;
				}
				break;
			}
			case SPIS:
			{
				if (payload_length < DELETE_PAYLOAD_HEADER_LENGTH ||
					!parse_chunk(this, rule_number, output + rule->offset,
								 payload_length - DELETE_PAYLOAD_HEADER_LENGTH))
				{
					pld->destroy(pld);
					return PARSE_ERROR;
				}
				break;
			}
			case VID_DATA:
			{
				if (payload_length < VENDOR_ID_PAYLOAD_HEADER_LENGTH ||
					!parse_chunk(this, rule_number, output + rule->offset,
							payload_length - VENDOR_ID_PAYLOAD_HEADER_LENGTH))
				{
					pld->destroy(pld);
					return PARSE_ERROR;
				}
				break;
			}
			case CONFIGURATION_ATTRIBUTE_VALUE:
			{
				if (!parse_chunk(this, rule_number, output + rule->offset,
								 attribute_length))
				{
					pld->destroy(pld);
					return PARSE_ERROR;
				}
				break;
			}
			case KEY_EXCHANGE_DATA:
			{
				if (payload_length < KE_PAYLOAD_HEADER_LENGTH ||
					!parse_chunk(this, rule_number, output + rule->offset,
								 payload_length - KE_PAYLOAD_HEADER_LENGTH))
				{
					pld->destroy(pld);
					return PARSE_ERROR;
				}
				break;
			}
			case NOTIFICATION_DATA:
			{
				if (payload_length < NOTIFY_PAYLOAD_HEADER_LENGTH + spi_size ||
					!parse_chunk(this, rule_number, output + rule->offset,
						payload_length - NOTIFY_PAYLOAD_HEADER_LENGTH - spi_size))
				{
					pld->destroy(pld);
					return PARSE_ERROR;
				}
				break;
			}
			case ENCRYPTED_DATA:
			{
				if (payload_length < ENCRYPTION_PAYLOAD_HEADER_LENGTH ||
					!parse_chunk(this, rule_number, output + rule->offset,
							payload_length - ENCRYPTION_PAYLOAD_HEADER_LENGTH))
				{
					pld->destroy(pld);
					return PARSE_ERROR;
				}
				break;
			}
			case TS_TYPE:
			{
				if (!parse_uint8(this, rule_number, output + rule->offset))
				{
					pld->destroy(pld);
					return PARSE_ERROR;
				}
				ts_type = *(u_int8_t*)(output + rule->offset);
				break;
			}
			case ADDRESS:
			{
				int address_length = (ts_type == TS_IPV4_ADDR_RANGE) ? 4 : 16;

				if (!parse_chunk(this, rule_number, output + rule->offset,
								 address_length))
				{
					pld->destroy(pld);
					return PARSE_ERROR;
				}
				break;
			}
			case TRAFFIC_SELECTORS:
			{
				if (payload_length < TS_PAYLOAD_HEADER_LENGTH ||
					!parse_list(this, rule_number, output + rule->offset,
								TRAFFIC_SELECTOR_SUBSTRUCTURE,
								payload_length - TS_PAYLOAD_HEADER_LENGTH))
				{
					pld->destroy(pld);
					return PARSE_ERROR;
				}
				break;
			}
			case UNKNOWN_DATA:
			{
				if (payload_length < UNKNOWN_PAYLOAD_HEADER_LENGTH ||
					!parse_chunk(this, rule_number, output + rule->offset,
								payload_length - UNKNOWN_PAYLOAD_HEADER_LENGTH))
				{
					pld->destroy(pld);
					return PARSE_ERROR;
				}
				break;
			}
			default:
			{
				DBG1(DBG_ENC, "  no rule to parse rule %d %N",
					 rule_number, encoding_type_names, rule->type);
				pld->destroy(pld);
				return PARSE_ERROR;
			}
		}
		/* process next rulue */
		rule++;
	}

	*payload = pld;
	DBG2(DBG_ENC, "parsing %N payload finished",
		 payload_type_names, payload_type);
	return SUCCESS;
}

/**
 * Implementation of parser_t.get_remaining_byte_count.
 */
static int get_remaining_byte_count (private_parser_t *this)
{
	return this->input_roof - this->byte_pos;
}

/**
 * Implementation of parser_t.reset_context.
 */
static void reset_context (private_parser_t *this)
{
	this->byte_pos = this->input;
	this->bit_pos = 0;
}

/**
 * Implementation of parser_t.destroy.
 */
static void destroy(private_parser_t *this)
{
	free(this);
}

/*
 * Described in header.
 */
parser_t *parser_create(chunk_t data)
{
	private_parser_t *this = malloc_thing(private_parser_t);

	this->public.parse_payload = (status_t(*)(parser_t*,payload_type_t,payload_t**))parse_payload;
	this->public.reset_context = (void(*)(parser_t*)) reset_context;
	this->public.get_remaining_byte_count = (int (*) (parser_t *))get_remaining_byte_count;
	this->public.destroy = (void(*)(parser_t*)) destroy;

	this->input = data.ptr;
	this->byte_pos = data.ptr;
	this->bit_pos = 0;
	this->input_roof = data.ptr + data.len;

	return &this->public;
}
<|MERGE_RESOLUTION|>--- conflicted
+++ resolved
@@ -387,15 +387,6 @@
 	DBG3(DBG_ENC, "parsing payload from %b",
 		 this->byte_pos, this->input_roof - this->byte_pos);
 
-<<<<<<< HEAD
-	if (pld->get_type(pld) == UNKNOWN_PAYLOAD)
-	{
-		DBG1(DBG_ENC, "  payload type %d is unknown, handling as %N",
-			 payload_type, payload_type_names, UNKNOWN_PAYLOAD);
-	}
-
-=======
->>>>>>> upstream/4.5.1
 	/* base pointer for output, avoids casting in every rule */
 	output = pld;
 
@@ -418,10 +409,7 @@
 				break;
 			}
 			case U_INT_8:
-<<<<<<< HEAD
-=======
 			case RESERVED_BYTE:
->>>>>>> upstream/4.5.1
 			{
 				if (!parse_uint8(this, rule_number, output + rule->offset))
 				{
@@ -440,10 +428,7 @@
 				break;
 			}
 			case U_INT_32:
-<<<<<<< HEAD
-=======
 			case HEADER_LENGTH:
->>>>>>> upstream/4.5.1
 			{
 				if (!parse_uint32(this, rule_number, output + rule->offset))
 				{
@@ -462,26 +447,6 @@
 				break;
 			}
 			case RESERVED_BIT:
-<<<<<<< HEAD
-			{
-				if (!parse_bit(this, rule_number, NULL))
-				{
-					pld->destroy(pld);
-					return PARSE_ERROR;
-				}
-				break;
-			}
-			case RESERVED_BYTE:
-			{
-				if (!parse_uint8(this, rule_number, NULL))
-				{
-					pld->destroy(pld);
-					return PARSE_ERROR;
-				}
-				break;
-			}
-=======
->>>>>>> upstream/4.5.1
 			case FLAG:
 			{
 				if (!parse_bit(this, rule_number, output + rule->offset))
@@ -507,18 +472,6 @@
 				}
 				break;
 			}
-<<<<<<< HEAD
-			case HEADER_LENGTH:
-			{
-				if (!parse_uint32(this, rule_number, output + rule->offset))
-				{
-					pld->destroy(pld);
-					return PARSE_ERROR;
-				}
-				break;
-			}
-=======
->>>>>>> upstream/4.5.1
 			case SPI_SIZE:
 			{
 				if (!parse_uint8(this, rule_number, output + rule->offset))
