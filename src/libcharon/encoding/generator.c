--- conflicted
+++ resolved
@@ -41,10 +41,7 @@
 #include <encoding/payloads/cp_payload.h>
 #include <encoding/payloads/configuration_attribute.h>
 #include <encoding/payloads/eap_payload.h>
-<<<<<<< HEAD
-=======
 #include <encoding/payloads/unknown_payload.h>
->>>>>>> upstream/4.5.1
 
 /**
  * Generating is done in a data buffer.
@@ -93,27 +90,10 @@
 	 */
 	void *data_struct;
 
-<<<<<<< HEAD
-	/*
-	 * Last payload length position offset in the buffer.
-	 */
-	u_int32_t last_payload_length_position_offset;
-
 	/**
 	 * Offset of the header length field in the buffer.
 	 */
-	u_int32_t header_length_position_offset;
-
-	/**
-	 * Last SPI size.
-	 */
-	u_int8_t last_spi_size;
-=======
-	/**
-	 * Offset of the header length field in the buffer.
-	 */
 	u_int32_t header_length_offset;
->>>>>>> upstream/4.5.1
 
 	/**
 	 * Attribute format of the last generated transform attribute.
@@ -204,36 +184,6 @@
 }
 
 /**
-<<<<<<< HEAD
- * Writes a specific amount of byte into the buffer at a specific offset.
- */
-static void write_bytes_to_buffer_at_offset(private_generator_t *this,
-						void *bytes, int number_of_bytes, u_int32_t offset)
-{
-	int i;
-	u_int8_t *read_position = (u_int8_t *)bytes;
-	u_int8_t *write_position;
-	u_int32_t free_space_after_offset = get_size(this) - offset;
-
-	/* check first if enough space for new data is available */
-	if (number_of_bytes > free_space_after_offset)
-	{
-		make_space_available(this,
-							 (number_of_bytes - free_space_after_offset) * 8);
-	}
-
-	write_position = this->buffer + offset;
-	for (i = 0; i < number_of_bytes; i++)
-	{
-		*write_position = *read_position;
-		read_position++;
-		write_position++;
-	}
-}
-
-/**
-=======
->>>>>>> upstream/4.5.1
  * Generates a U_INT-Field type and writes it to buffer.
  */
 static void generate_u_int_type(private_generator_t *this,
@@ -248,19 +198,13 @@
 			number_of_bits = 4;
 			break;
 		case TS_TYPE:
-<<<<<<< HEAD
-=======
 		case RESERVED_BYTE:
 		case SPI_SIZE:
->>>>>>> upstream/4.5.1
 		case U_INT_8:
 			number_of_bits = 8;
 			break;
 		case U_INT_16:
-<<<<<<< HEAD
-=======
 		case PAYLOAD_LENGTH:
->>>>>>> upstream/4.5.1
 		case CONFIGURATION_ATTRIBUTE_LENGTH:
 			number_of_bits = 16;
 			break;
@@ -324,11 +268,8 @@
 			break;
 		}
 		case TS_TYPE:
-<<<<<<< HEAD
-=======
 		case RESERVED_BYTE:
 		case SPI_SIZE:
->>>>>>> upstream/4.5.1
 		case U_INT_8:
 		{
 			/* 8 bit values are written as they are */
@@ -366,10 +307,7 @@
 
 		}
 		case U_INT_16:
-<<<<<<< HEAD
-=======
 		case PAYLOAD_LENGTH:
->>>>>>> upstream/4.5.1
 		case CONFIGURATION_ATTRIBUTE_LENGTH:
 		{
 			u_int16_t val = htons(*((u_int16_t*)(this->data_struct + offset)));
@@ -403,52 +341,6 @@
 }
 
 /**
-<<<<<<< HEAD
- * Generate a reserved bit or byte
- */
-static void generate_reserved_field(private_generator_t *this, int bits)
-{
-	/* only one bit or 8 bit fields are supported */
-	if (bits != 1 && bits != 8)
-	{
-		DBG1(DBG_ENC, "reserved field of %d bits cannot be generated", bits);
-		return ;
-	}
-	make_space_available(this, bits);
-
-	if (bits == 1)
-	{
-		u_int8_t reserved_bit = ~(1 << (7 - this->current_bit));
-
-		*(this->out_position) = *(this->out_position) & reserved_bit;
-		if (this->current_bit == 0)
-		{
-			/* memory must be zero */
-			*(this->out_position) = 0x00;
-		}
-		this->current_bit++;
-		if (this->current_bit >= 8)
-		{
-			this->current_bit = this->current_bit % 8;
-			this->out_position++;
-		}
-	}
-	else
-	{
-		if (this->current_bit > 0)
-		{
-			DBG1(DBG_ENC, "reserved field cannot be written cause "
-				 "alignement of current bit is %d", this->current_bit);
-			return;
-		}
-		*(this->out_position) = 0x00;
-		this->out_position++;
-	}
-}
-
-/**
-=======
->>>>>>> upstream/4.5.1
  * Generate a FLAG filed
  */
 static void generate_flag(private_generator_t *this, u_int32_t offset)
@@ -503,11 +395,7 @@
 {
 	chunk_t data;
 
-<<<<<<< HEAD
-	*lenpos = (u_int32_t*)(this->buffer + this->header_length_position_offset);
-=======
 	*lenpos = (u_int32_t*)(this->buffer + this->header_length_offset);
->>>>>>> upstream/4.5.1
 	data = chunk_create(this->buffer, get_length(this));
 	DBG3(DBG_ENC, "generated data of this generator %B", &data);
 	return data;
@@ -523,11 +411,6 @@
 
 	this->data_struct = payload;
 	payload_type = payload->get_type(payload);
-<<<<<<< HEAD
-	/* spi size has to get reseted */
-	this->last_spi_size = 0;
-=======
->>>>>>> upstream/4.5.1
 
 	offset_start = this->out_position - this->buffer;
 
@@ -547,58 +430,6 @@
 			case U_INT_8:
 			case U_INT_16:
 			case U_INT_32:
-<<<<<<< HEAD
-			case IKE_SPI:
-			case TS_TYPE:
-			case ATTRIBUTE_TYPE:
-			case CONFIGURATION_ATTRIBUTE_LENGTH:
-			{
-				generate_u_int_type(this, rules[i].type, rules[i].offset);
-				break;
-			}
-			case RESERVED_BIT:
-			{
-				generate_reserved_field(this, 1);
-				break;
-			}
-			case RESERVED_BYTE:
-			{
-				generate_reserved_field(this, 8);
-				break;
-			}
-			case FLAG:
-			{
-				generate_flag(this, rules[i].offset);
-				break;
-			}
-			case PAYLOAD_LENGTH:
-			{
-				this->last_payload_length_position_offset = get_offset(this);
-				generate_u_int_type(this, U_INT_16,rules[i].offset);
-				break;
-			}
-			case HEADER_LENGTH:
-			{
-				this->header_length_position_offset = get_offset(this);
-				generate_u_int_type(this ,U_INT_32, rules[i].offset);
-				break;
-			}
-			case SPI_SIZE:
-				generate_u_int_type(this, U_INT_8, rules[i].offset);
-				this->last_spi_size = *((u_int8_t *)(this->data_struct +
-													 rules[i].offset));
-				break;
-			case ADDRESS:
-			{
-				generate_from_chunk(this, rules[i].offset);
-				break;
-			}
-			case SPI:
-			{
-				generate_from_chunk(this, rules[i].offset);
-				break;
-			}
-=======
 			case PAYLOAD_LENGTH:
 			case IKE_SPI:
 			case RESERVED_BYTE:
@@ -618,7 +449,6 @@
 				break;
 			case ADDRESS:
 			case SPI:
->>>>>>> upstream/4.5.1
 			case KEY_EXCHANGE_DATA:
 			case NOTIFICATION_DATA:
 			case NONCE_DATA:
@@ -630,198 +460,6 @@
 			case CONFIGURATION_ATTRIBUTE_VALUE:
 			case VID_DATA:
 			case EAP_DATA:
-<<<<<<< HEAD
-			{
-				u_int32_t payload_length_position_offset;
-				u_int16_t length_of_payload;
-				u_int16_t header_length = 0;
-				u_int16_t length_in_network_order;
-
-				switch(rules[i].type)
-				{
-					case KEY_EXCHANGE_DATA:
-						header_length = KE_PAYLOAD_HEADER_LENGTH;
-						break;
-					case NOTIFICATION_DATA:
-						header_length = NOTIFY_PAYLOAD_HEADER_LENGTH +
-														this->last_spi_size;
-						break;
-					case NONCE_DATA:
-						header_length = NONCE_PAYLOAD_HEADER_LENGTH;
-						break;
-					case ID_DATA:
-						header_length = ID_PAYLOAD_HEADER_LENGTH;
-						break;
-					case AUTH_DATA:
-						header_length = AUTH_PAYLOAD_HEADER_LENGTH;
-						break;
-					case CERT_DATA:
-						header_length = CERT_PAYLOAD_HEADER_LENGTH;
-						break;
-					case CERTREQ_DATA:
-						header_length = CERTREQ_PAYLOAD_HEADER_LENGTH;
-						break;
-					case SPIS:
-						header_length = DELETE_PAYLOAD_HEADER_LENGTH;
-						break;
-					case VID_DATA:
-						header_length = VENDOR_ID_PAYLOAD_HEADER_LENGTH;
-						break;
-					case CONFIGURATION_ATTRIBUTE_VALUE:
-						header_length = CONFIGURATION_ATTRIBUTE_HEADER_LENGTH;
-						break;
-					case EAP_DATA:
-						header_length = EAP_PAYLOAD_HEADER_LENGTH;
-						break;
-					default:
-						break;
-				}
-				generate_from_chunk(this, rules[i].offset);
-
-				payload_length_position_offset =
-									this->last_payload_length_position_offset;
-
-				length_of_payload = header_length +
-						((chunk_t *)(this->data_struct + rules[i].offset))->len;
-
-				length_in_network_order = htons(length_of_payload);
-				write_bytes_to_buffer_at_offset(this, &length_in_network_order,
-							sizeof(u_int16_t), payload_length_position_offset);
-				break;
-			}
-			case PROPOSALS:
-			{
-				u_int32_t payload_length_position_offset =
-									this->last_payload_length_position_offset;
-				/* Length of SA_PAYLOAD is calculated */
-				u_int16_t length_of_sa_payload = SA_PAYLOAD_HEADER_LENGTH;
-				u_int16_t int16_val;
-				linked_list_t *proposals = *((linked_list_t **)
-										(this->data_struct + rules[i].offset));
-				iterator_t *iterator;
-				payload_t *current_proposal;
-
-				iterator = proposals->create_iterator(proposals,TRUE);
-				while (iterator->iterate(iterator, (void**)&current_proposal))
-				{
-					u_int32_t before_generate_position_offset;
-					u_int32_t after_generate_position_offset;
-
-					before_generate_position_offset = get_offset(this);
-					generate_payload(this, current_proposal);
-					after_generate_position_offset = get_offset(this);
-					length_of_sa_payload += (after_generate_position_offset -
-											 before_generate_position_offset);
-				}
-				iterator->destroy(iterator);
-
-				int16_val = htons(length_of_sa_payload);
-				write_bytes_to_buffer_at_offset(this, &int16_val,
-							sizeof(u_int16_t),payload_length_position_offset);
-				break;
-			}
-			case TRANSFORMS:
-			{
-				u_int32_t payload_length_position_offset =
-									this->last_payload_length_position_offset;
-				u_int16_t length_of_proposal =
-					PROPOSAL_SUBSTRUCTURE_HEADER_LENGTH + this->last_spi_size;
-				u_int16_t int16_val;
-				linked_list_t *transforms = *((linked_list_t **)
-										(this->data_struct + rules[i].offset));
-				iterator_t *iterator;
-				payload_t *current_transform;
-
-				iterator = transforms->create_iterator(transforms,TRUE);
-				while (iterator->iterate(iterator, (void**)&current_transform))
-				{
-					u_int32_t before_generate_position_offset;
-					u_int32_t after_generate_position_offset;
-
-					before_generate_position_offset = get_offset(this);
-					generate_payload(this, current_transform);
-					after_generate_position_offset = get_offset(this);
-
-					length_of_proposal += (after_generate_position_offset -
-										   before_generate_position_offset);
-				}
-				iterator->destroy(iterator);
-
-				int16_val = htons(length_of_proposal);
-				write_bytes_to_buffer_at_offset(this, &int16_val,
-							sizeof(u_int16_t), payload_length_position_offset);
-				break;
-			}
-			case TRANSFORM_ATTRIBUTES:
-			{
-				u_int32_t transform_length_position_offset =
-									this->last_payload_length_position_offset;
-				u_int16_t length_of_transform =
-									TRANSFORM_SUBSTRUCTURE_HEADER_LENGTH;
-				u_int16_t int16_val;
-				linked_list_t *transform_attributes =*((linked_list_t **)
-									(this->data_struct + rules[i].offset));
-				iterator_t *iterator;
-				payload_t *current_attribute;
-
-				iterator = transform_attributes->create_iterator(
-													transform_attributes, TRUE);
-				while (iterator->iterate(iterator, (void**)&current_attribute))
-				{
-					u_int32_t before_generate_position_offset;
-					u_int32_t after_generate_position_offset;
-
-					before_generate_position_offset = get_offset(this);
-					generate_payload(this, current_attribute);
-					after_generate_position_offset = get_offset(this);
-
-					length_of_transform += (after_generate_position_offset -
-											before_generate_position_offset);
-				}
-
-				iterator->destroy(iterator);
-
-				int16_val = htons(length_of_transform);
-				write_bytes_to_buffer_at_offset(this, &int16_val,
-							sizeof(u_int16_t),transform_length_position_offset);
-				break;
-			}
-			case CONFIGURATION_ATTRIBUTES:
-			{
-				u_int32_t configurations_length_position_offset =
-									this->last_payload_length_position_offset;
-				u_int16_t length_of_configurations = CP_PAYLOAD_HEADER_LENGTH;
-				u_int16_t int16_val;
-				linked_list_t *configuration_attributes = *((linked_list_t **)
-										(this->data_struct + rules[i].offset));
-				iterator_t *iterator;
-				payload_t *current_attribute;
-
-				iterator = configuration_attributes->create_iterator(
-												configuration_attributes,TRUE);
-				while (iterator->iterate(iterator, (void**)&current_attribute))
-				{
-					u_int32_t before_generate_position_offset;
-					u_int32_t after_generate_position_offset;
-
-					before_generate_position_offset = get_offset(this);
-					generate_payload(this, current_attribute);
-					after_generate_position_offset = get_offset(this);
-
-					length_of_configurations += after_generate_position_offset -
-											before_generate_position_offset;
-				}
-
-				iterator->destroy(iterator);
-
-				int16_val = htons(length_of_configurations);
-				write_bytes_to_buffer_at_offset(this, &int16_val,
-					 sizeof(u_int16_t),configurations_length_position_offset);
-				break;
-			}
-			case ATTRIBUTE_FORMAT:
-			{
-=======
 			case ENCRYPTED_DATA:
 			case UNKNOWN_DATA:
 				generate_from_chunk(this, rules[i].offset);
@@ -847,50 +485,27 @@
 				break;
 			}
 			case ATTRIBUTE_FORMAT:
->>>>>>> upstream/4.5.1
 				generate_flag(this, rules[i].offset);
 				/* Attribute format is a flag which is stored in context*/
 				this->attribute_format =
 							*((bool *)(this->data_struct + rules[i].offset));
 				break;
-<<<<<<< HEAD
-			}
-
 			case ATTRIBUTE_LENGTH_OR_VALUE:
-			{
-				if (this->attribute_format == FALSE)
+				if (this->attribute_format)
+				{
+					generate_u_int_type(this, U_INT_16, rules[i].offset);
+				}
+				else
 				{
 					generate_u_int_type(this, U_INT_16, rules[i].offset);
 					/* this field hold the length of the attribute */
 					this->attribute_length =
 						*((u_int16_t *)(this->data_struct + rules[i].offset));
-=======
-			case ATTRIBUTE_LENGTH_OR_VALUE:
-				if (this->attribute_format)
-				{
-					generate_u_int_type(this, U_INT_16, rules[i].offset);
->>>>>>> upstream/4.5.1
 				}
-				else
-				{
-					generate_u_int_type(this, U_INT_16, rules[i].offset);
-<<<<<<< HEAD
-				}
-				break;
-			}
+				break;
 			case ATTRIBUTE_VALUE:
 			{
-				if (this->attribute_format == FALSE)
-=======
-					/* this field hold the length of the attribute */
-					this->attribute_length =
-						*((u_int16_t *)(this->data_struct + rules[i].offset));
-				}
-				break;
-			case ATTRIBUTE_VALUE:
-			{
 				if (!this->attribute_format)
->>>>>>> upstream/4.5.1
 				{
 					DBG2(DBG_ENC, "attribute value has not fixed size");
 					/* the attribute value is generated */
@@ -898,47 +513,6 @@
 				}
 				break;
 			}
-<<<<<<< HEAD
-			case TRAFFIC_SELECTORS:
-			{
-				u_int32_t payload_length_position_offset =
-									this->last_payload_length_position_offset;
-				u_int16_t length_of_ts_payload = TS_PAYLOAD_HEADER_LENGTH;
-				u_int16_t int16_val;
-				linked_list_t *traffic_selectors = *((linked_list_t **)
-										(this->data_struct + rules[i].offset));
-				iterator_t *iterator;
-				payload_t *current_tss;
-
-				iterator = traffic_selectors->create_iterator(
-													traffic_selectors,TRUE);
-				while (iterator->iterate(iterator, (void **)&current_tss))
-				{
-					u_int32_t before_generate_position_offset;
-					u_int32_t after_generate_position_offset;
-
-					before_generate_position_offset = get_offset(this);
-					generate_payload(this, current_tss);
-					after_generate_position_offset = get_offset(this);
-
-					length_of_ts_payload += (after_generate_position_offset -
-											 before_generate_position_offset);
-				}
-				iterator->destroy(iterator);
-
-				int16_val = htons(length_of_ts_payload);
-				write_bytes_to_buffer_at_offset(this, &int16_val,
-							sizeof(u_int16_t),payload_length_position_offset);
-				break;
-			}
-
-			case ENCRYPTED_DATA:
-			{
-				generate_from_chunk(this, rules[i].offset);
-				break;
-			}
-=======
->>>>>>> upstream/4.5.1
 			default:
 				DBG1(DBG_ENC, "field type %N is not supported",
 					 encoding_type_names, rules[i].type);
