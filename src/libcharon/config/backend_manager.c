--- conflicted
+++ resolved
@@ -96,14 +96,11 @@
 		{
 			match += MATCH_ANY;
 		}
-<<<<<<< HEAD
-=======
 		else
 		{
 			me_cand->destroy(me_cand);
 			return MATCH_NONE;
 		}
->>>>>>> upstream/4.5.1
 		me_cand->destroy(me_cand);
 	}
 	else
@@ -127,14 +124,11 @@
 		{
 			match += MATCH_ANY;
 		}
-<<<<<<< HEAD
-=======
 		else
 		{
 			other_cand->destroy(other_cand);
 			return MATCH_NONE;
 		}
->>>>>>> upstream/4.5.1
 		other_cand->destroy(other_cand);
 	}
 	else
@@ -144,16 +138,8 @@
 	return match;
 }
 
-<<<<<<< HEAD
-/**
- * implements backend_manager_t.get_ike_cfg.
- */
-static ike_cfg_t *get_ike_cfg(private_backend_manager_t *this,
-							  host_t *me, host_t *other)
-=======
 METHOD(backend_manager_t, get_ike_cfg, ike_cfg_t*,
 	private_backend_manager_t *this, host_t *me, host_t *other)
->>>>>>> upstream/4.5.1
 {
 	ike_cfg_t *current, *found = NULL;
 	enumerator_t *enumerator;
@@ -329,18 +315,9 @@
 	}
 }
 
-<<<<<<< HEAD
-/**
- * Implements backend_manager_t.create_peer_cfg_enumerator.
- */
-static enumerator_t *create_peer_cfg_enumerator(private_backend_manager_t *this,
-							host_t *me, host_t *other, identification_t *my_id,
-							identification_t *other_id)
-=======
 METHOD(backend_manager_t, create_peer_cfg_enumerator, enumerator_t*,
 	private_backend_manager_t *this, host_t *me, host_t *other,
 	identification_t *my_id, identification_t *other_id)
->>>>>>> upstream/4.5.1
 {
 	enumerator_t *enumerator;
 	peer_data_t *data;
@@ -399,15 +376,8 @@
 									(void*)peer_enum_filter_destroy);
 }
 
-<<<<<<< HEAD
-/**
- * implements backend_manager_t.get_peer_cfg_by_name.
- */
-static peer_cfg_t *get_peer_cfg_by_name(private_backend_manager_t *this, char *name)
-=======
 METHOD(backend_manager_t, get_peer_cfg_by_name, peer_cfg_t*,
 	private_backend_manager_t *this, char *name)
->>>>>>> upstream/4.5.1
 {
 	backend_t *backend;
 	peer_cfg_t *config = NULL;
@@ -424,45 +394,24 @@
 	return config;
 }
 
-<<<<<<< HEAD
-/**
- * Implementation of backend_manager_t.remove_backend.
- */
-static void remove_backend(private_backend_manager_t *this, backend_t *backend)
-=======
 METHOD(backend_manager_t, remove_backend, void,
 	private_backend_manager_t *this, backend_t *backend)
->>>>>>> upstream/4.5.1
 {
 	this->lock->write_lock(this->lock);
 	this->backends->remove(this->backends, backend, NULL);
 	this->lock->unlock(this->lock);
 }
 
-<<<<<<< HEAD
-/**
- * Implementation of backend_manager_t.add_backend.
- */
-static void add_backend(private_backend_manager_t *this, backend_t *backend)
-=======
 METHOD(backend_manager_t, add_backend, void,
 	private_backend_manager_t *this, backend_t *backend)
->>>>>>> upstream/4.5.1
 {
 	this->lock->write_lock(this->lock);
 	this->backends->insert_last(this->backends, backend);
 	this->lock->unlock(this->lock);
 }
 
-<<<<<<< HEAD
-/**
- * Implementation of backend_manager_t.destroy.
- */
-static void destroy(private_backend_manager_t *this)
-=======
 METHOD(backend_manager_t, destroy, void,
 	private_backend_manager_t *this)
->>>>>>> upstream/4.5.1
 {
 	this->backends->destroy(this->backends);
 	this->lock->destroy(this->lock);
@@ -471,22 +420,6 @@
 
 /*
  * Described in header-file
-<<<<<<< HEAD
- */
-backend_manager_t *backend_manager_create()
-{
-	private_backend_manager_t *this = malloc_thing(private_backend_manager_t);
-
-	this->public.get_ike_cfg = (ike_cfg_t* (*)(backend_manager_t*, host_t*, host_t*))get_ike_cfg;
-	this->public.get_peer_cfg_by_name = (peer_cfg_t* (*)(backend_manager_t*,char*))get_peer_cfg_by_name;
-	this->public.create_peer_cfg_enumerator = (enumerator_t* (*)(backend_manager_t*,host_t*,host_t*,identification_t*,identification_t*))create_peer_cfg_enumerator;
-	this->public.add_backend = (void(*)(backend_manager_t*, backend_t *backend))add_backend;
-	this->public.remove_backend = (void(*)(backend_manager_t*, backend_t *backend))remove_backend;
-	this->public.destroy = (void (*)(backend_manager_t*))destroy;
-
-	this->backends = linked_list_create();
-	this->lock = rwlock_create(RWLOCK_TYPE_DEFAULT);
-=======
 
  */
 backend_manager_t *backend_manager_create()
@@ -505,7 +438,6 @@
 		.backends = linked_list_create(),
 		.lock = rwlock_create(RWLOCK_TYPE_DEFAULT),
 	);
->>>>>>> upstream/4.5.1
 
 	return &this->public;
 }
