--- conflicted
+++ resolved
@@ -80,14 +80,11 @@
 	ipsec_mode_t mode;
 
 	/**
-<<<<<<< HEAD
-=======
 	 * action to take to start CHILD_SA
 	 */
 	action_t start_action;
 
 	/**
->>>>>>> upstream/4.5.1
 	 * action to take on DPD
 	 */
 	action_t dpd_action;
@@ -126,15 +123,12 @@
 	 * Optional mark to install outbound CHILD_SA with
 	 */
 	mark_t mark_out;
-<<<<<<< HEAD
-=======
 
 	/**
 	 * Traffic Flow Confidentiality padding, if enabled
 	 */
 	u_int32_t tfc;
 
->>>>>>> upstream/4.5.1
 	/**
 	 * set up IPsec transport SA in MIPv6 proxy mode
 	 */
@@ -146,41 +140,20 @@
 	bool install_policy;
 };
 
-<<<<<<< HEAD
-/**
- * Implementation of child_cfg_t.get_name.
- */
-static char *get_name(private_child_cfg_t *this)
-=======
 METHOD(child_cfg_t, get_name, char*,
 	private_child_cfg_t *this)
->>>>>>> upstream/4.5.1
 {
 	return this->name;
 }
 
-<<<<<<< HEAD
-/**
- * Implementation of child_cfg_t.add_proposal.
- */
-static void add_proposal(private_child_cfg_t *this, proposal_t *proposal)
-=======
 METHOD(child_cfg_t, add_proposal, void,
 	private_child_cfg_t *this, proposal_t *proposal)
->>>>>>> upstream/4.5.1
 {
 	this->proposals->insert_last(this->proposals, proposal);
 }
 
-<<<<<<< HEAD
-/**
- * Implementation of child_cfg_t.get_proposals.
- */
-static linked_list_t* get_proposals(private_child_cfg_t *this, bool strip_dh)
-=======
 METHOD(child_cfg_t, get_proposals, linked_list_t*,
 	private_child_cfg_t *this, bool strip_dh)
->>>>>>> upstream/4.5.1
 {
 	enumerator_t *enumerator;
 	proposal_t *current;
@@ -201,18 +174,9 @@
 	return proposals;
 }
 
-<<<<<<< HEAD
-/**
- * Implementation of child_cfg_t.select_proposal.
- */
-static proposal_t* select_proposal(private_child_cfg_t*this,
-								   linked_list_t *proposals, bool strip_dh,
-								   bool private)
-=======
 METHOD(child_cfg_t, select_proposal, proposal_t*,
 	private_child_cfg_t*this, linked_list_t *proposals, bool strip_dh,
 	bool private)
->>>>>>> upstream/4.5.1
 {
 	enumerator_t *stored_enum, *supplied_enum;
 	proposal_t *stored, *supplied, *selected = NULL;
@@ -257,16 +221,8 @@
 	return selected;
 }
 
-<<<<<<< HEAD
-/**
- * Implementation of child_cfg_t.add_traffic_selector.
- */
-static void add_traffic_selector(private_child_cfg_t *this, bool local,
-								 traffic_selector_t *ts)
-=======
 METHOD(child_cfg_t, add_traffic_selector, void,
 	private_child_cfg_t *this, bool local, traffic_selector_t *ts)
->>>>>>> upstream/4.5.1
 {
 	if (local)
 	{
@@ -278,17 +234,8 @@
 	}
 }
 
-<<<<<<< HEAD
-/**
- * Implementation of child_cfg_t.get_traffic_selectors.
- */
-static linked_list_t* get_traffic_selectors(private_child_cfg_t *this, bool local,
-											linked_list_t *supplied,
-											host_t *host)
-=======
 METHOD(child_cfg_t, get_traffic_selectors, linked_list_t*,
 	private_child_cfg_t *this, bool local, linked_list_t *supplied,	host_t *host)
->>>>>>> upstream/4.5.1
 {
 	enumerator_t *e1, *e2;
 	traffic_selector_t *ts1, *ts2, *selected;
@@ -394,28 +341,14 @@
 	return result;
 }
 
-<<<<<<< HEAD
-/**
- * Implementation of child_cfg_t.get_updown.
- */
-static char* get_updown(private_child_cfg_t *this)
-=======
 METHOD(child_cfg_t, get_updown, char*,
 	private_child_cfg_t *this)
->>>>>>> upstream/4.5.1
 {
 	return this->updown;
 }
 
-<<<<<<< HEAD
-/**
- * Implementation of child_cfg_t.get_hostaccess.
- */
-static bool get_hostaccess(private_child_cfg_t *this)
-=======
 METHOD(child_cfg_t, get_hostaccess, bool,
 	private_child_cfg_t *this)
->>>>>>> upstream/4.5.1
 {
 	return this->hostaccess;
 }
@@ -436,15 +369,8 @@
 }
 #define APPLY_JITTER(l) l.rekey = apply_jitter(l.rekey, l.jitter)
 
-<<<<<<< HEAD
-/**
- * Implementation of child_cfg_t.get_lifetime.
- */
-static lifetime_cfg_t *get_lifetime(private_child_cfg_t *this)
-=======
 METHOD(child_cfg_t, get_lifetime, lifetime_cfg_t*,
 	private_child_cfg_t *this)
->>>>>>> upstream/4.5.1
 {
 	lifetime_cfg_t *lft = malloc_thing(lifetime_cfg_t);
 	memcpy(lft, &this->lifetime, sizeof(lifetime_cfg_t));
@@ -454,25 +380,12 @@
 	return lft;
 }
 
-<<<<<<< HEAD
-/**
- * Implementation of child_cfg_t.get_mode.
- */
-static ipsec_mode_t get_mode(private_child_cfg_t *this)
-=======
 METHOD(child_cfg_t, get_mode, ipsec_mode_t,
 	private_child_cfg_t *this)
->>>>>>> upstream/4.5.1
 {
 	return this->mode;
 }
 
-<<<<<<< HEAD
-/**
- * Implementation of child_cfg_t.get_dpd_action.
- */
-static action_t get_dpd_action(private_child_cfg_t *this)
-=======
 METHOD(child_cfg_t, get_start_action, action_t,
 	private_child_cfg_t *this)
 {
@@ -481,33 +394,18 @@
 
 METHOD(child_cfg_t, get_dpd_action, action_t,
 	private_child_cfg_t *this)
->>>>>>> upstream/4.5.1
 {
 	return this->dpd_action;
 }
 
-<<<<<<< HEAD
-/**
- * Implementation of child_cfg_t.get_close_action.
- */
-static action_t get_close_action(private_child_cfg_t *this)
-=======
 METHOD(child_cfg_t, get_close_action, action_t,
 	private_child_cfg_t *this)
->>>>>>> upstream/4.5.1
 {
 	return this->close_action;
 }
 
-<<<<<<< HEAD
-/**
- * Implementation of child_cfg_t.get_dh_group.
- */
-static diffie_hellman_group_t get_dh_group(private_child_cfg_t *this)
-=======
 METHOD(child_cfg_t, get_dh_group, diffie_hellman_group_t,
 	private_child_cfg_t *this)
->>>>>>> upstream/4.5.1
 {
 	enumerator_t *enumerator;
 	proposal_t *proposal;
@@ -525,65 +423,30 @@
 	return dh_group;
 }
 
-<<<<<<< HEAD
-/**
- * Implementation of child_cfg_t.use_ipcomp.
- */
-static bool use_ipcomp(private_child_cfg_t *this)
-=======
 METHOD(child_cfg_t, use_ipcomp, bool,
 	private_child_cfg_t *this)
->>>>>>> upstream/4.5.1
 {
 	return this->use_ipcomp;
 }
 
-<<<<<<< HEAD
-/**
- * Implementation of child_cfg_t.get_inactivity.
- */
-static u_int32_t get_inactivity(private_child_cfg_t *this)
-=======
 METHOD(child_cfg_t, get_inactivity, u_int32_t,
 	private_child_cfg_t *this)
->>>>>>> upstream/4.5.1
 {
 	return this->inactivity;
 }
 
-<<<<<<< HEAD
-/**
- * Implementation of child_cfg_t.get_reqid.
- */
-static u_int32_t get_reqid(private_child_cfg_t *this)
-=======
 METHOD(child_cfg_t, get_reqid, u_int32_t,
 	private_child_cfg_t *this)
->>>>>>> upstream/4.5.1
 {
 	return this->reqid;
 }
 
-<<<<<<< HEAD
-/**
- * Implementation of child_cfg_t.get_mark.
- */
-static mark_t get_mark(private_child_cfg_t *this, bool inbound)
-=======
 METHOD(child_cfg_t, get_mark, mark_t,
 	private_child_cfg_t *this, bool inbound)
->>>>>>> upstream/4.5.1
 {
 	return inbound ? this->mark_in : this->mark_out;
 }
 
-<<<<<<< HEAD
-/**
- * Implementation of child_cfg_t.set_mipv6_options.
- */
-static void set_mipv6_options(private_child_cfg_t *this, bool proxy_mode,
-														 bool install_policy)
-=======
 METHOD(child_cfg_t, get_tfc, u_int32_t,
 	private_child_cfg_t *this)
 {
@@ -592,61 +455,32 @@
 
 METHOD(child_cfg_t, set_mipv6_options, void,
 	private_child_cfg_t *this, bool proxy_mode, bool install_policy)
->>>>>>> upstream/4.5.1
 {
 	this->proxy_mode = proxy_mode;
 	this->install_policy = install_policy;
 }
 
-<<<<<<< HEAD
-/**
- * Implementation of child_cfg_t.use_proxy_mode.
- */
-static bool use_proxy_mode(private_child_cfg_t *this)
-=======
 METHOD(child_cfg_t, use_proxy_mode, bool,
 	private_child_cfg_t *this)
->>>>>>> upstream/4.5.1
 {
 	return this->proxy_mode;
 }
 
-<<<<<<< HEAD
-/**
- * Implementation of child_cfg_t.install_policy.
- */
-static bool install_policy(private_child_cfg_t *this)
-=======
 METHOD(child_cfg_t, install_policy, bool,
 	private_child_cfg_t *this)
->>>>>>> upstream/4.5.1
 {
 	return this->install_policy;
 }
 
-<<<<<<< HEAD
-/**
- * Implementation of child_cfg_t.get_ref.
- */
-static child_cfg_t* get_ref(private_child_cfg_t *this)
-=======
 METHOD(child_cfg_t, get_ref, child_cfg_t*,
 	private_child_cfg_t *this)
->>>>>>> upstream/4.5.1
 {
 	ref_get(&this->refcount);
 	return &this->public;
 }
 
-<<<<<<< HEAD
-/**
- * Implements child_cfg_t.destroy.
- */
-static void destroy(private_child_cfg_t *this)
-=======
 METHOD(child_cfg_t, destroy, void,
 	private_child_cfg_t *this)
->>>>>>> upstream/4.5.1
 {
 	if (ref_put(&this->refcount))
 	{
@@ -667,47 +501,6 @@
  */
 child_cfg_t *child_cfg_create(char *name, lifetime_cfg_t *lifetime,
 							  char *updown, bool hostaccess,
-<<<<<<< HEAD
-							  ipsec_mode_t mode, action_t dpd_action,
-							  action_t close_action, bool ipcomp,
-							  u_int32_t inactivity, u_int32_t reqid,
-							  mark_t *mark_in, mark_t *mark_out)
-{
-	private_child_cfg_t *this = malloc_thing(private_child_cfg_t);
-
-	this->public.get_name = (char* (*) (child_cfg_t*))get_name;
-	this->public.add_traffic_selector = (void (*)(child_cfg_t*,bool,traffic_selector_t*))add_traffic_selector;
-	this->public.get_traffic_selectors = (linked_list_t*(*)(child_cfg_t*,bool,linked_list_t*,host_t*))get_traffic_selectors;
-	this->public.add_proposal = (void (*) (child_cfg_t*,proposal_t*))add_proposal;
-	this->public.get_proposals = (linked_list_t* (*) (child_cfg_t*,bool))get_proposals;
-	this->public.select_proposal = (proposal_t* (*) (child_cfg_t*,linked_list_t*,bool,bool))select_proposal;
-	this->public.get_updown = (char* (*) (child_cfg_t*))get_updown;
-	this->public.get_hostaccess = (bool (*) (child_cfg_t*))get_hostaccess;
-	this->public.get_mode = (ipsec_mode_t (*) (child_cfg_t *))get_mode;
-	this->public.get_dpd_action = (action_t (*) (child_cfg_t *))get_dpd_action;
-	this->public.get_close_action = (action_t (*) (child_cfg_t *))get_close_action;
-	this->public.get_lifetime = (lifetime_cfg_t* (*) (child_cfg_t *))get_lifetime;
-	this->public.get_dh_group = (diffie_hellman_group_t(*)(child_cfg_t*)) get_dh_group;
-	this->public.set_mipv6_options = (void (*) (child_cfg_t*,bool,bool))set_mipv6_options;
-	this->public.use_ipcomp = (bool (*) (child_cfg_t *))use_ipcomp;
-	this->public.get_inactivity = (u_int32_t (*) (child_cfg_t *))get_inactivity;
-	this->public.get_reqid = (u_int32_t (*) (child_cfg_t *))get_reqid;
-	this->public.get_mark = (mark_t (*) (child_cfg_t *,bool))get_mark;
-	this->public.use_proxy_mode = (bool (*) (child_cfg_t *))use_proxy_mode;
-	this->public.install_policy = (bool (*) (child_cfg_t *))install_policy;
-	this->public.get_ref = (child_cfg_t* (*) (child_cfg_t*))get_ref;
-	this->public.destroy = (void (*) (child_cfg_t*))destroy;
-
-	this->name = strdup(name);
-	this->updown = updown ? strdup(updown) : NULL;
-	this->hostaccess = hostaccess;
-	this->mode = mode;
-	this->dpd_action = dpd_action;
-	this->close_action = close_action;
-	this->use_ipcomp = ipcomp;
-	this->inactivity = inactivity;
-	this->reqid = reqid;
-=======
 							  ipsec_mode_t mode, action_t start_action,
 							  action_t dpd_action, action_t close_action,
 							  bool ipcomp, u_int32_t inactivity, u_int32_t reqid,
@@ -760,39 +553,15 @@
 		.other_ts = linked_list_create(),
 		.tfc = tfc,
 	);
->>>>>>> upstream/4.5.1
 
 	if (mark_in)
 	{
 		this->mark_in = *mark_in;
 	}
-<<<<<<< HEAD
-	else
-	{
-		this->mark_in.value = 0;
-		this->mark_in.mask  = 0;
-	}
-=======
->>>>>>> upstream/4.5.1
 	if (mark_out)
 	{
 		this->mark_out = *mark_out;
 	}
-<<<<<<< HEAD
-	else
-	{
-		this->mark_out.value = 0;
-		this->mark_out.mask  = 0;
-	}
-
-	this->proxy_mode = FALSE;
-	this->install_policy = TRUE;
-	this->refcount = 1;
-	this->proposals = linked_list_create();
-	this->my_ts = linked_list_create();
-	this->other_ts = linked_list_create();
-=======
->>>>>>> upstream/4.5.1
 	memcpy(&this->lifetime, lifetime, sizeof(lifetime_cfg_t));
 
 	return &this->public;
