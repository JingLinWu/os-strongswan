/*
 * Copyright (C) 2007-2008 Tobias Brunner
 * Copyright (C) 2005-2009 Martin Willi
 * Copyright (C) 2005 Jan Hutter
 * Hochschule fuer Technik Rapperswil
 *
 * This program is free software; you can redistribute it and/or modify it
 * under the terms of the GNU General Public License as published by the
 * Free Software Foundation; either version 2 of the License, or (at your
 * option) any later version.  See <http://www.fsf.org/copyleft/gpl.txt>.
 *
 * This program is distributed in the hope that it will be useful, but
 * WITHOUT ANY WARRANTY; without even the implied warranty of MERCHANTABILITY
 * or FITNESS FOR A PARTICULAR PURPOSE.  See the GNU General Public License
 * for more details.
 */

#include <string.h>

#include "peer_cfg.h"

#include <daemon.h>

#include <threading/mutex.h>
#include <utils/linked_list.h>
#include <utils/identification.h>

ENUM(cert_policy_names, CERT_ALWAYS_SEND, CERT_NEVER_SEND,
	"CERT_ALWAYS_SEND",
	"CERT_SEND_IF_ASKED",
	"CERT_NEVER_SEND",
);

ENUM(unique_policy_names, UNIQUE_NO, UNIQUE_KEEP,
	"UNIQUE_NO",
	"UNIQUE_REPLACE",
	"UNIQUE_KEEP",
);

typedef struct private_peer_cfg_t private_peer_cfg_t;

/**
 * Private data of an peer_cfg_t object
 */
struct private_peer_cfg_t {

	/**
	 * Public part
	 */
	peer_cfg_t public;

	/**
	 * Number of references hold by others to this peer_cfg
	 */
	refcount_t refcount;

	/**
	 * Name of the peer_cfg, used to query it
	 */
	char *name;

	/**
	 * IKE version to use for initiation
	 */
	u_int ike_version;

	/**
	 * IKE config associated to this peer config
	 */
	ike_cfg_t *ike_cfg;

	/**
	 * list of child configs associated to this peer config
	 */
	linked_list_t *child_cfgs;

	/**
	 * mutex to lock access to list of child_cfgs
	 */
	mutex_t *mutex;

	/**
	 * should we send a certificate
	 */
	cert_policy_t cert_policy;

	/**
	 * uniqueness of an IKE_SA
	 */
	unique_policy_t unique;

	/**
	 * number of tries after giving up if peer does not respond
	 */
	u_int32_t keyingtries;

	/**
	 * enable support for MOBIKE
	 */
	bool use_mobike;

	/**
	 * Time before starting rekeying
	 */
	u_int32_t rekey_time;

	/**
	 * Time before starting reauthentication
	 */
	u_int32_t reauth_time;

	/**
	 * Time, which specifies the range of a random value substracted from above.
	 */
	u_int32_t jitter_time;

	/**
	 * Delay before deleting a rekeying/reauthenticating SA
	 */
	u_int32_t over_time;

	/**
	 * DPD check intervall
	 */
	u_int32_t dpd;

	/**
	 * virtual IP to use locally
	 */
	host_t *virtual_ip;

	/**
	 * pool to acquire configuration attributes from
	 */
	char *pool;

	/**
	 * local authentication configs (rulesets)
	 */
	linked_list_t *local_auth;

	/**
	 * remote authentication configs (constraints)
	 */
	linked_list_t *remote_auth;

#ifdef ME
	/**
	 * Is this a mediation connection?
	 */
	bool mediation;

	/**
	 * Name of the mediation connection to mediate through
	 */
	peer_cfg_t *mediated_by;

	/**
	 * ID of our peer at the mediation server (= leftid of the peer's conn with
	 * the mediation server)
	 */
	identification_t *peer_id;
#endif /* ME */
};

/**
 * Implementation of peer_cfg_t.get_name
 */
static char *get_name(private_peer_cfg_t *this)
{
	return this->name;
}

/**
 * Implementation of peer_cfg_t.get_ike_version
 */
static u_int get_ike_version(private_peer_cfg_t *this)
{
	return this->ike_version;
}

/**
 * Implementation of peer_cfg_t.get_ike_cfg
 */
static ike_cfg_t* get_ike_cfg(private_peer_cfg_t *this)
{
	return this->ike_cfg;
}

/**
 * Implementation of peer_cfg_t.add_child_cfg.
 */
static void add_child_cfg(private_peer_cfg_t *this, child_cfg_t *child_cfg)
{
	this->mutex->lock(this->mutex);
	this->child_cfgs->insert_last(this->child_cfgs, child_cfg);
	this->mutex->unlock(this->mutex);
}

/**
 * child_cfg enumerator
 */
typedef struct {
	enumerator_t public;
	enumerator_t *wrapped;
	mutex_t *mutex;
} child_cfg_enumerator_t;

/**
 * Implementation of peer_cfg_t.remove_child_cfg.
 */
static void remove_child_cfg(private_peer_cfg_t *this,
							 child_cfg_enumerator_t *enumerator)
{
	this->child_cfgs->remove_at(this->child_cfgs, enumerator->wrapped);
}

/**
 * Implementation of child_cfg_enumerator_t.destroy
 */
static void child_cfg_enumerator_destroy(child_cfg_enumerator_t *this)
{
	this->mutex->unlock(this->mutex);
	this->wrapped->destroy(this->wrapped);
	free(this);
}

/**
 * Implementation of child_cfg_enumerator_t.enumerate
 */
static bool child_cfg_enumerate(child_cfg_enumerator_t *this, child_cfg_t **chd)
{
	return this->wrapped->enumerate(this->wrapped, chd);
}

/**
 * Implementation of peer_cfg_t.create_child_cfg_enumerator.
 */
static enumerator_t* create_child_cfg_enumerator(private_peer_cfg_t *this)
{
	child_cfg_enumerator_t *enumerator = malloc_thing(child_cfg_enumerator_t);

	enumerator->public.enumerate = (void*)child_cfg_enumerate;
	enumerator->public.destroy = (void*)child_cfg_enumerator_destroy;
	enumerator->mutex = this->mutex;
	enumerator->wrapped = this->child_cfgs->create_enumerator(this->child_cfgs);

	this->mutex->lock(this->mutex);
	return &enumerator->public;
}

/**
 * Check how good a list of TS matches a given child config
 */
static int get_ts_match(child_cfg_t *cfg, bool local,
						linked_list_t *sup_list, host_t *host)
{
	linked_list_t *cfg_list;
	enumerator_t *sup_enum, *cfg_enum;
	traffic_selector_t *sup_ts, *cfg_ts;
	int match = 0, round;

	/* fetch configured TS list, narrowing dynamic TS */
	cfg_list = cfg->get_traffic_selectors(cfg, local, NULL, host);

	/* use a round counter to rate leading TS with higher priority */
	round = sup_list->get_count(sup_list);

	sup_enum = sup_list->create_enumerator(sup_list);
	while (sup_enum->enumerate(sup_enum, &sup_ts))
	{
		cfg_enum = cfg_list->create_enumerator(cfg_list);
		while (cfg_enum->enumerate(cfg_enum, &cfg_ts))
		{
			if (cfg_ts->equals(cfg_ts, sup_ts))
			{	/* equality is honored better than matches */
				match += round * 5;
			}
			else if (cfg_ts->is_contained_in(cfg_ts, sup_ts) ||
					 sup_ts->is_contained_in(sup_ts, cfg_ts))
			{
				match += round * 1;
			}
		}
		cfg_enum->destroy(cfg_enum);
		round--;
	}
	sup_enum->destroy(sup_enum);

	cfg_list->destroy_offset(cfg_list, offsetof(traffic_selector_t, destroy));

	return match;
}

/**
 * Implementation of peer_cfg_t.select_child_cfg
 */
static child_cfg_t* select_child_cfg(private_peer_cfg_t *this,
									 linked_list_t *my_ts,
									 linked_list_t *other_ts,
									 host_t *my_host, host_t *other_host)
{
	child_cfg_t *current, *found = NULL;
	enumerator_t *enumerator;
	int best = 0;

	DBG2(DBG_CFG, "looking for a child config for %#R=== %#R", my_ts, other_ts);
	enumerator = create_child_cfg_enumerator(this);
	while (enumerator->enumerate(enumerator, &current))
	{
		int my_prio, other_prio;

		my_prio = get_ts_match(current, TRUE, my_ts, my_host);
		other_prio = get_ts_match(current, FALSE, other_ts, other_host);

		if (my_prio && other_prio)
		{
			DBG2(DBG_CFG, "  candidate \"%s\" with prio %d+%d",
				 current->get_name(current), my_prio, other_prio);
			if (my_prio + other_prio > best)
			{
				best = my_prio + other_prio;
				DESTROY_IF(found);
				found = current->get_ref(current);
			}
		}
	}
	enumerator->destroy(enumerator);
	if (found)
	{
		DBG2(DBG_CFG, "found matching child config \"%s\" with prio %d",
			 found->get_name(found), best);
	}
	return found;
}

/**
 * Implementation of peer_cfg_t.get_cert_policy.
 */
static cert_policy_t get_cert_policy(private_peer_cfg_t *this)
{
	return this->cert_policy;
}

/**
 * Implementation of peer_cfg_t.get_unique_policy.
 */
static unique_policy_t get_unique_policy(private_peer_cfg_t *this)
{
	return this->unique;
}

/**
 * Implementation of peer_cfg_t.get_keyingtries.
 */
static u_int32_t get_keyingtries(private_peer_cfg_t *this)
{
	return this->keyingtries;
}

/**
 * Implementation of peer_cfg_t.get_rekey_time.
 */
static u_int32_t get_rekey_time(private_peer_cfg_t *this)
{
	if (this->rekey_time == 0)
	{
		return 0;
	}
	if (this->jitter_time == 0)
	{
		return this->rekey_time;
	}
	return this->rekey_time - (random() % this->jitter_time);
}

/**
 * Implementation of peer_cfg_t.get_reauth_time.
 */
static u_int32_t get_reauth_time(private_peer_cfg_t *this)
{
	if (this->reauth_time == 0)
	{
		return 0;
	}
	if (this->jitter_time == 0)
	{
		return this->reauth_time;
	}
	return this->reauth_time - (random() % this->jitter_time);
}

/**
 * Implementation of peer_cfg_t.get_over_time.
 */
static u_int32_t get_over_time(private_peer_cfg_t *this)
{
	return this->over_time;
}

/**
 * Implementation of peer_cfg_t.use_mobike.
 */
static bool use_mobike(private_peer_cfg_t *this)
{
	return this->use_mobike;
}

/**
 * Implements peer_cfg_t.get_dpd
 */
static u_int32_t get_dpd(private_peer_cfg_t *this)
{
	return this->dpd;
}

/**
 * Implementation of peer_cfg_t.get_virtual_ip.
 */
static host_t* get_virtual_ip(private_peer_cfg_t *this)
{
	return this->virtual_ip;
}

/**
 * Implementation of peer_cfg_t.get_pool.
 */
static char* get_pool(private_peer_cfg_t *this)
{
	return this->pool;
}

/**
 * Implementation of peer_cfg_t.add_auth_cfg
 */
static void add_auth_cfg(private_peer_cfg_t *this,
						 auth_cfg_t *cfg, bool local)
{
	if (local)
	{
		this->local_auth->insert_last(this->local_auth, cfg);
	}
	else
	{
		this->remote_auth->insert_last(this->remote_auth, cfg);
	}
}

/**
 * Implementation of peer_cfg_t.create_auth_cfg_enumerator
 */
static enumerator_t* create_auth_cfg_enumerator(private_peer_cfg_t *this,
												 bool local)
{
	if (local)
	{
		return this->local_auth->create_enumerator(this->local_auth);
	}
	return this->remote_auth->create_enumerator(this->remote_auth);
}

#ifdef ME
/**
 * Implementation of peer_cfg_t.is_mediation.
 */
static bool is_mediation(private_peer_cfg_t *this)
{
	return this->mediation;
}

/**
 * Implementation of peer_cfg_t.get_mediated_by.
 */
static peer_cfg_t* get_mediated_by(private_peer_cfg_t *this)
{
	return this->mediated_by;
}

/**
 * Implementation of peer_cfg_t.get_peer_id.
 */
static identification_t* get_peer_id(private_peer_cfg_t *this)
{
	return this->peer_id;
}
#endif /* ME */

/**
 * check auth configs for equality
 */
static bool auth_cfg_equal(private_peer_cfg_t *this, private_peer_cfg_t *other)
{
	enumerator_t *e1, *e2;
	auth_cfg_t *cfg1, *cfg2;
	bool equal = TRUE;

	if (this->local_auth->get_count(this->local_auth) !=
		other->local_auth->get_count(other->local_auth))
	{
		return FALSE;
	}
	if (this->remote_auth->get_count(this->remote_auth) !=
		other->remote_auth->get_count(other->remote_auth))
	{
		return FALSE;
	}

	e1 = this->local_auth->create_enumerator(this->local_auth);
	e2 = other->local_auth->create_enumerator(other->local_auth);
	while (e1->enumerate(e1, &cfg1) && e2->enumerate(e2, &cfg2))
	{
		if (!cfg1->equals(cfg1, cfg2))
		{
			equal = FALSE;
			break;
		}
	}
	e1->destroy(e1);
	e2->destroy(e2);

	if (!equal)
	{
		return FALSE;
	}

	e1 = this->remote_auth->create_enumerator(this->remote_auth);
	e2 = other->remote_auth->create_enumerator(other->remote_auth);
	while (e1->enumerate(e1, &cfg1) && e2->enumerate(e2, &cfg2))
	{
		if (!cfg1->equals(cfg1, cfg2))
		{
			equal = FALSE;
			break;
		}
	}
	e1->destroy(e1);
	e2->destroy(e2);

	return equal;
}

/**
 * Implementation of peer_cfg_t.equals.
 */
static bool equals(private_peer_cfg_t *this, private_peer_cfg_t *other)
{
	if (this == other)
	{
		return TRUE;
	}
	if (this->public.equals != other->public.equals)
	{
		return FALSE;
	}

	return (
		this->ike_version == other->ike_version &&
		this->cert_policy == other->cert_policy &&
		this->unique == other->unique &&
		this->keyingtries == other->keyingtries &&
		this->use_mobike == other->use_mobike &&
		this->rekey_time == other->rekey_time &&
		this->reauth_time == other->reauth_time &&
		this->jitter_time == other->jitter_time &&
		this->over_time == other->over_time &&
		this->dpd == other->dpd &&
		(this->virtual_ip == other->virtual_ip ||
		 (this->virtual_ip && other->virtual_ip &&
		  this->virtual_ip->equals(this->virtual_ip, other->virtual_ip))) &&
		(this->pool == other->pool ||
		 (this->pool && other->pool && streq(this->pool, other->pool))) &&
		auth_cfg_equal(this, other)
#ifdef ME
		&& this->mediation == other->mediation &&
		this->mediated_by == other->mediated_by &&
		(this->peer_id == other->peer_id ||
		 (this->peer_id && other->peer_id &&
		  this->peer_id->equals(this->peer_id, other->peer_id)))
#endif /* ME */
		);
}

/**
 * Implements peer_cfg_t.get_ref.
 */
static peer_cfg_t* get_ref(private_peer_cfg_t *this)
{
	ref_get(&this->refcount);
	return &this->public;
}

/**
 * Implements peer_cfg_t.destroy.
 */
static void destroy(private_peer_cfg_t *this)
{
	if (ref_put(&this->refcount))
	{
		this->ike_cfg->destroy(this->ike_cfg);
		this->child_cfgs->destroy_offset(this->child_cfgs,
										offsetof(child_cfg_t, destroy));
		DESTROY_IF(this->virtual_ip);
		this->local_auth->destroy_offset(this->local_auth,
										offsetof(auth_cfg_t, destroy));
		this->remote_auth->destroy_offset(this->remote_auth,
										offsetof(auth_cfg_t, destroy));
#ifdef ME
		DESTROY_IF(this->mediated_by);
		DESTROY_IF(this->peer_id);
#endif /* ME */
		this->mutex->destroy(this->mutex);
		free(this->name);
		free(this->pool);
		free(this);
	}
}

/*
 * Described in header-file
 */
peer_cfg_t *peer_cfg_create(char *name, u_int ike_version, ike_cfg_t *ike_cfg,
							cert_policy_t cert_policy, unique_policy_t unique,
							u_int32_t keyingtries, u_int32_t rekey_time,
							u_int32_t reauth_time, u_int32_t jitter_time,
							u_int32_t over_time, bool mobike, u_int32_t dpd,
							host_t *virtual_ip, char *pool,
							bool mediation, peer_cfg_t *mediated_by,
							identification_t *peer_id)
{
	private_peer_cfg_t *this = malloc_thing(private_peer_cfg_t);

	/* public functions */
	this->public.get_name = (char* (*) (peer_cfg_t *))get_name;
	this->public.get_ike_version = (u_int(*) (peer_cfg_t *))get_ike_version;
	this->public.get_ike_cfg = (ike_cfg_t* (*) (peer_cfg_t *))get_ike_cfg;
	this->public.add_child_cfg = (void (*) (peer_cfg_t *, child_cfg_t*))add_child_cfg;
	this->public.remove_child_cfg = (void(*)(peer_cfg_t*, enumerator_t*))remove_child_cfg;
	this->public.create_child_cfg_enumerator = (enumerator_t* (*) (peer_cfg_t *))create_child_cfg_enumerator;
	this->public.select_child_cfg = (child_cfg_t* (*) (peer_cfg_t *,linked_list_t*,linked_list_t*,host_t*,host_t*))select_child_cfg;
	this->public.get_cert_policy = (cert_policy_t (*) (peer_cfg_t *))get_cert_policy;
	this->public.get_unique_policy = (unique_policy_t (*) (peer_cfg_t *))get_unique_policy;
	this->public.get_keyingtries = (u_int32_t (*) (peer_cfg_t *))get_keyingtries;
	this->public.get_rekey_time = (u_int32_t(*)(peer_cfg_t*))get_rekey_time;
	this->public.get_reauth_time = (u_int32_t(*)(peer_cfg_t*))get_reauth_time;
	this->public.get_over_time = (u_int32_t(*)(peer_cfg_t*))get_over_time;
	this->public.use_mobike = (bool (*) (peer_cfg_t *))use_mobike;
	this->public.get_dpd = (u_int32_t (*) (peer_cfg_t *))get_dpd;
	this->public.get_virtual_ip = (host_t* (*) (peer_cfg_t *))get_virtual_ip;
	this->public.get_pool = (char*(*)(peer_cfg_t*))get_pool;
	this->public.add_auth_cfg = (void(*)(peer_cfg_t*, auth_cfg_t *cfg, bool local))add_auth_cfg;
	this->public.create_auth_cfg_enumerator = (enumerator_t*(*)(peer_cfg_t*, bool local))create_auth_cfg_enumerator;
	this->public.equals = (bool(*)(peer_cfg_t*, peer_cfg_t *other))equals;
	this->public.get_ref = (peer_cfg_t*(*)(peer_cfg_t *))get_ref;
	this->public.destroy = (void(*)(peer_cfg_t *))destroy;
#ifdef ME
	this->public.is_mediation = (bool (*) (peer_cfg_t *))is_mediation;
	this->public.get_mediated_by = (peer_cfg_t* (*) (peer_cfg_t *))get_mediated_by;
	this->public.get_peer_id = (identification_t* (*) (peer_cfg_t *))get_peer_id;
#endif /* ME */

	/* apply init values */
	this->name = strdup(name);
	this->ike_version = ike_version;
	this->ike_cfg = ike_cfg;
	this->child_cfgs = linked_list_create();
	this->mutex = mutex_create(MUTEX_TYPE_DEFAULT);
	this->cert_policy = cert_policy;
	this->unique = unique;
	this->keyingtries = keyingtries;
	this->rekey_time = rekey_time;
	this->reauth_time = reauth_time;
	if (rekey_time && jitter_time > rekey_time)
	{
		jitter_time = rekey_time;
	}
	if (reauth_time && jitter_time > reauth_time)
	{
		jitter_time = reauth_time;
	}
	this->jitter_time = jitter_time;
	this->over_time = over_time;
	this->use_mobike = mobike;
	this->dpd = dpd;
	this->virtual_ip = virtual_ip;
<<<<<<< HEAD
	this->pool = pool ? strdup(pool) : NULL;
=======
	this->pool = strdupnull(pool);
>>>>>>> upstream/4.5.1
	this->local_auth = linked_list_create();
	this->remote_auth = linked_list_create();
	this->refcount = 1;
#ifdef ME
	this->mediation = mediation;
	this->mediated_by = mediated_by;
	this->peer_id = peer_id;
#else /* ME */
	DESTROY_IF(mediated_by);
	DESTROY_IF(peer_id);
#endif /* ME */

	return &this->public;
}<|MERGE_RESOLUTION|>--- conflicted
+++ resolved
@@ -682,11 +682,7 @@
 	this->use_mobike = mobike;
 	this->dpd = dpd;
 	this->virtual_ip = virtual_ip;
-<<<<<<< HEAD
-	this->pool = pool ? strdup(pool) : NULL;
-=======
 	this->pool = strdupnull(pool);
->>>>>>> upstream/4.5.1
 	this->local_auth = linked_list_create();
 	this->remote_auth = linked_list_create();
 	this->refcount = 1;
