/*
 * Copyright (C) 2008 Tobias Brunner
 * Copyright (C) 2005-2008 Martin Willi
 * Copyright (C) 2005 Jan Hutter
 * Hochschule fuer Technik Rapperswil
 *
 * This program is free software; you can redistribute it and/or modify it
 * under the terms of the GNU General Public License as published by the
 * Free Software Foundation; either version 2 of the License, or (at your
 * option) any later version.  See <http://www.fsf.org/copyleft/gpl.txt>.
 *
 * This program is distributed in the hope that it will be useful, but
 * WITHOUT ANY WARRANTY; without even the implied warranty of MERCHANTABILITY
 * or FITNESS FOR A PARTICULAR PURPOSE.  See the GNU General Public License
 * for more details.
 */

/**
 * @defgroup ike_sa_manager ike_sa_manager
 * @{ @ingroup sa
 */

#ifndef IKE_SA_MANAGER_H_
#define IKE_SA_MANAGER_H_

typedef struct ike_sa_manager_t ike_sa_manager_t;

#include <library.h>
#include <sa/ike_sa.h>
#include <encoding/message.h>
#include <config/peer_cfg.h>

/**
 * Manages and synchronizes access to all IKE_SAs.
 *
 * To synchronize access to thread-unsave IKE_SAs, they are checked out for
 * use and checked in afterwards. A checked out SA is exclusively accessible
 * by the owning thread.
 */
struct ike_sa_manager_t {

	/**
	 * Checkout an existing IKE_SA.
	 *
	 * @param ike_sa_id			the SA identifier, will be updated
	 * @returns
	 * 							- checked out IKE_SA if found
	 * 							- NULL, if specified IKE_SA is not found.
	 */
	ike_sa_t* (*checkout) (ike_sa_manager_t* this, ike_sa_id_t *sa_id);

	/**
	 * Create and check out a new IKE_SA.
	 *
<<<<<<< HEAD
	 * @note If initiator equals FALSE, the returned IKE_SA is not registered
	 * in the manager.
	 *
=======
>>>>>>> upstream/4.5.1
	 * @param initiator			TRUE for initiator, FALSE otherwise
	 * @returns 				created and checked out IKE_SA
	 */
	ike_sa_t* (*checkout_new) (ike_sa_manager_t* this, bool initiator);

	/**
	 * Checkout an IKE_SA by a message.
	 *
	 * In some situations, it is necessary that the manager knows the
	 * message to use for the checkout. This has the following reasons:
	 *
	 * 1. If the targeted IKE_SA is already processing a message, we do not
	 *    check it out if the message ID is the same.
	 * 2. If it is an IKE_SA_INIT request, we have to check if it is a
	 *    retransmission. If so, we have to drop the message, we would
	 *    create another unneeded IKE_SA for each retransmitted packet.
	 *
	 * A call to checkout_by_message() returns a (maybe new created) IKE_SA.
	 * If processing the message does not make sense (for the reasons above),
	 * NULL is returned.
	 *
	 * @param ike_sa_id			the SA identifier, will be updated
	 * @returns
	 * 							- checked out/created IKE_SA
	 * 							- NULL to not process message further
	 */
	ike_sa_t* (*checkout_by_message) (ike_sa_manager_t* this, message_t *message);

	/**
	 * Checkout an IKE_SA for initiation by a peer_config.
	 *
	 * To initiate, a CHILD_SA may be established within an existing IKE_SA.
	 * This call checks for an existing IKE_SA by comparing the configuration.
	 * If the CHILD_SA can be created in an existing IKE_SA, the matching SA
	 * is returned.
	 * If no IKE_SA is found, a new one is created. This is also the case when
	 * the found IKE_SA is in the DELETING state.
	 *
	 * @param peer_cfg			configuration used to find an existing IKE_SA
	 * @return					checked out/created IKE_SA
	 */
	ike_sa_t* (*checkout_by_config) (ike_sa_manager_t* this,
									 peer_cfg_t *peer_cfg);

	/**
	 * Check for duplicates of the given IKE_SA.
	 *
	 * Measures are taken according to the uniqueness policy of the IKE_SA.
	 * The return value indicates whether duplicates have been found and if
	 * further measures should be taken (e.g. cancelling an IKE_AUTH exchange).
	 * check_uniqueness() must be called before the IKE_SA is complete,
	 * deadlocks occur otherwise.
	 *
	 * @param ike_sa			ike_sa to check
<<<<<<< HEAD
	 * @return					TRUE, if the given IKE_SA has duplicates and
	 * 							should be deleted
	 */
	bool (*check_uniqueness)(ike_sa_manager_t *this, ike_sa_t *ike_sa);
=======
	 * @param force_replace		replace existing SAs, regardless of unique policy
	 * @return					TRUE, if the given IKE_SA has duplicates and
	 * 							should be deleted
	 */
	bool (*check_uniqueness)(ike_sa_manager_t *this, ike_sa_t *ike_sa,
							 bool force_replace);

	/**
	 * Check if we already have a connected IKE_SA between two identities.
	 *
	 * @param me				own identity
	 * @param other				remote identity
	 * @param family			address family to include in uniqueness check
	 * @return					TRUE if we have a connected IKE_SA
	 */
	bool (*has_contact)(ike_sa_manager_t *this, identification_t *me,
						identification_t *other, int family);
>>>>>>> upstream/4.5.1

	/**
	 * Check out an IKE_SA a unique ID.
	 *
	 * Every IKE_SA and every CHILD_SA is uniquely identified by an ID.
	 * These checkout function uses, depending
	 * on the child parameter, the unique ID of the IKE_SA or the reqid
	 * of one of a IKE_SAs CHILD_SA.
	 *
	 * @param id				unique ID of the object
	 * @param child				TRUE to use CHILD, FALSE to use IKE_SA
	 * @return
	 * 							- checked out IKE_SA, if found
	 * 							- NULL, if not found
	 */
	ike_sa_t* (*checkout_by_id) (ike_sa_manager_t* this, u_int32_t id,
								 bool child);

	/**
	 * Check out an IKE_SA by the policy/connection name.
	 *
	 * Check out the IKE_SA by the configuration name, either from the IKE- or
	 * one of its CHILD_SAs.
	 *
	 * @param name				name of the connection/policy
	 * @param child				TRUE to use policy name, FALSE to use conn name
	 * @return
	 * 							- checked out IKE_SA, if found
	 * 							- NULL, if not found
	 */
	ike_sa_t* (*checkout_by_name) (ike_sa_manager_t* this, char *name,
								   bool child);

	/**
	 * Create an enumerator over all stored IKE_SAs.
	 *
	 * While enumerating an IKE_SA, it is temporarily checked out and
	 * automatically checked in after the current enumeration step.
	 *
	 * @return					enumerator over all IKE_SAs.
	 */
	enumerator_t *(*create_enumerator) (ike_sa_manager_t* this);

	/**
	 * Checkin the SA after usage.
	 *
	 * If the IKE_SA is not registered in the manager, a new entry is created.
	 *
	 * @param ike_sa_id			the SA identifier, will be updated
	 * @param ike_sa			checked out SA
	 */
	void (*checkin) (ike_sa_manager_t* this, ike_sa_t *ike_sa);

	/**
	 * Destroy a checked out SA.
	 *
	 * The IKE SA is destroyed without notification of the remote peer.
	 * Use this only if the other peer doesn't respond or behaves not
	 * as predicted.
	 * Checking in and destruction is an atomic operation (for the IKE_SA),
	 * so this can be called if the SA is in a "unclean" state, without the
	 * risk that another thread can get the SA.
	 *
	 * @param ike_sa			SA to delete
	 */
	void (*checkin_and_destroy) (ike_sa_manager_t* this, ike_sa_t *ike_sa);

	/**
	 * Get the number of IKE_SAs which are in the connecting state.
	 *
	 * To prevent the server from resource exhaustion, cookies and other
	 * mechanisms are used. The number of half open IKE_SAs is a good
	 * indicator to see if a peer is flooding the server.
	 * If a host is supplied, only the number of half open IKE_SAs initiated
	 * from this IP are counted.
	 * Only SAs for which we are the responder are counted.
	 *
	 * @param ip				NULL for all, IP for half open IKE_SAs with IP
	 * @return					number of half open IKE_SAs
	 */
	int (*get_half_open_count) (ike_sa_manager_t *this, host_t *ip);

	/**
	 * Delete all existing IKE_SAs and destroy them immediately.
	 *
	 * Threads will be driven out, so all SAs can be deleted cleanly.
	 * To a flush(), an immediate call to destroy() is mandatory; no other
	 * method may be used.
	 */
	void (*flush)(ike_sa_manager_t *this);

	/**
	 * Destroys the manager with all associated SAs.
	 *
	 * A call to flush() is required before calling destroy.
	 */
	void (*destroy) (ike_sa_manager_t *this);
};

/**
 * Create the IKE_SA manager.
 *
 * @returns 	ike_sa_manager_t object, NULL if initialization fails
 */
ike_sa_manager_t *ike_sa_manager_create(void);

#endif /** IKE_SA_MANAGER_H_ @}*/<|MERGE_RESOLUTION|>--- conflicted
+++ resolved
@@ -52,12 +52,6 @@
 	/**
 	 * Create and check out a new IKE_SA.
 	 *
-<<<<<<< HEAD
-	 * @note If initiator equals FALSE, the returned IKE_SA is not registered
-	 * in the manager.
-	 *
-=======
->>>>>>> upstream/4.5.1
 	 * @param initiator			TRUE for initiator, FALSE otherwise
 	 * @returns 				created and checked out IKE_SA
 	 */
@@ -112,12 +106,6 @@
 	 * deadlocks occur otherwise.
 	 *
 	 * @param ike_sa			ike_sa to check
-<<<<<<< HEAD
-	 * @return					TRUE, if the given IKE_SA has duplicates and
-	 * 							should be deleted
-	 */
-	bool (*check_uniqueness)(ike_sa_manager_t *this, ike_sa_t *ike_sa);
-=======
 	 * @param force_replace		replace existing SAs, regardless of unique policy
 	 * @return					TRUE, if the given IKE_SA has duplicates and
 	 * 							should be deleted
@@ -135,7 +123,6 @@
 	 */
 	bool (*has_contact)(ike_sa_manager_t *this, identification_t *me,
 						identification_t *other, int family);
->>>>>>> upstream/4.5.1
 
 	/**
 	 * Check out an IKE_SA a unique ID.
