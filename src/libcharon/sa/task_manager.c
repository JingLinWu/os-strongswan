/*
 * Copyright (C) 2007 Tobias Brunner
 * Copyright (C) 2007-2010 Martin Willi
 * Hochschule fuer Technik Rapperswil
 *
 * This program is free software; you can redistribute it and/or modify it
 * under the terms of the GNU General Public License as published by the
 * Free Software Foundation; either version 2 of the License, or (at your
 * option) any later version.  See <http://www.fsf.org/copyleft/gpl.txt>.
 *
 * This program is distributed in the hope that it will be useful, but
 * WITHOUT ANY WARRANTY; without even the implied warranty of MERCHANTABILITY
 * or FITNESS FOR A PARTICULAR PURPOSE.  See the GNU General Public License
 * for more details.
 */

#include "task_manager.h"

#include <math.h>

#include <daemon.h>
#include <sa/tasks/ike_init.h>
#include <sa/tasks/ike_natd.h>
#include <sa/tasks/ike_mobike.h>
#include <sa/tasks/ike_auth.h>
#include <sa/tasks/ike_auth_lifetime.h>
#include <sa/tasks/ike_cert_pre.h>
#include <sa/tasks/ike_cert_post.h>
#include <sa/tasks/ike_rekey.h>
#include <sa/tasks/ike_delete.h>
#include <sa/tasks/ike_config.h>
#include <sa/tasks/ike_dpd.h>
#include <sa/tasks/ike_vendor.h>
#include <sa/tasks/child_create.h>
#include <sa/tasks/child_rekey.h>
#include <sa/tasks/child_delete.h>
#include <encoding/payloads/delete_payload.h>
#include <processing/jobs/retransmit_job.h>

#ifdef ME
#include <sa/tasks/ike_me.h>
#endif

typedef struct exchange_t exchange_t;

/**
 * An exchange in the air, used do detect and handle retransmission
 */
struct exchange_t {

	/**
	 * Message ID used for this transaction
	 */
	u_int32_t mid;

	/**
	 * generated packet for retransmission
	 */
	packet_t *packet;
};

typedef struct private_task_manager_t private_task_manager_t;

/**
 * private data of the task manager
 */
struct private_task_manager_t {

	/**
	 * public functions
	 */
	task_manager_t public;

	/**
	 * associated IKE_SA we are serving
	 */
	ike_sa_t *ike_sa;

	/**
	 * Exchange we are currently handling as responder
	 */
	struct {
		/**
		 * Message ID of the exchange
		 */
		u_int32_t mid;

		/**
		 * packet for retransmission
		 */
		packet_t *packet;

	} responding;

	/**
	 * Exchange we are currently handling as initiator
	 */
	struct {
		/**
		 * Message ID of the exchange
		 */
		u_int32_t mid;

		/**
		 * how many times we have retransmitted so far
		 */
		u_int retransmitted;

		/**
		 * packet for retransmission
		 */
		packet_t *packet;

		/**
		 * type of the initated exchange
		 */
		exchange_type_t type;

	} initiating;

	/**
	 * List of queued tasks not yet in action
	 */
	linked_list_t *queued_tasks;

	/**
	 * List of active tasks, initiated by ourselve
	 */
	linked_list_t *active_tasks;

	/**
	 * List of tasks initiated by peer
	 */
	linked_list_t *passive_tasks;

	/**
	 * the task manager has been reset
	 */
	bool reset;

	/**
	 * Number of times we retransmit messages before giving up
	 */
	u_int retransmit_tries;

	/**
	 * Retransmission timeout
	 */
	double retransmit_timeout;

	/**
	 * Base to calculate retransmission timeout
	 */
	double retransmit_base;
};

/**
 * flush all tasks in the task manager
 */
static void flush(private_task_manager_t *this)
{
	this->queued_tasks->destroy_offset(this->queued_tasks,
										offsetof(task_t, destroy));
	this->queued_tasks = linked_list_create();
	this->passive_tasks->destroy_offset(this->passive_tasks,
										offsetof(task_t, destroy));
	this->passive_tasks = linked_list_create();
	this->active_tasks->destroy_offset(this->active_tasks,
										offsetof(task_t, destroy));
	this->active_tasks = linked_list_create();
}

/**
 * move a task of a specific type from the queue to the active list
 */
static bool activate_task(private_task_manager_t *this, task_type_t type)
{
	iterator_t *iterator;
	task_t *task;
	bool found = FALSE;

	iterator = this->queued_tasks->create_iterator(this->queued_tasks, TRUE);
	while (iterator->iterate(iterator, (void**)&task))
	{
		if (task->get_type(task) == type)
		{
			DBG2(DBG_IKE, "  activating %N task", task_type_names, type);
			iterator->remove(iterator);
			this->active_tasks->insert_last(this->active_tasks, task);
			found = TRUE;
			break;
		}
	}
	iterator->destroy(iterator);
	return found;
}

METHOD(task_manager_t, retransmit, status_t,
	private_task_manager_t *this, u_int32_t message_id)
{
	if (message_id == this->initiating.mid)
	{
		u_int32_t timeout;
		job_t *job;
		iterator_t *iterator;
		packet_t *packet;
		task_t *task;
		ike_mobike_t *mobike = NULL;

		/* check if we are retransmitting a MOBIKE routability check */
		iterator = this->active_tasks->create_iterator(this->active_tasks, TRUE);
		while (iterator->iterate(iterator, (void*)&task))
		{
			if (task->get_type(task) == IKE_MOBIKE)
			{
				mobike = (ike_mobike_t*)task;
				if (!mobike->is_probing(mobike))
				{
					mobike = NULL;
				}
				break;
			}
		}
		iterator->destroy(iterator);

		if (mobike == NULL)
		{
			if (this->initiating.retransmitted <= this->retransmit_tries)
			{
				timeout = (u_int32_t)(this->retransmit_timeout * 1000.0 *
					pow(this->retransmit_base, this->initiating.retransmitted));
			}
			else
			{
				DBG1(DBG_IKE, "giving up after %d retransmits",
					 this->initiating.retransmitted - 1);
				if (this->ike_sa->get_state(this->ike_sa) != IKE_CONNECTING)
				{
					charon->bus->ike_updown(charon->bus, this->ike_sa, FALSE);
				}
				return DESTROY_ME;
			}

			if (this->initiating.retransmitted)
			{
				DBG1(DBG_IKE, "retransmit %d of request with message ID %d",
					 this->initiating.retransmitted, message_id);
			}
			packet = this->initiating.packet->clone(this->initiating.packet);
			charon->sender->send(charon->sender, packet);
		}
		else
		{	/* for routeability checks, we use a more aggressive behavior */
			if (this->initiating.retransmitted <= ROUTEABILITY_CHECK_TRIES)
			{
				timeout = ROUTEABILITY_CHECK_INTERVAL;
			}
			else
			{
				DBG1(DBG_IKE, "giving up after %d path probings",
					 this->initiating.retransmitted - 1);
				charon->bus->ike_updown(charon->bus, this->ike_sa, FALSE);
				return DESTROY_ME;
			}

			if (this->initiating.retransmitted)
			{
				DBG1(DBG_IKE, "path probing attempt %d",
					 this->initiating.retransmitted);
			}
			mobike->transmit(mobike, this->initiating.packet);
		}

		this->initiating.retransmitted++;
		job = (job_t*)retransmit_job_create(this->initiating.mid,
											this->ike_sa->get_id(this->ike_sa));
		lib->scheduler->schedule_job_ms(lib->scheduler, job, timeout);
	}
	return SUCCESS;
}

METHOD(task_manager_t, initiate, status_t,
	private_task_manager_t *this)
{
	iterator_t *iterator;
	task_t *task;
	message_t *message;
	host_t *me, *other;
	status_t status;
	exchange_type_t exchange = 0;

	if (this->initiating.type != EXCHANGE_TYPE_UNDEFINED)
	{
		DBG2(DBG_IKE, "delaying task initiation, %N exchange in progress",
				exchange_type_names, this->initiating.type);
		/* do not initiate if we already have a message in the air */
		return SUCCESS;
	}

	if (this->active_tasks->get_count(this->active_tasks) == 0)
	{
		DBG2(DBG_IKE, "activating new tasks");
		switch (this->ike_sa->get_state(this->ike_sa))
		{
			case IKE_CREATED:
				activate_task(this, IKE_VENDOR);
				if (activate_task(this, IKE_INIT))
				{
					this->initiating.mid = 0;
					exchange = IKE_SA_INIT;
					activate_task(this, IKE_NATD);
					activate_task(this, IKE_CERT_PRE);
#ifdef ME
					/* this task has to be activated before the IKE_AUTHENTICATE
					 * task, because that task pregenerates the packet after
					 * which no payloads can be added to the message anymore.
					 */
					activate_task(this, IKE_ME);
#endif /* ME */
					activate_task(this, IKE_AUTHENTICATE);
					activate_task(this, IKE_CERT_POST);
					activate_task(this, IKE_CONFIG);
					activate_task(this, CHILD_CREATE);
					activate_task(this, IKE_AUTH_LIFETIME);
					activate_task(this, IKE_MOBIKE);
				}
				break;
			case IKE_ESTABLISHED:
				if (activate_task(this, CHILD_CREATE))
				{
					exchange = CREATE_CHILD_SA;
					break;
				}
				if (activate_task(this, CHILD_DELETE))
				{
					exchange = INFORMATIONAL;
					break;
				}
				if (activate_task(this, CHILD_REKEY))
				{
					exchange = CREATE_CHILD_SA;
					break;
				}
				if (activate_task(this, IKE_DELETE))
				{
					exchange = INFORMATIONAL;
					break;
				}
				if (activate_task(this, IKE_REKEY))
				{
					exchange = CREATE_CHILD_SA;
					break;
				}
				if (activate_task(this, IKE_REAUTH))
				{
					exchange = INFORMATIONAL;
					break;
				}
				if (activate_task(this, IKE_MOBIKE))
				{
					exchange = INFORMATIONAL;
					break;
				}
				if (activate_task(this, IKE_DPD))
				{
					exchange = INFORMATIONAL;
					break;
				}
#ifdef ME
				if (activate_task(this, IKE_ME))
				{
					exchange = ME_CONNECT;
					break;
				}
#endif /* ME */
			case IKE_REKEYING:
				if (activate_task(this, IKE_DELETE))
				{
					exchange = INFORMATIONAL;
					break;
				}
			case IKE_DELETING:
			default:
				break;
		}
	}
	else
	{
		DBG2(DBG_IKE, "reinitiating already active tasks");
		iterator = this->active_tasks->create_iterator(this->active_tasks, TRUE);
		while (iterator->iterate(iterator, (void**)&task))
		{
			DBG2(DBG_IKE, "  %N task", task_type_names, task->get_type(task));
			switch (task->get_type(task))
			{
				case IKE_INIT:
					exchange = IKE_SA_INIT;
					break;
				case IKE_AUTHENTICATE:
					exchange = IKE_AUTH;
					break;
				case CHILD_CREATE:
				case CHILD_REKEY:
				case IKE_REKEY:
					exchange = CREATE_CHILD_SA;
					break;
				case IKE_MOBIKE:
					exchange = INFORMATIONAL;
				default:
					continue;
			}
			break;
		}
		iterator->destroy(iterator);
	}

	if (exchange == 0)
	{
		DBG2(DBG_IKE, "nothing to initiate");
		/* nothing to do yet... */
		return SUCCESS;
	}

	me = this->ike_sa->get_my_host(this->ike_sa);
	other = this->ike_sa->get_other_host(this->ike_sa);

	message = message_create();
	message->set_message_id(message, this->initiating.mid);
	message->set_source(message, me->clone(me));
	message->set_destination(message, other->clone(other));
	message->set_exchange_type(message, exchange);
	this->initiating.type = exchange;
	this->initiating.retransmitted = 0;

	iterator = this->active_tasks->create_iterator(this->active_tasks, TRUE);
	while (iterator->iterate(iterator, (void*)&task))
	{
		switch (task->build(task, message))
		{
			case SUCCESS:
				/* task completed, remove it */
				iterator->remove(iterator);
				task->destroy(task);
				break;
			case NEED_MORE:
				/* processed, but task needs another exchange */
				break;
			case FAILED:
			default:
				if (this->ike_sa->get_state(this->ike_sa) != IKE_CONNECTING)
				{
					charon->bus->ike_updown(charon->bus, this->ike_sa, FALSE);
				}
				/* FALL */
			case DESTROY_ME:
				/* critical failure, destroy IKE_SA */
				iterator->destroy(iterator);
				message->destroy(message);
				flush(this);
				return DESTROY_ME;
		}
	}
	iterator->destroy(iterator);

	/* update exchange type if a task changed it */
	this->initiating.type = message->get_exchange_type(message);

<<<<<<< HEAD
	charon->bus->message(charon->bus, message, FALSE);
=======
>>>>>>> upstream/4.5.1
	status = this->ike_sa->generate_message(this->ike_sa, message,
											&this->initiating.packet);
	if (status != SUCCESS)
	{
		/* message generation failed. There is nothing more to do than to
		 * close the SA */
		message->destroy(message);
		flush(this);
		charon->bus->ike_updown(charon->bus, this->ike_sa, FALSE);
		return DESTROY_ME;
	}
	message->destroy(message);

	return retransmit(this, this->initiating.mid);
}

/**
 * handle an incoming response message
 */
static status_t process_response(private_task_manager_t *this,
								 message_t *message)
{
	iterator_t *iterator;
	task_t *task;

	if (message->get_exchange_type(message) != this->initiating.type)
	{
		DBG1(DBG_IKE, "received %N response, but expected %N",
			 exchange_type_names, message->get_exchange_type(message),
			 exchange_type_names, this->initiating.type);
		charon->bus->ike_updown(charon->bus, this->ike_sa, FALSE);
		return DESTROY_ME;
	}

	/* catch if we get resetted while processing */
	this->reset = FALSE;
	iterator = this->active_tasks->create_iterator(this->active_tasks, TRUE);
	while (iterator->iterate(iterator, (void*)&task))
	{
		switch (task->process(task, message))
		{
			case SUCCESS:
				/* task completed, remove it */
				iterator->remove(iterator);
				task->destroy(task);
				break;
			case NEED_MORE:
				/* processed, but task needs another exchange */
				break;
			case FAILED:
			default:
				charon->bus->ike_updown(charon->bus, this->ike_sa, FALSE);
				/* FALL */
			case DESTROY_ME:
				/* critical failure, destroy IKE_SA */
				iterator->remove(iterator);
				iterator->destroy(iterator);
				task->destroy(task);
				return DESTROY_ME;
		}
		if (this->reset)
		{	/* start all over again if we were reset */
			this->reset = FALSE;
			iterator->destroy(iterator);
			return initiate(this);
		}
	}
	iterator->destroy(iterator);

	this->initiating.mid++;
	this->initiating.type = EXCHANGE_TYPE_UNDEFINED;
	this->initiating.packet->destroy(this->initiating.packet);
	this->initiating.packet = NULL;

	return initiate(this);
}

/**
 * handle exchange collisions
 */
static bool handle_collisions(private_task_manager_t *this, task_t *task)
{
	iterator_t *iterator;
	task_t *active;
	task_type_t type;

	type = task->get_type(task);

	/* do we have to check  */
	if (type == IKE_REKEY || type == CHILD_REKEY ||
		type == CHILD_DELETE || type == IKE_DELETE || type == IKE_REAUTH)
	{
		/* find an exchange collision, and notify these tasks */
		iterator = this->active_tasks->create_iterator(this->active_tasks, TRUE);
		while (iterator->iterate(iterator, (void**)&active))
		{
			switch (active->get_type(active))
			{
				case IKE_REKEY:
					if (type == IKE_REKEY || type == IKE_DELETE ||
						type == IKE_REAUTH)
					{
						ike_rekey_t *rekey = (ike_rekey_t*)active;
						rekey->collide(rekey, task);
						break;
					}
					continue;
				case CHILD_REKEY:
					if (type == CHILD_REKEY || type == CHILD_DELETE)
					{
						child_rekey_t *rekey = (child_rekey_t*)active;
						rekey->collide(rekey, task);
						break;
					}
					continue;
				default:
					continue;
			}
			iterator->destroy(iterator);
			return TRUE;
		}
		iterator->destroy(iterator);
	}
	return FALSE;
}

/**
 * build a response depending on the "passive" task list
 */
static status_t build_response(private_task_manager_t *this, message_t *request)
{
	iterator_t *iterator;
	task_t *task;
	message_t *message;
	host_t *me, *other;
	bool delete = FALSE;
	status_t status;

	me = request->get_destination(request);
	other = request->get_source(request);

	message = message_create();
	message->set_exchange_type(message, request->get_exchange_type(request));
	/* send response along the path the request came in */
	message->set_source(message, me->clone(me));
	message->set_destination(message, other->clone(other));
	message->set_message_id(message, this->responding.mid);
	message->set_request(message, FALSE);

	iterator = this->passive_tasks->create_iterator(this->passive_tasks, TRUE);
	while (iterator->iterate(iterator, (void*)&task))
	{
		switch (task->build(task, message))
		{
			case SUCCESS:
				/* task completed, remove it */
				iterator->remove(iterator);
				if (!handle_collisions(this, task))
				{
					task->destroy(task);
				}
				break;
			case NEED_MORE:
				/* processed, but task needs another exchange */
				if (handle_collisions(this, task))
				{
					iterator->remove(iterator);
				}
				break;
			case FAILED:
			default:
				charon->bus->ike_updown(charon->bus, this->ike_sa, FALSE);
				/* FALL */
			case DESTROY_ME:
				/* destroy IKE_SA, but SEND response first */
				delete = TRUE;
				break;
		}
		if (delete)
		{
			break;
		}
	}
	iterator->destroy(iterator);

	/* remove resonder SPI if IKE_SA_INIT failed */
	if (delete && request->get_exchange_type(request) == IKE_SA_INIT)
	{
		ike_sa_id_t *id = this->ike_sa->get_id(this->ike_sa);
		id->set_responder_spi(id, 0);
	}

	/* message complete, send it */
	DESTROY_IF(this->responding.packet);
	this->responding.packet = NULL;
<<<<<<< HEAD
	charon->bus->message(charon->bus, message, FALSE);
=======
>>>>>>> upstream/4.5.1
	status = this->ike_sa->generate_message(this->ike_sa, message,
											&this->responding.packet);
	message->destroy(message);
	if (status != SUCCESS)
	{
		charon->bus->ike_updown(charon->bus, this->ike_sa, FALSE);
		return DESTROY_ME;
	}

	charon->sender->send(charon->sender,
						 this->responding.packet->clone(this->responding.packet));
	if (delete)
	{
		return DESTROY_ME;
	}
	return SUCCESS;
}

/**
 * handle an incoming request message
 */
static status_t process_request(private_task_manager_t *this,
								message_t *message)
{
	enumerator_t *enumerator;
	iterator_t *iterator;
	task_t *task = NULL;
	payload_t *payload;
	notify_payload_t *notify;
	delete_payload_t *delete;

	if (this->passive_tasks->get_count(this->passive_tasks) == 0)
	{	/* create tasks depending on request type, if not already some queued */
		switch (message->get_exchange_type(message))
		{
			case IKE_SA_INIT:
			{
				task = (task_t*)ike_vendor_create(this->ike_sa, FALSE);
				this->passive_tasks->insert_last(this->passive_tasks, task);
				task = (task_t*)ike_init_create(this->ike_sa, FALSE, NULL);
				this->passive_tasks->insert_last(this->passive_tasks, task);
				task = (task_t*)ike_natd_create(this->ike_sa, FALSE);
				this->passive_tasks->insert_last(this->passive_tasks, task);
				task = (task_t*)ike_cert_pre_create(this->ike_sa, FALSE);
				this->passive_tasks->insert_last(this->passive_tasks, task);
#ifdef ME
				task = (task_t*)ike_me_create(this->ike_sa, FALSE);
				this->passive_tasks->insert_last(this->passive_tasks, task);
#endif /* ME */
				task = (task_t*)ike_auth_create(this->ike_sa, FALSE);
				this->passive_tasks->insert_last(this->passive_tasks, task);
				task = (task_t*)ike_cert_post_create(this->ike_sa, FALSE);
				this->passive_tasks->insert_last(this->passive_tasks, task);
				task = (task_t*)ike_config_create(this->ike_sa, FALSE);
				this->passive_tasks->insert_last(this->passive_tasks, task);
				task = (task_t*)child_create_create(this->ike_sa, NULL, FALSE,
													NULL, NULL);
				this->passive_tasks->insert_last(this->passive_tasks, task);
				task = (task_t*)ike_auth_lifetime_create(this->ike_sa, FALSE);
				this->passive_tasks->insert_last(this->passive_tasks, task);
				task = (task_t*)ike_mobike_create(this->ike_sa, FALSE);
				this->passive_tasks->insert_last(this->passive_tasks, task);
				break;
			}
			case CREATE_CHILD_SA:
			{	/* FIXME: we should prevent this on mediation connections */
				bool notify_found = FALSE, ts_found = FALSE;
				enumerator = message->create_payload_enumerator(message);
				while (enumerator->enumerate(enumerator, &payload))
				{
					switch (payload->get_type(payload))
					{
						case NOTIFY:
						{	/* if we find a rekey notify, its CHILD_SA rekeying */
							notify = (notify_payload_t*)payload;
							if (notify->get_notify_type(notify) == REKEY_SA &&
								(notify->get_protocol_id(notify) == PROTO_AH ||
								 notify->get_protocol_id(notify) == PROTO_ESP))
							{
								notify_found = TRUE;
							}
							break;
						}
						case TRAFFIC_SELECTOR_INITIATOR:
						case TRAFFIC_SELECTOR_RESPONDER:
						{	/* if we don't find a TS, its IKE rekeying */
							ts_found = TRUE;
							break;
						}
						default:
							break;
					}
				}
				enumerator->destroy(enumerator);

				if (ts_found)
				{
					if (notify_found)
					{
						task = (task_t*)child_rekey_create(this->ike_sa,
														   PROTO_NONE, 0);
					}
					else
					{
						task = (task_t*)child_create_create(this->ike_sa, NULL,
															FALSE, NULL, NULL);
					}
				}
				else
				{
					task = (task_t*)ike_rekey_create(this->ike_sa, FALSE);
				}
				this->passive_tasks->insert_last(this->passive_tasks, task);
				break;
			}
			case INFORMATIONAL:
			{
				enumerator = message->create_payload_enumerator(message);
				while (enumerator->enumerate(enumerator, &payload))
				{
					switch (payload->get_type(payload))
					{
						case NOTIFY:
						{
							notify = (notify_payload_t*)payload;
							switch (notify->get_notify_type(notify))
							{
								case ADDITIONAL_IP4_ADDRESS:
								case ADDITIONAL_IP6_ADDRESS:
								case NO_ADDITIONAL_ADDRESSES:
								case UPDATE_SA_ADDRESSES:
								case NO_NATS_ALLOWED:
								case UNACCEPTABLE_ADDRESSES:
								case UNEXPECTED_NAT_DETECTED:
								case COOKIE2:
								case NAT_DETECTION_SOURCE_IP:
								case NAT_DETECTION_DESTINATION_IP:
									task = (task_t*)ike_mobike_create(
															this->ike_sa, FALSE);
									break;
								case AUTH_LIFETIME:
									task = (task_t*)ike_auth_lifetime_create(
															this->ike_sa, FALSE);
									break;
								default:
									break;
							}
							break;
						}
						case DELETE:
						{
							delete = (delete_payload_t*)payload;
							if (delete->get_protocol_id(delete) == PROTO_IKE)
							{
								task = (task_t*)ike_delete_create(this->ike_sa,
																FALSE);
							}
							else
							{
								task = (task_t*)child_delete_create(this->ike_sa,
																PROTO_NONE, 0);
							}
							break;
						}
						default:
							break;
					}
					if (task)
					{
						break;
					}
				}
				enumerator->destroy(enumerator);

				if (task == NULL)
				{
					task = (task_t*)ike_dpd_create(FALSE);
				}
				this->passive_tasks->insert_last(this->passive_tasks, task);
				break;
			}
#ifdef ME
			case ME_CONNECT:
			{
				task = (task_t*)ike_me_create(this->ike_sa, FALSE);
				this->passive_tasks->insert_last(this->passive_tasks, task);
			}
#endif /* ME */
			default:
				break;
		}
	}

	/* let the tasks process the message */
	iterator = this->passive_tasks->create_iterator(this->passive_tasks, TRUE);
	while (iterator->iterate(iterator, (void*)&task))
	{
		switch (task->process(task, message))
		{
			case SUCCESS:
				/* task completed, remove it */
				iterator->remove(iterator);
				task->destroy(task);
				break;
			case NEED_MORE:
				/* processed, but task needs at least another call to build() */
				break;
			case FAILED:
			default:
				charon->bus->ike_updown(charon->bus, this->ike_sa, FALSE);
				/* FALL */
			case DESTROY_ME:
				/* critical failure, destroy IKE_SA */
				iterator->remove(iterator);
				iterator->destroy(iterator);
				task->destroy(task);
				return DESTROY_ME;
		}
	}
	iterator->destroy(iterator);

	return build_response(this, message);
}

METHOD(task_manager_t, process_message, status_t,
	private_task_manager_t *this, message_t *msg)
{
<<<<<<< HEAD
	u_int32_t mid = msg->get_message_id(msg);
	host_t *me = msg->get_destination(msg), *other = msg->get_source(msg);
=======
	host_t *me, *other;
	u_int32_t mid;

	mid = msg->get_message_id(msg);
	me = msg->get_destination(msg);
	other = msg->get_source(msg);
>>>>>>> upstream/4.5.1

	if (msg->get_request(msg))
	{
		if (mid == this->responding.mid)
		{
			if (this->ike_sa->get_state(this->ike_sa) == IKE_CREATED ||
				this->ike_sa->get_state(this->ike_sa) == IKE_CONNECTING ||
				msg->get_exchange_type(msg) != IKE_SA_INIT)
			{	/* only do host updates based on verified messages */
				if (!this->ike_sa->supports_extension(this->ike_sa, EXT_MOBIKE))
				{	/* with MOBIKE, we do no implicit updates */
<<<<<<< HEAD
					this->ike_sa->update_hosts(this->ike_sa, me, other);
				}
			}
			charon->bus->message(charon->bus, msg, TRUE);
=======
					this->ike_sa->update_hosts(this->ike_sa, me, other, mid == 1);
				}
			}
			charon->bus->message(charon->bus, msg, TRUE);
			if (msg->get_exchange_type(msg) == EXCHANGE_TYPE_UNDEFINED)
			{	/* ignore messages altered to EXCHANGE_TYPE_UNDEFINED */
				return SUCCESS;
			}
>>>>>>> upstream/4.5.1
			if (process_request(this, msg) != SUCCESS)
			{
				flush(this);
				return DESTROY_ME;
			}
			this->responding.mid++;
		}
		else if ((mid == this->responding.mid - 1) && this->responding.packet)
		{
			packet_t *clone;
<<<<<<< HEAD
			host_t *me, *other;
=======
			host_t *host;
>>>>>>> upstream/4.5.1

			DBG1(DBG_IKE, "received retransmit of request with ID %d, "
				 "retransmitting response", mid);
			clone = this->responding.packet->clone(this->responding.packet);
<<<<<<< HEAD
			me = msg->get_destination(msg);
			other = msg->get_source(msg);
			clone->set_source(clone, me->clone(me));
			clone->set_destination(clone, other->clone(other));
=======
			host = msg->get_destination(msg);
			clone->set_source(clone, host->clone(host));
			host = msg->get_source(msg);
			clone->set_destination(clone, host->clone(host));
>>>>>>> upstream/4.5.1
			charon->sender->send(charon->sender, clone);
		}
		else
		{
			DBG1(DBG_IKE, "received message ID %d, expected %d. Ignored",
				 mid, this->responding.mid);
		}
	}
	else
	{
		if (mid == this->initiating.mid)
		{
			if (this->ike_sa->get_state(this->ike_sa) == IKE_CREATED ||
				this->ike_sa->get_state(this->ike_sa) == IKE_CONNECTING ||
				msg->get_exchange_type(msg) != IKE_SA_INIT)
			{	/* only do host updates based on verified messages */
				if (!this->ike_sa->supports_extension(this->ike_sa, EXT_MOBIKE))
				{	/* with MOBIKE, we do no implicit updates */
<<<<<<< HEAD
					this->ike_sa->update_hosts(this->ike_sa, me, other);
				}
			}
			charon->bus->message(charon->bus, msg, TRUE);
=======
					this->ike_sa->update_hosts(this->ike_sa, me, other, FALSE);
				}
			}
			charon->bus->message(charon->bus, msg, TRUE);
			if (msg->get_exchange_type(msg) == EXCHANGE_TYPE_UNDEFINED)
			{	/* ignore messages altered to EXCHANGE_TYPE_UNDEFINED */
				return SUCCESS;
			}
>>>>>>> upstream/4.5.1
			if (process_response(this, msg) != SUCCESS)
			{
				flush(this);
				return DESTROY_ME;
			}
		}
		else
		{
			DBG1(DBG_IKE, "received message ID %d, expected %d. Ignored",
				 mid, this->initiating.mid);
			return SUCCESS;
		}
	}
	return SUCCESS;
}

METHOD(task_manager_t, queue_task, void,
	private_task_manager_t *this, task_t *task)
{
	if (task->get_type(task) == IKE_MOBIKE)
	{	/*  there is no need to queue more than one mobike task */
		iterator_t *iterator;
		task_t *current;

		iterator = this->queued_tasks->create_iterator(this->queued_tasks, TRUE);
		while (iterator->iterate(iterator, (void**)&current))
		{
			if (current->get_type(current) == IKE_MOBIKE)
			{
				iterator->destroy(iterator);
				task->destroy(task);
				return;
			}
		}
		iterator->destroy(iterator);
	}
	DBG2(DBG_IKE, "queueing %N task", task_type_names, task->get_type(task));
	this->queued_tasks->insert_last(this->queued_tasks, task);
}

METHOD(task_manager_t, adopt_tasks, void,
	private_task_manager_t *this, task_manager_t *other_public)
{
	private_task_manager_t *other = (private_task_manager_t*)other_public;
	task_t *task;

	/* move queued tasks from other to this */
	while (other->queued_tasks->remove_last(other->queued_tasks,
												(void**)&task) == SUCCESS)
	{
		DBG2(DBG_IKE, "migrating %N task", task_type_names, task->get_type(task));
		task->migrate(task, this->ike_sa);
		this->queued_tasks->insert_first(this->queued_tasks, task);
	}
}

METHOD(task_manager_t, busy, bool,
	private_task_manager_t *this)
{
	return (this->active_tasks->get_count(this->active_tasks) > 0);
}

<<<<<<< HEAD
=======
METHOD(task_manager_t, incr_mid, void,
	private_task_manager_t *this, bool initiate)
{
	if (initiate)
	{
		this->initiating.mid++;
	}
	else
	{
		this->responding.mid++;
	}
}

>>>>>>> upstream/4.5.1
METHOD(task_manager_t, reset, void,
	private_task_manager_t *this, u_int32_t initiate, u_int32_t respond)
{
	enumerator_t *enumerator;
	task_t *task;

	/* reset message counters and retransmit packets */
	DESTROY_IF(this->responding.packet);
	DESTROY_IF(this->initiating.packet);
	this->responding.packet = NULL;
	this->initiating.packet = NULL;
	if (initiate != UINT_MAX)
	{
		this->initiating.mid = initiate;
	}
	if (respond != UINT_MAX)
	{
		this->responding.mid = respond;
	}
	this->initiating.type = EXCHANGE_TYPE_UNDEFINED;

	/* reset queued tasks */
	enumerator = this->queued_tasks->create_enumerator(this->queued_tasks);
	while (enumerator->enumerate(enumerator, &task))
	{
		task->migrate(task, this->ike_sa);
	}
	enumerator->destroy(enumerator);

	/* reset active tasks */
	while (this->active_tasks->remove_last(this->active_tasks,
										   (void**)&task) == SUCCESS)
	{
		task->migrate(task, this->ike_sa);
		this->queued_tasks->insert_first(this->queued_tasks, task);
	}

	this->reset = TRUE;
}

METHOD(task_manager_t, create_task_enumerator, enumerator_t*,
	private_task_manager_t *this, task_queue_t queue)
{
	switch (queue)
	{
		case TASK_QUEUE_ACTIVE:
			return this->active_tasks->create_enumerator(this->active_tasks);
		case TASK_QUEUE_PASSIVE:
			return this->passive_tasks->create_enumerator(this->passive_tasks);
		case TASK_QUEUE_QUEUED:
			return this->queued_tasks->create_enumerator(this->queued_tasks);
		default:
			return enumerator_create_empty();
	}
}

METHOD(task_manager_t, destroy, void,
	private_task_manager_t *this)
{
	flush(this);

	this->active_tasks->destroy(this->active_tasks);
	this->queued_tasks->destroy(this->queued_tasks);
	this->passive_tasks->destroy(this->passive_tasks);

	DESTROY_IF(this->responding.packet);
	DESTROY_IF(this->initiating.packet);
	free(this);
}

/*
 * see header file
 */
task_manager_t *task_manager_create(ike_sa_t *ike_sa)
{
	private_task_manager_t *this;

	INIT(this,
		.public = {
			.process_message = _process_message,
			.queue_task = _queue_task,
			.initiate = _initiate,
			.retransmit = _retransmit,
<<<<<<< HEAD
=======
			.incr_mid = _incr_mid,
>>>>>>> upstream/4.5.1
			.reset = _reset,
			.adopt_tasks = _adopt_tasks,
			.busy = _busy,
			.create_task_enumerator = _create_task_enumerator,
			.destroy = _destroy,
		},
		.ike_sa = ike_sa,
		.initiating.type = EXCHANGE_TYPE_UNDEFINED,
		.queued_tasks = linked_list_create(),
		.active_tasks = linked_list_create(),
		.passive_tasks = linked_list_create(),
		.retransmit_tries = lib->settings->get_int(lib->settings,
								"charon.retransmit_tries", RETRANSMIT_TRIES),
		.retransmit_timeout = lib->settings->get_double(lib->settings,
								"charon.retransmit_timeout", RETRANSMIT_TIMEOUT),
		.retransmit_base = lib->settings->get_double(lib->settings,
								"charon.retransmit_base", RETRANSMIT_BASE),
	);

	return &this->public;
}
<|MERGE_RESOLUTION|>--- conflicted
+++ resolved
@@ -465,10 +465,6 @@
 	/* update exchange type if a task changed it */
 	this->initiating.type = message->get_exchange_type(message);
 
-<<<<<<< HEAD
-	charon->bus->message(charon->bus, message, FALSE);
-=======
->>>>>>> upstream/4.5.1
 	status = this->ike_sa->generate_message(this->ike_sa, message,
 											&this->initiating.packet);
 	if (status != SUCCESS)
@@ -664,10 +660,6 @@
 	/* message complete, send it */
 	DESTROY_IF(this->responding.packet);
 	this->responding.packet = NULL;
-<<<<<<< HEAD
-	charon->bus->message(charon->bus, message, FALSE);
-=======
->>>>>>> upstream/4.5.1
 	status = this->ike_sa->generate_message(this->ike_sa, message,
 											&this->responding.packet);
 	message->destroy(message);
@@ -895,17 +887,12 @@
 METHOD(task_manager_t, process_message, status_t,
 	private_task_manager_t *this, message_t *msg)
 {
-<<<<<<< HEAD
-	u_int32_t mid = msg->get_message_id(msg);
-	host_t *me = msg->get_destination(msg), *other = msg->get_source(msg);
-=======
 	host_t *me, *other;
 	u_int32_t mid;
 
 	mid = msg->get_message_id(msg);
 	me = msg->get_destination(msg);
 	other = msg->get_source(msg);
->>>>>>> upstream/4.5.1
 
 	if (msg->get_request(msg))
 	{
@@ -917,12 +904,6 @@
 			{	/* only do host updates based on verified messages */
 				if (!this->ike_sa->supports_extension(this->ike_sa, EXT_MOBIKE))
 				{	/* with MOBIKE, we do no implicit updates */
-<<<<<<< HEAD
-					this->ike_sa->update_hosts(this->ike_sa, me, other);
-				}
-			}
-			charon->bus->message(charon->bus, msg, TRUE);
-=======
 					this->ike_sa->update_hosts(this->ike_sa, me, other, mid == 1);
 				}
 			}
@@ -931,7 +912,6 @@
 			{	/* ignore messages altered to EXCHANGE_TYPE_UNDEFINED */
 				return SUCCESS;
 			}
->>>>>>> upstream/4.5.1
 			if (process_request(this, msg) != SUCCESS)
 			{
 				flush(this);
@@ -942,26 +922,15 @@
 		else if ((mid == this->responding.mid - 1) && this->responding.packet)
 		{
 			packet_t *clone;
-<<<<<<< HEAD
-			host_t *me, *other;
-=======
 			host_t *host;
->>>>>>> upstream/4.5.1
 
 			DBG1(DBG_IKE, "received retransmit of request with ID %d, "
 				 "retransmitting response", mid);
 			clone = this->responding.packet->clone(this->responding.packet);
-<<<<<<< HEAD
-			me = msg->get_destination(msg);
-			other = msg->get_source(msg);
-			clone->set_source(clone, me->clone(me));
-			clone->set_destination(clone, other->clone(other));
-=======
 			host = msg->get_destination(msg);
 			clone->set_source(clone, host->clone(host));
 			host = msg->get_source(msg);
 			clone->set_destination(clone, host->clone(host));
->>>>>>> upstream/4.5.1
 			charon->sender->send(charon->sender, clone);
 		}
 		else
@@ -980,12 +949,6 @@
 			{	/* only do host updates based on verified messages */
 				if (!this->ike_sa->supports_extension(this->ike_sa, EXT_MOBIKE))
 				{	/* with MOBIKE, we do no implicit updates */
-<<<<<<< HEAD
-					this->ike_sa->update_hosts(this->ike_sa, me, other);
-				}
-			}
-			charon->bus->message(charon->bus, msg, TRUE);
-=======
 					this->ike_sa->update_hosts(this->ike_sa, me, other, FALSE);
 				}
 			}
@@ -994,7 +957,6 @@
 			{	/* ignore messages altered to EXCHANGE_TYPE_UNDEFINED */
 				return SUCCESS;
 			}
->>>>>>> upstream/4.5.1
 			if (process_response(this, msg) != SUCCESS)
 			{
 				flush(this);
@@ -1057,8 +1019,6 @@
 	return (this->active_tasks->get_count(this->active_tasks) > 0);
 }
 
-<<<<<<< HEAD
-=======
 METHOD(task_manager_t, incr_mid, void,
 	private_task_manager_t *this, bool initiate)
 {
@@ -1072,7 +1032,6 @@
 	}
 }
 
->>>>>>> upstream/4.5.1
 METHOD(task_manager_t, reset, void,
 	private_task_manager_t *this, u_int32_t initiate, u_int32_t respond)
 {
@@ -1156,10 +1115,7 @@
 			.queue_task = _queue_task,
 			.initiate = _initiate,
 			.retransmit = _retransmit,
-<<<<<<< HEAD
-=======
 			.incr_mid = _incr_mid,
->>>>>>> upstream/4.5.1
 			.reset = _reset,
 			.adopt_tasks = _adopt_tasks,
 			.busy = _busy,
