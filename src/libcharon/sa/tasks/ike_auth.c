/*
 * Copyright (C) 2005-2009 Martin Willi
 * Copyright (C) 2005 Jan Hutter
 * Hochschule fuer Technik Rapperswil
 *
 * This program is free software; you can redistribute it and/or modify it
 * under the terms of the GNU General Public License as published by the
 * Free Software Foundation; either version 2 of the License, or (at your
 * option) any later version.  See <http://www.fsf.org/copyleft/gpl.txt>.
 *
 * This program is distributed in the hope that it will be useful, but
 * WITHOUT ANY WARRANTY; without even the implied warranty of MERCHANTABILITY
 * or FITNESS FOR A PARTICULAR PURPOSE.  See the GNU General Public License
 * for more details
 */

#include "ike_auth.h"

#include <string.h>

#include <daemon.h>
#include <encoding/payloads/id_payload.h>
#include <encoding/payloads/auth_payload.h>
#include <encoding/payloads/eap_payload.h>
#include <encoding/payloads/nonce_payload.h>
#include <sa/authenticators/eap_authenticator.h>

typedef struct private_ike_auth_t private_ike_auth_t;

/**
 * Private members of a ike_auth_t task.
 */
struct private_ike_auth_t {

	/**
	 * Public methods and task_t interface.
	 */
	ike_auth_t public;

	/**
	 * Assigned IKE_SA.
	 */
	ike_sa_t *ike_sa;

	/**
	 * Are we the initiator?
	 */
	bool initiator;

	/**
	 * Nonce chosen by us in ike_init
	 */
	chunk_t my_nonce;

	/**
	 * Nonce chosen by peer in ike_init
	 */
	chunk_t other_nonce;

	/**
	 * IKE_SA_INIT message sent by us
	 */
	packet_t *my_packet;

	/**
	 * IKE_SA_INIT message sent by peer
	 */
	packet_t *other_packet;

	/**
<<<<<<< HEAD
=======
	 * Reserved bytes of ID payload
	 */
	char reserved[3];

	/**
>>>>>>> upstream/4.5.1
	 * currently active authenticator, to authenticate us
	 */
	authenticator_t *my_auth;

	/**
	 * currently active authenticator, to authenticate peer
	 */
	authenticator_t *other_auth;

	/**
	 * peer_cfg candidates, ordered by priority
	 */
	linked_list_t *candidates;

	/**
	 * selected peer config (might change when using multiple authentications)
	 */
	peer_cfg_t *peer_cfg;

	/**
	 * have we planned an(other) authentication exchange?
	 */
	bool do_another_auth;

	/**
	 * has the peer announced another authentication exchange?
	 */
	bool expect_another_auth;

	/**
	 * should we send a AUTHENTICATION_FAILED notify?
	 */
	bool authentication_failed;
<<<<<<< HEAD
=======

	/**
	 * received an INITIAL_CONTACT?
	 */
	bool initial_contact;
>>>>>>> upstream/4.5.1
};

/**
 * check if multiple authentication extension is enabled, configuration-wise
 */
static bool multiple_auth_enabled()
{
	return lib->settings->get_bool(lib->settings,
								   "charon.multiple_authentication", TRUE);
}

/**
 * collect the needed information in the IKE_SA_INIT exchange from our message
 */
static status_t collect_my_init_data(private_ike_auth_t *this,
									 message_t *message)
{
	nonce_payload_t *nonce;

	/* get the nonce that was generated in ike_init */
	nonce = (nonce_payload_t*)message->get_payload(message, NONCE);
	if (nonce == NULL)
	{
		return FAILED;
	}
	this->my_nonce = nonce->get_nonce(nonce);

	/* pre-generate the message, keep a copy */
	if (this->ike_sa->generate_message(this->ike_sa, message,
									   &this->my_packet) != SUCCESS)
	{
		return FAILED;
	}
	return NEED_MORE;
}

/**
 * collect the needed information in the IKE_SA_INIT exchange from others message
 */
static status_t collect_other_init_data(private_ike_auth_t *this,
										message_t *message)
{
	/* we collect the needed information in the IKE_SA_INIT exchange */
	nonce_payload_t *nonce;

	/* get the nonce that was generated in ike_init */
	nonce = (nonce_payload_t*)message->get_payload(message, NONCE);
	if (nonce == NULL)
	{
		return FAILED;
	}
	this->other_nonce = nonce->get_nonce(nonce);

	/* keep a copy of the received packet */
	this->other_packet = message->get_packet(message);
	return NEED_MORE;
}

/**
<<<<<<< HEAD
=======
 * Get and store reserved bytes of id_payload, required for AUTH payload
 */
static void get_reserved_id_bytes(private_ike_auth_t *this, id_payload_t *id)
{
	u_int8_t *byte;
	int i;

	for (i = 0; i < countof(this->reserved); i++)
	{
		byte = payload_get_field(&id->payload_interface, RESERVED_BYTE, i);
		if (byte)
		{
			this->reserved[i] = *byte;
		}
	}
}

/**
>>>>>>> upstream/4.5.1
 * Get the next authentication configuration
 */
static auth_cfg_t *get_auth_cfg(private_ike_auth_t *this, bool local)
{
	enumerator_t *e1, *e2;
	auth_cfg_t *c1, *c2, *next = NULL;

	/* find an available config not already done */
	e1 = this->peer_cfg->create_auth_cfg_enumerator(this->peer_cfg, local);
	while (e1->enumerate(e1, &c1))
	{
		bool found = FALSE;

		e2 = this->ike_sa->create_auth_cfg_enumerator(this->ike_sa, local);
		while (e2->enumerate(e2, &c2))
		{
			if (c2->complies(c2, c1, FALSE))
			{
				found = TRUE;
				break;
			}
		}
		e2->destroy(e2);
		if (!found)
		{
			next = c1;
			break;
		}
	}
	e1->destroy(e1);
	return next;
}

/**
 * Check if we have should initiate another authentication round
 */
static bool do_another_auth(private_ike_auth_t *this)
{
	bool do_another = FALSE;
	enumerator_t *done, *todo;
	auth_cfg_t *done_cfg, *todo_cfg;

	if (!this->ike_sa->supports_extension(this->ike_sa, EXT_MULTIPLE_AUTH))
	{
		return FALSE;
	}

	done = this->ike_sa->create_auth_cfg_enumerator(this->ike_sa, TRUE);
	todo = this->peer_cfg->create_auth_cfg_enumerator(this->peer_cfg, TRUE);
	while (todo->enumerate(todo, &todo_cfg))
	{
		if (!done->enumerate(done, &done_cfg))
		{
			done_cfg = this->ike_sa->get_auth_cfg(this->ike_sa, TRUE);
		}
		if (!done_cfg->complies(done_cfg, todo_cfg, FALSE))
		{
			do_another = TRUE;
			break;
		}
	}
	done->destroy(done);
	todo->destroy(todo);
	return do_another;
}

/**
 * Get peer configuration candidates from backends
 */
static bool load_cfg_candidates(private_ike_auth_t *this)
{
	enumerator_t *enumerator;
	peer_cfg_t *peer_cfg;
	host_t *me, *other;
	identification_t *my_id, *other_id;

	me = this->ike_sa->get_my_host(this->ike_sa);
	other = this->ike_sa->get_other_host(this->ike_sa);
	my_id = this->ike_sa->get_my_id(this->ike_sa);
	other_id = this->ike_sa->get_other_id(this->ike_sa);

	enumerator = charon->backends->create_peer_cfg_enumerator(charon->backends,
													me, other, my_id, other_id);
	while (enumerator->enumerate(enumerator, &peer_cfg))
	{
		peer_cfg->get_ref(peer_cfg);
		if (this->peer_cfg == NULL)
		{	/* best match */
			this->peer_cfg = peer_cfg;
			this->ike_sa->set_peer_cfg(this->ike_sa, peer_cfg);
		}
		else
		{
			this->candidates->insert_last(this->candidates, peer_cfg);
		}
	}
	enumerator->destroy(enumerator);
	if (this->peer_cfg)
	{
		DBG1(DBG_CFG, "selected peer config '%s'",
			 this->peer_cfg->get_name(this->peer_cfg));
		return TRUE;
	}
	DBG1(DBG_CFG, "no matching peer config found");
	return FALSE;
}

/**
 * update the current peer candidate if necessary, using candidates
 */
static bool update_cfg_candidates(private_ike_auth_t *this, bool strict)
{
	do
	{
		if (this->peer_cfg)
		{
			bool complies = TRUE;
			enumerator_t *e1, *e2, *tmp;
			auth_cfg_t *c1, *c2;

			e1 = this->ike_sa->create_auth_cfg_enumerator(this->ike_sa, FALSE);
			e2 = this->peer_cfg->create_auth_cfg_enumerator(this->peer_cfg, FALSE);

			if (strict)
			{	/* swap lists in strict mode: all configured rounds must be
				 * fulfilled. If !strict, we check only the rounds done so far. */
				tmp = e1;
				e1 = e2;
				e2 = tmp;
			}
			while (e1->enumerate(e1, &c1))
			{
				/* check if done authentications comply to configured ones */
				if ((!e2->enumerate(e2, &c2)) ||
					(!strict && !c1->complies(c1, c2, TRUE)) ||
					(strict && !c2->complies(c2, c1, TRUE)))
				{
					complies = FALSE;
					break;
				}
			}
			e1->destroy(e1);
			e2->destroy(e2);
			if (complies)
			{
				break;
			}
			DBG1(DBG_CFG, "selected peer config '%s' inacceptable",
				 this->peer_cfg->get_name(this->peer_cfg));
			this->peer_cfg->destroy(this->peer_cfg);
		}
		if (this->candidates->remove_first(this->candidates,
										(void**)&this->peer_cfg) != SUCCESS)
		{
			DBG1(DBG_CFG, "no alternative config found");
			this->peer_cfg = NULL;
		}
		else
		{
			DBG1(DBG_CFG, "switching to peer config '%s'",
				 this->peer_cfg->get_name(this->peer_cfg));
			this->ike_sa->set_peer_cfg(this->ike_sa, this->peer_cfg);
		}
	}
	while (this->peer_cfg);

	return this->peer_cfg != NULL;
}

<<<<<<< HEAD
/**
 * Implementation of task_t.build for initiator
 */
static status_t build_i(private_ike_auth_t *this, message_t *message)
=======
METHOD(task_t, build_i, status_t,
	private_ike_auth_t *this, message_t *message)
>>>>>>> upstream/4.5.1
{
	auth_cfg_t *cfg;

	if (message->get_exchange_type(message) == IKE_SA_INIT)
	{
		return collect_my_init_data(this, message);
	}

	if (this->peer_cfg == NULL)
	{
		this->peer_cfg = this->ike_sa->get_peer_cfg(this->ike_sa);
		this->peer_cfg->get_ref(this->peer_cfg);
	}

	if (message->get_message_id(message) == 1)
	{	/* in the first IKE_AUTH ... */
		if (this->ike_sa->supports_extension(this->ike_sa, EXT_MULTIPLE_AUTH))
		{	/* indicate support for multiple authentication */
			message->add_notify(message, FALSE, MULTIPLE_AUTH_SUPPORTED,
								chunk_empty);
		}
		/* indicate support for EAP-only authentication */
		message->add_notify(message, FALSE, EAP_ONLY_AUTHENTICATION,
							chunk_empty);
	}

	if (!this->do_another_auth && !this->my_auth)
	{	/* we have done our rounds */
		return NEED_MORE;
	}

	/* check if an authenticator is in progress */
	if (this->my_auth == NULL)
	{
<<<<<<< HEAD
		identification_t *id;
=======
		identification_t *idi, *idr = NULL;
>>>>>>> upstream/4.5.1
		id_payload_t *id_payload;

		/* clean up authentication config from a previous round */
		cfg = this->ike_sa->get_auth_cfg(this->ike_sa, TRUE);
		cfg->purge(cfg, TRUE);

		/* add (optional) IDr */
		cfg = get_auth_cfg(this, FALSE);
		if (cfg)
		{
<<<<<<< HEAD
			id = cfg->get(cfg, AUTH_RULE_IDENTITY);
			if (id && !id->contains_wildcards(id))
			{
				this->ike_sa->set_other_id(this->ike_sa, id->clone(id));
				id_payload = id_payload_create_from_identification(
															ID_RESPONDER, id);
=======
			idr = cfg->get(cfg, AUTH_RULE_IDENTITY);
			if (idr && !idr->contains_wildcards(idr))
			{
				this->ike_sa->set_other_id(this->ike_sa, idr->clone(idr));
				id_payload = id_payload_create_from_identification(
															ID_RESPONDER, idr);
>>>>>>> upstream/4.5.1
				message->add_payload(message, (payload_t*)id_payload);
			}
		}
		/* add IDi */
		cfg = this->ike_sa->get_auth_cfg(this->ike_sa, TRUE);
		cfg->merge(cfg, get_auth_cfg(this, TRUE), TRUE);
<<<<<<< HEAD
		id = cfg->get(cfg, AUTH_RULE_IDENTITY);
		if (!id)
=======
		idi = cfg->get(cfg, AUTH_RULE_IDENTITY);
		if (!idi)
>>>>>>> upstream/4.5.1
		{
			DBG1(DBG_CFG, "configuration misses IDi");
			return FAILED;
		}
<<<<<<< HEAD
		this->ike_sa->set_my_id(this->ike_sa, id->clone(id));
		id_payload = id_payload_create_from_identification(ID_INITIATOR, id);
		message->add_payload(message, (payload_t*)id_payload);

=======
		this->ike_sa->set_my_id(this->ike_sa, idi->clone(idi));
		id_payload = id_payload_create_from_identification(ID_INITIATOR, idi);
		get_reserved_id_bytes(this, id_payload);
		message->add_payload(message, (payload_t*)id_payload);

		if (idr && message->get_message_id(message) == 1 &&
			this->peer_cfg->get_unique_policy(this->peer_cfg) != UNIQUE_NO)
		{
			host_t *host;

			host = this->ike_sa->get_other_host(this->ike_sa);
			if (!charon->ike_sa_manager->has_contact(charon->ike_sa_manager,
											idi, idr, host->get_family(host)))
			{
				message->add_notify(message, FALSE, INITIAL_CONTACT, chunk_empty);
			}
		}

>>>>>>> upstream/4.5.1
		/* build authentication data */
		this->my_auth = authenticator_create_builder(this->ike_sa, cfg,
							this->other_nonce, this->my_nonce,
							this->other_packet->get_data(this->other_packet),
<<<<<<< HEAD
							this->my_packet->get_data(this->my_packet));
=======
							this->my_packet->get_data(this->my_packet),
							this->reserved);
>>>>>>> upstream/4.5.1
		if (!this->my_auth)
		{
			return FAILED;
		}
	}
	switch (this->my_auth->build(this->my_auth, message))
	{
		case SUCCESS:
			/* authentication step complete, reset authenticator */
			cfg = auth_cfg_create();
			cfg->merge(cfg, this->ike_sa->get_auth_cfg(this->ike_sa, TRUE), TRUE);
			this->ike_sa->add_auth_cfg(this->ike_sa, TRUE, cfg);
			this->my_auth->destroy(this->my_auth);
			this->my_auth = NULL;
			break;
		case NEED_MORE:
			break;
		default:
			return FAILED;
	}

	/* check for additional authentication rounds */
	if (do_another_auth(this))
	{
		if (message->get_payload(message, AUTHENTICATION))
		{
			message->add_notify(message, FALSE, ANOTHER_AUTH_FOLLOWS, chunk_empty);
		}
	}
	else
	{
		this->do_another_auth = FALSE;
	}
	return NEED_MORE;
}

<<<<<<< HEAD
/**
 * Implementation of task_t.process for responder
 */
static status_t process_r(private_ike_auth_t *this, message_t *message)
=======
METHOD(task_t, process_r, status_t,
	private_ike_auth_t *this, message_t *message)
>>>>>>> upstream/4.5.1
{
	auth_cfg_t *cfg, *cand;
	id_payload_t *id_payload;
	identification_t *id;

	if (message->get_exchange_type(message) == IKE_SA_INIT)
	{
		return collect_other_init_data(this, message);
	}

	if (this->my_auth == NULL && this->do_another_auth)
	{
		/* handle (optional) IDr payload, apply proposed identity */
		id_payload = (id_payload_t*)message->get_payload(message, ID_RESPONDER);
		if (id_payload)
		{
			id = id_payload->get_identification(id_payload);
		}
		else
		{
			id = identification_create_from_encoding(ID_ANY, chunk_empty);
		}
		this->ike_sa->set_my_id(this->ike_sa, id);
	}

	if (!this->expect_another_auth)
	{
		return NEED_MORE;
	}

	if (message->get_message_id(message) == 1)
	{	/* check for extensions in the first IKE_AUTH */
		if (message->get_notify(message, MULTIPLE_AUTH_SUPPORTED))
		{
			this->ike_sa->enable_extension(this->ike_sa, EXT_MULTIPLE_AUTH);
		}
		if (message->get_notify(message, EAP_ONLY_AUTHENTICATION))
		{
			this->ike_sa->enable_extension(this->ike_sa,
										   EXT_EAP_ONLY_AUTHENTICATION);
		}
	}

	if (this->other_auth == NULL)
	{
		/* handle IDi payload */
		id_payload = (id_payload_t*)message->get_payload(message, ID_INITIATOR);
		if (!id_payload)
		{
			DBG1(DBG_IKE, "IDi payload missing");
			return FAILED;
		}
		id = id_payload->get_identification(id_payload);
<<<<<<< HEAD
=======
		get_reserved_id_bytes(this, id_payload);
>>>>>>> upstream/4.5.1
		this->ike_sa->set_other_id(this->ike_sa, id);
		cfg = this->ike_sa->get_auth_cfg(this->ike_sa, FALSE);
		cfg->add(cfg, AUTH_RULE_IDENTITY, id->clone(id));

		if (this->peer_cfg == NULL)
		{
			if (!load_cfg_candidates(this))
			{
				this->authentication_failed = TRUE;
				return NEED_MORE;
			}
		}
		if (message->get_payload(message, AUTHENTICATION) == NULL)
		{	/* before authenticating with EAP, we need a EAP config */
			cand = get_auth_cfg(this, FALSE);
			while (!cand || (
					(uintptr_t)cand->get(cand, AUTH_RULE_EAP_TYPE) == EAP_NAK &&
					(uintptr_t)cand->get(cand, AUTH_RULE_EAP_VENDOR) == 0))
			{	/* peer requested EAP, but current config does not match */
				DBG1(DBG_IKE, "peer requested EAP, config inacceptable");
				this->peer_cfg->destroy(this->peer_cfg);
				this->peer_cfg = NULL;
				if (!update_cfg_candidates(this, FALSE))
				{
					this->authentication_failed = TRUE;
					return NEED_MORE;
				}
				cand = get_auth_cfg(this, FALSE);
			}
			/* copy over the EAP specific rules for authentication */
			cfg->add(cfg, AUTH_RULE_EAP_TYPE,
					 cand->get(cand, AUTH_RULE_EAP_TYPE));
			cfg->add(cfg, AUTH_RULE_EAP_VENDOR,
					 cand->get(cand, AUTH_RULE_EAP_VENDOR));
			id = (identification_t*)cand->get(cand, AUTH_RULE_EAP_IDENTITY);
			if (id)
			{
				cfg->add(cfg, AUTH_RULE_EAP_IDENTITY, id->clone(id));
			}
			id = (identification_t*)cand->get(cand, AUTH_RULE_AAA_IDENTITY);
			if (id)
			{
				cfg->add(cfg, AUTH_RULE_AAA_IDENTITY, id->clone(id));
			}
		}

		/* verify authentication data */
		this->other_auth = authenticator_create_verifier(this->ike_sa,
							message, this->other_nonce, this->my_nonce,
							this->other_packet->get_data(this->other_packet),
<<<<<<< HEAD
							this->my_packet->get_data(this->my_packet));
=======
							this->my_packet->get_data(this->my_packet),
							this->reserved);
>>>>>>> upstream/4.5.1
		if (!this->other_auth)
		{
			this->authentication_failed = TRUE;
			return NEED_MORE;
		}
	}
	switch (this->other_auth->process(this->other_auth, message))
	{
		case SUCCESS:
			this->other_auth->destroy(this->other_auth);
			this->other_auth = NULL;
			break;
		case NEED_MORE:
			if (message->get_payload(message, AUTHENTICATION))
			{	/* AUTH verification successful, but another build() needed */
				break;
			}
			return NEED_MORE;
		default:
			this->authentication_failed = TRUE;
			return NEED_MORE;
	}

<<<<<<< HEAD
	/* store authentication information */
	cfg = auth_cfg_create();
	cfg->merge(cfg, this->ike_sa->get_auth_cfg(this->ike_sa, FALSE), FALSE);
	this->ike_sa->add_auth_cfg(this->ike_sa, FALSE, cfg);
=======
	/* If authenticated (with non-EAP) and received INITIAL_CONTACT,
	 * delete any existing IKE_SAs with that peer. */
	if (message->get_message_id(message) == 1 &&
		message->get_notify(message, INITIAL_CONTACT))
	{
		this->initial_contact = TRUE;
	}
>>>>>>> upstream/4.5.1

	/* another auth round done, invoke authorize hook */
	if (!charon->bus->authorize(charon->bus, FALSE))
	{
		DBG1(DBG_IKE, "authorization hook forbids IKE_SA, cancelling");
		this->authentication_failed = TRUE;
		return NEED_MORE;
	}

<<<<<<< HEAD
=======
	/* store authentication information */
	cfg = auth_cfg_create();
	cfg->merge(cfg, this->ike_sa->get_auth_cfg(this->ike_sa, FALSE), FALSE);
	this->ike_sa->add_auth_cfg(this->ike_sa, FALSE, cfg);

>>>>>>> upstream/4.5.1
	if (!update_cfg_candidates(this, FALSE))
	{
		this->authentication_failed = TRUE;
		return NEED_MORE;
	}

	if (message->get_notify(message, ANOTHER_AUTH_FOLLOWS) == NULL)
	{
		this->expect_another_auth = FALSE;
		if (!update_cfg_candidates(this, TRUE))
		{
			this->authentication_failed = TRUE;
			return NEED_MORE;
		}
	}
	return NEED_MORE;
}

<<<<<<< HEAD
/**
 * Implementation of task_t.build for responder
 */
static status_t build_r(private_ike_auth_t *this, message_t *message)
=======
METHOD(task_t, build_r, status_t,
	private_ike_auth_t *this, message_t *message)
>>>>>>> upstream/4.5.1
{
	auth_cfg_t *cfg;

	if (message->get_exchange_type(message) == IKE_SA_INIT)
	{
		if (multiple_auth_enabled())
		{
			message->add_notify(message, FALSE, MULTIPLE_AUTH_SUPPORTED,
								chunk_empty);
		}
		return collect_my_init_data(this, message);
	}

	if (this->authentication_failed || this->peer_cfg == NULL)
	{
		message->add_notify(message, TRUE, AUTHENTICATION_FAILED, chunk_empty);
		return FAILED;
	}

	if (this->my_auth == NULL && this->do_another_auth)
	{
		identification_t *id, *id_cfg;
		id_payload_t *id_payload;

		/* add IDr */
		cfg = this->ike_sa->get_auth_cfg(this->ike_sa, TRUE);
		cfg->purge(cfg, TRUE);
		cfg->merge(cfg, get_auth_cfg(this, TRUE), TRUE);

		id_cfg = cfg->get(cfg, AUTH_RULE_IDENTITY);
		id = this->ike_sa->get_my_id(this->ike_sa);
		if (id->get_type(id) == ID_ANY)
		{	/* no IDr received, apply configured ID */
			if (!id_cfg || id_cfg->contains_wildcards(id_cfg))
			{
				DBG1(DBG_CFG, "IDr not configured and negotiation failed");
				message->add_notify(message, TRUE, AUTHENTICATION_FAILED,
									chunk_empty);
				return FAILED;
			}
			this->ike_sa->set_my_id(this->ike_sa, id_cfg->clone(id_cfg));
			id = id_cfg;
		}
		else
		{	/* IDr received, check if it matches configuration */
			if (id_cfg && !id->matches(id, id_cfg))
			{
				DBG1(DBG_CFG, "received IDr %Y, but require %Y", id, id_cfg);
				message->add_notify(message, TRUE, AUTHENTICATION_FAILED,
									chunk_empty);
				return FAILED;
			}
		}

		id_payload = id_payload_create_from_identification(ID_RESPONDER, id);
<<<<<<< HEAD
		message->add_payload(message, (payload_t*)id_payload);

=======
		get_reserved_id_bytes(this, id_payload);
		message->add_payload(message, (payload_t*)id_payload);

		if (this->initial_contact)
		{
			charon->ike_sa_manager->check_uniqueness(charon->ike_sa_manager,
													 this->ike_sa, TRUE);
			this->initial_contact = FALSE;
		}

>>>>>>> upstream/4.5.1
		if ((uintptr_t)cfg->get(cfg, AUTH_RULE_AUTH_CLASS) == AUTH_CLASS_EAP)
		{	/* EAP-only authentication */
			if (!this->ike_sa->supports_extension(this->ike_sa,
												  EXT_EAP_ONLY_AUTHENTICATION))
			{
				DBG1(DBG_IKE, "configured EAP-only authentication, but peer "
					 "does not support it");
				message->add_notify(message, TRUE, AUTHENTICATION_FAILED,
									chunk_empty);
				return FAILED;
			}
		}
		else
		{
			/* build authentication data */
			this->my_auth = authenticator_create_builder(this->ike_sa, cfg,
								this->other_nonce, this->my_nonce,
								this->other_packet->get_data(this->other_packet),
<<<<<<< HEAD
								this->my_packet->get_data(this->my_packet));
=======
								this->my_packet->get_data(this->my_packet),
								this->reserved);
>>>>>>> upstream/4.5.1
			if (!this->my_auth)
			{
				message->add_notify(message, TRUE, AUTHENTICATION_FAILED,
									chunk_empty);
				return FAILED;
			}
		}
	}

	if (this->other_auth)
	{
		switch (this->other_auth->build(this->other_auth, message))
		{
			case SUCCESS:
				this->other_auth->destroy(this->other_auth);
				this->other_auth = NULL;
				break;
			case NEED_MORE:
				break;
			default:
				if (!message->get_payload(message, EXTENSIBLE_AUTHENTICATION))
				{	/* skip AUTHENTICATION_FAILED if we have EAP_FAILURE */
					message->add_notify(message, TRUE, AUTHENTICATION_FAILED,
										chunk_empty);
				}
				return FAILED;
		}
	}
	if (this->my_auth)
	{
		switch (this->my_auth->build(this->my_auth, message))
		{
			case SUCCESS:
				cfg = auth_cfg_create();
				cfg->merge(cfg, this->ike_sa->get_auth_cfg(this->ike_sa, TRUE),
						   TRUE);
				this->ike_sa->add_auth_cfg(this->ike_sa, TRUE, cfg);
				this->my_auth->destroy(this->my_auth);
				this->my_auth = NULL;
				break;
			case NEED_MORE:
				break;
			default:
				message->add_notify(message, TRUE, AUTHENTICATION_FAILED,
									chunk_empty);
				return FAILED;
		}
	}

	/* check for additional authentication rounds */
	if (do_another_auth(this))
	{
		message->add_notify(message, FALSE, ANOTHER_AUTH_FOLLOWS, chunk_empty);
	}
	else
	{
		this->do_another_auth = FALSE;
	}
	if (!this->do_another_auth && !this->expect_another_auth)
	{
		if (charon->ike_sa_manager->check_uniqueness(charon->ike_sa_manager,
<<<<<<< HEAD
													 this->ike_sa))
=======
													 this->ike_sa, FALSE))
>>>>>>> upstream/4.5.1
		{
			DBG1(DBG_IKE, "cancelling IKE_SA setup due uniqueness policy");
			message->add_notify(message, TRUE, AUTHENTICATION_FAILED,
								chunk_empty);
			return FAILED;
		}
		if (!charon->bus->authorize(charon->bus, TRUE))
		{
			DBG1(DBG_IKE, "final authorization hook forbids IKE_SA, cancelling");
			message->add_notify(message, TRUE, AUTHENTICATION_FAILED,
								chunk_empty);
			return FAILED;
		}
		DBG0(DBG_IKE, "IKE_SA %s[%d] established between %H[%Y]...%H[%Y]",
			 this->ike_sa->get_name(this->ike_sa),
			 this->ike_sa->get_unique_id(this->ike_sa),
			 this->ike_sa->get_my_host(this->ike_sa),
			 this->ike_sa->get_my_id(this->ike_sa),
			 this->ike_sa->get_other_host(this->ike_sa),
			 this->ike_sa->get_other_id(this->ike_sa));
		this->ike_sa->set_state(this->ike_sa, IKE_ESTABLISHED);
		charon->bus->ike_updown(charon->bus, this->ike_sa, TRUE);
		return SUCCESS;
	}
	return NEED_MORE;
}

<<<<<<< HEAD
/**
 * Implementation of task_t.process for initiator
 */
static status_t process_i(private_ike_auth_t *this, message_t *message)
=======
METHOD(task_t, process_i, status_t,
	private_ike_auth_t *this, message_t *message)
>>>>>>> upstream/4.5.1
{
	enumerator_t *enumerator;
	payload_t *payload;
	auth_cfg_t *cfg;
	bool mutual_eap = FALSE;

	if (message->get_exchange_type(message) == IKE_SA_INIT)
	{
		if (message->get_notify(message, MULTIPLE_AUTH_SUPPORTED) &&
			multiple_auth_enabled())
		{
			this->ike_sa->enable_extension(this->ike_sa, EXT_MULTIPLE_AUTH);
		}
		return collect_other_init_data(this, message);
	}

	enumerator = message->create_payload_enumerator(message);
	while (enumerator->enumerate(enumerator, &payload))
	{
		if (payload->get_type(payload) == NOTIFY)
		{
			notify_payload_t *notify = (notify_payload_t*)payload;
			notify_type_t type = notify->get_notify_type(notify);

			switch (type)
			{
				case NO_PROPOSAL_CHOSEN:
				case SINGLE_PAIR_REQUIRED:
				case NO_ADDITIONAL_SAS:
				case INTERNAL_ADDRESS_FAILURE:
				case FAILED_CP_REQUIRED:
				case TS_UNACCEPTABLE:
				case INVALID_SELECTORS:
					/* these are errors, but are not critical as only the
					 * CHILD_SA won't get build, but IKE_SA establishes anyway */
					break;
				case MOBIKE_SUPPORTED:
				case ADDITIONAL_IP4_ADDRESS:
				case ADDITIONAL_IP6_ADDRESS:
					/* handled in ike_mobike task */
					break;
				case AUTH_LIFETIME:
					/* handled in ike_auth_lifetime task */
					break;
				case ME_ENDPOINT:
					/* handled in ike_me task */
					break;
				default:
				{
					if (type <= 16383)
					{
						DBG1(DBG_IKE, "received %N notify error",
							 notify_type_names, type);
						enumerator->destroy(enumerator);
						return FAILED;
					}
					DBG2(DBG_IKE, "received %N notify",
						notify_type_names, type);
					break;
				}
			}
		}
	}
	enumerator->destroy(enumerator);

	if (this->expect_another_auth)
	{
		if (this->other_auth == NULL)
		{
			id_payload_t *id_payload;
			identification_t *id;

			/* handle IDr payload */
			id_payload = (id_payload_t*)message->get_payload(message,
															 ID_RESPONDER);
			if (!id_payload)
			{
				DBG1(DBG_IKE, "IDr payload missing");
				return FAILED;
			}
			id = id_payload->get_identification(id_payload);
<<<<<<< HEAD
=======
			get_reserved_id_bytes(this, id_payload);
>>>>>>> upstream/4.5.1
			this->ike_sa->set_other_id(this->ike_sa, id);
			cfg = this->ike_sa->get_auth_cfg(this->ike_sa, FALSE);
			cfg->add(cfg, AUTH_RULE_IDENTITY, id->clone(id));

			if (message->get_payload(message, AUTHENTICATION))
			{
				/* verify authentication data */
				this->other_auth = authenticator_create_verifier(this->ike_sa,
								message, this->other_nonce, this->my_nonce,
								this->other_packet->get_data(this->other_packet),
<<<<<<< HEAD
								this->my_packet->get_data(this->my_packet));
=======
								this->my_packet->get_data(this->my_packet),
								this->reserved);
>>>>>>> upstream/4.5.1
				if (!this->other_auth)
				{
					return FAILED;
				}
			}
			else
			{
				/* responder omitted AUTH payload, indicating EAP-only */
				mutual_eap = TRUE;
			}
		}
		if (this->other_auth)
		{
			switch (this->other_auth->process(this->other_auth, message))
			{
				case SUCCESS:
					break;
				case NEED_MORE:
					return NEED_MORE;
				default:
					return FAILED;
			}
			this->other_auth->destroy(this->other_auth);
			this->other_auth = NULL;
		}
<<<<<<< HEAD
		/* store authentication information, reset authenticator */
		cfg = auth_cfg_create();
		cfg->merge(cfg, this->ike_sa->get_auth_cfg(this->ike_sa, FALSE), FALSE);
		this->ike_sa->add_auth_cfg(this->ike_sa, FALSE, cfg);

=======
>>>>>>> upstream/4.5.1
		/* another auth round done, invoke authorize hook */
		if (!charon->bus->authorize(charon->bus, FALSE))
		{
			DBG1(DBG_IKE, "authorization forbids IKE_SA, cancelling");
			return FAILED;
		}
<<<<<<< HEAD
=======

		/* store authentication information, reset authenticator */
		cfg = auth_cfg_create();
		cfg->merge(cfg, this->ike_sa->get_auth_cfg(this->ike_sa, FALSE), FALSE);
		this->ike_sa->add_auth_cfg(this->ike_sa, FALSE, cfg);
>>>>>>> upstream/4.5.1
	}

	if (this->my_auth)
	{
		switch (this->my_auth->process(this->my_auth, message))
		{
			case SUCCESS:
				cfg = auth_cfg_create();
				cfg->merge(cfg, this->ike_sa->get_auth_cfg(this->ike_sa, TRUE),
						   TRUE);
				this->ike_sa->add_auth_cfg(this->ike_sa, TRUE, cfg);
				this->my_auth->destroy(this->my_auth);
				this->my_auth = NULL;
				this->do_another_auth = do_another_auth(this);
				break;
			case NEED_MORE:
				break;
			default:
				return FAILED;
		}
	}
	if (mutual_eap)
	{
		if (!this->my_auth || !this->my_auth->is_mutual(this->my_auth))
		{
			DBG1(DBG_IKE, "do not allow non-mutual EAP-only authentication");
			return FAILED;
		}
		DBG1(DBG_IKE, "allow mutual EAP-only authentication");
	}

	if (message->get_notify(message, ANOTHER_AUTH_FOLLOWS) == NULL)
	{
		this->expect_another_auth = FALSE;
	}
	if (!this->expect_another_auth && !this->do_another_auth && !this->my_auth)
	{
		if (!update_cfg_candidates(this, TRUE))
		{
			return FAILED;
		}
		if (!charon->bus->authorize(charon->bus, TRUE))
		{
			DBG1(DBG_IKE, "final authorization hook forbids IKE_SA, cancelling");
			return FAILED;
		}
		DBG0(DBG_IKE, "IKE_SA %s[%d] established between %H[%Y]...%H[%Y]",
			 this->ike_sa->get_name(this->ike_sa),
			 this->ike_sa->get_unique_id(this->ike_sa),
			 this->ike_sa->get_my_host(this->ike_sa),
			 this->ike_sa->get_my_id(this->ike_sa),
			 this->ike_sa->get_other_host(this->ike_sa),
			 this->ike_sa->get_other_id(this->ike_sa));
		this->ike_sa->set_state(this->ike_sa, IKE_ESTABLISHED);
		charon->bus->ike_updown(charon->bus, this->ike_sa, TRUE);
		return SUCCESS;
	}
	return NEED_MORE;
}

<<<<<<< HEAD
/**
 * Implementation of task_t.get_type
 */
static task_type_t get_type(private_ike_auth_t *this)
=======
METHOD(task_t, get_type, task_type_t,
	private_ike_auth_t *this)
>>>>>>> upstream/4.5.1
{
	return IKE_AUTHENTICATE;
}

<<<<<<< HEAD
/**
 * Implementation of task_t.migrate
 */
static void migrate(private_ike_auth_t *this, ike_sa_t *ike_sa)
=======
METHOD(task_t, migrate, void,
	private_ike_auth_t *this, ike_sa_t *ike_sa)
>>>>>>> upstream/4.5.1
{
	chunk_free(&this->my_nonce);
	chunk_free(&this->other_nonce);
	DESTROY_IF(this->my_packet);
	DESTROY_IF(this->other_packet);
	DESTROY_IF(this->peer_cfg);
	DESTROY_IF(this->my_auth);
	DESTROY_IF(this->other_auth);
	this->candidates->destroy_offset(this->candidates, offsetof(peer_cfg_t, destroy));

	this->my_packet = NULL;
	this->other_packet = NULL;
	this->ike_sa = ike_sa;
	this->peer_cfg = NULL;
	this->my_auth = NULL;
	this->other_auth = NULL;
	this->do_another_auth = TRUE;
	this->expect_another_auth = TRUE;
	this->authentication_failed = FALSE;
	this->candidates = linked_list_create();
}

<<<<<<< HEAD
/**
 * Implementation of task_t.destroy
 */
static void destroy(private_ike_auth_t *this)
=======
METHOD(task_t, destroy, void,
	private_ike_auth_t *this)
>>>>>>> upstream/4.5.1
{
	chunk_free(&this->my_nonce);
	chunk_free(&this->other_nonce);
	DESTROY_IF(this->my_packet);
	DESTROY_IF(this->other_packet);
	DESTROY_IF(this->my_auth);
	DESTROY_IF(this->other_auth);
	DESTROY_IF(this->peer_cfg);
	this->candidates->destroy_offset(this->candidates, offsetof(peer_cfg_t, destroy));
	free(this);
}

/*
 * Described in header.
 */
ike_auth_t *ike_auth_create(ike_sa_t *ike_sa, bool initiator)
{
<<<<<<< HEAD
	private_ike_auth_t *this = malloc_thing(private_ike_auth_t);

	this->public.task.get_type = (task_type_t(*)(task_t*))get_type;
	this->public.task.migrate = (void(*)(task_t*,ike_sa_t*))migrate;
	this->public.task.destroy = (void(*)(task_t*))destroy;

	if (initiator)
	{
		this->public.task.build = (status_t(*)(task_t*,message_t*))build_i;
		this->public.task.process = (status_t(*)(task_t*,message_t*))process_i;
	}
	else
	{
		this->public.task.build = (status_t(*)(task_t*,message_t*))build_r;
		this->public.task.process = (status_t(*)(task_t*,message_t*))process_r;
	}

	this->ike_sa = ike_sa;
	this->initiator = initiator;
	this->my_nonce = chunk_empty;
	this->other_nonce = chunk_empty;
	this->my_packet = NULL;
	this->other_packet = NULL;
	this->peer_cfg = NULL;
	this->candidates = linked_list_create();
	this->my_auth = NULL;
	this->other_auth = NULL;
	this->do_another_auth = TRUE;
	this->expect_another_auth = TRUE;
	this->authentication_failed = FALSE;

=======
	private_ike_auth_t *this;

	INIT(this,
		.public = {
			.task = {
				.get_type = _get_type,
				.migrate = _migrate,
				.build = _build_r,
				.process = _process_r,
				.destroy = _destroy,
			},
		},
		.ike_sa = ike_sa,
		.initiator = initiator,
		.candidates = linked_list_create(),
		.do_another_auth = TRUE,
		.expect_another_auth = TRUE,
	);
	if (initiator)
	{
		this->public.task.build = _build_i;
		this->public.task.process = _process_i;
	}
>>>>>>> upstream/4.5.1
	return &this->public;
}
<|MERGE_RESOLUTION|>--- conflicted
+++ resolved
@@ -68,14 +68,11 @@
 	packet_t *other_packet;
 
 	/**
-<<<<<<< HEAD
-=======
 	 * Reserved bytes of ID payload
 	 */
 	char reserved[3];
 
 	/**
->>>>>>> upstream/4.5.1
 	 * currently active authenticator, to authenticate us
 	 */
 	authenticator_t *my_auth;
@@ -109,14 +106,11 @@
 	 * should we send a AUTHENTICATION_FAILED notify?
 	 */
 	bool authentication_failed;
-<<<<<<< HEAD
-=======
 
 	/**
 	 * received an INITIAL_CONTACT?
 	 */
 	bool initial_contact;
->>>>>>> upstream/4.5.1
 };
 
 /**
@@ -176,8 +170,6 @@
 }
 
 /**
-<<<<<<< HEAD
-=======
  * Get and store reserved bytes of id_payload, required for AUTH payload
  */
 static void get_reserved_id_bytes(private_ike_auth_t *this, id_payload_t *id)
@@ -196,7 +188,6 @@
 }
 
 /**
->>>>>>> upstream/4.5.1
  * Get the next authentication configuration
  */
 static auth_cfg_t *get_auth_cfg(private_ike_auth_t *this, bool local)
@@ -366,15 +357,8 @@
 	return this->peer_cfg != NULL;
 }
 
-<<<<<<< HEAD
-/**
- * Implementation of task_t.build for initiator
- */
-static status_t build_i(private_ike_auth_t *this, message_t *message)
-=======
 METHOD(task_t, build_i, status_t,
 	private_ike_auth_t *this, message_t *message)
->>>>>>> upstream/4.5.1
 {
 	auth_cfg_t *cfg;
 
@@ -409,11 +393,7 @@
 	/* check if an authenticator is in progress */
 	if (this->my_auth == NULL)
 	{
-<<<<<<< HEAD
-		identification_t *id;
-=======
 		identification_t *idi, *idr = NULL;
->>>>>>> upstream/4.5.1
 		id_payload_t *id_payload;
 
 		/* clean up authentication config from a previous round */
@@ -424,44 +404,24 @@
 		cfg = get_auth_cfg(this, FALSE);
 		if (cfg)
 		{
-<<<<<<< HEAD
-			id = cfg->get(cfg, AUTH_RULE_IDENTITY);
-			if (id && !id->contains_wildcards(id))
-			{
-				this->ike_sa->set_other_id(this->ike_sa, id->clone(id));
-				id_payload = id_payload_create_from_identification(
-															ID_RESPONDER, id);
-=======
 			idr = cfg->get(cfg, AUTH_RULE_IDENTITY);
 			if (idr && !idr->contains_wildcards(idr))
 			{
 				this->ike_sa->set_other_id(this->ike_sa, idr->clone(idr));
 				id_payload = id_payload_create_from_identification(
 															ID_RESPONDER, idr);
->>>>>>> upstream/4.5.1
 				message->add_payload(message, (payload_t*)id_payload);
 			}
 		}
 		/* add IDi */
 		cfg = this->ike_sa->get_auth_cfg(this->ike_sa, TRUE);
 		cfg->merge(cfg, get_auth_cfg(this, TRUE), TRUE);
-<<<<<<< HEAD
-		id = cfg->get(cfg, AUTH_RULE_IDENTITY);
-		if (!id)
-=======
 		idi = cfg->get(cfg, AUTH_RULE_IDENTITY);
 		if (!idi)
->>>>>>> upstream/4.5.1
 		{
 			DBG1(DBG_CFG, "configuration misses IDi");
 			return FAILED;
 		}
-<<<<<<< HEAD
-		this->ike_sa->set_my_id(this->ike_sa, id->clone(id));
-		id_payload = id_payload_create_from_identification(ID_INITIATOR, id);
-		message->add_payload(message, (payload_t*)id_payload);
-
-=======
 		this->ike_sa->set_my_id(this->ike_sa, idi->clone(idi));
 		id_payload = id_payload_create_from_identification(ID_INITIATOR, idi);
 		get_reserved_id_bytes(this, id_payload);
@@ -480,17 +440,12 @@
 			}
 		}
 
->>>>>>> upstream/4.5.1
 		/* build authentication data */
 		this->my_auth = authenticator_create_builder(this->ike_sa, cfg,
 							this->other_nonce, this->my_nonce,
 							this->other_packet->get_data(this->other_packet),
-<<<<<<< HEAD
-							this->my_packet->get_data(this->my_packet));
-=======
 							this->my_packet->get_data(this->my_packet),
 							this->reserved);
->>>>>>> upstream/4.5.1
 		if (!this->my_auth)
 		{
 			return FAILED;
@@ -527,15 +482,8 @@
 	return NEED_MORE;
 }
 
-<<<<<<< HEAD
-/**
- * Implementation of task_t.process for responder
- */
-static status_t process_r(private_ike_auth_t *this, message_t *message)
-=======
 METHOD(task_t, process_r, status_t,
 	private_ike_auth_t *this, message_t *message)
->>>>>>> upstream/4.5.1
 {
 	auth_cfg_t *cfg, *cand;
 	id_payload_t *id_payload;
@@ -589,10 +537,7 @@
 			return FAILED;
 		}
 		id = id_payload->get_identification(id_payload);
-<<<<<<< HEAD
-=======
 		get_reserved_id_bytes(this, id_payload);
->>>>>>> upstream/4.5.1
 		this->ike_sa->set_other_id(this->ike_sa, id);
 		cfg = this->ike_sa->get_auth_cfg(this->ike_sa, FALSE);
 		cfg->add(cfg, AUTH_RULE_IDENTITY, id->clone(id));
@@ -643,12 +588,8 @@
 		this->other_auth = authenticator_create_verifier(this->ike_sa,
 							message, this->other_nonce, this->my_nonce,
 							this->other_packet->get_data(this->other_packet),
-<<<<<<< HEAD
-							this->my_packet->get_data(this->my_packet));
-=======
 							this->my_packet->get_data(this->my_packet),
 							this->reserved);
->>>>>>> upstream/4.5.1
 		if (!this->other_auth)
 		{
 			this->authentication_failed = TRUE;
@@ -672,43 +613,33 @@
 			return NEED_MORE;
 	}
 
-<<<<<<< HEAD
+	/* If authenticated (with non-EAP) and received INITIAL_CONTACT,
+	 * delete any existing IKE_SAs with that peer. */
+	if (message->get_message_id(message) == 1 &&
+		message->get_notify(message, INITIAL_CONTACT))
+	{
+		this->initial_contact = TRUE;
+	}
+
+	/* another auth round done, invoke authorize hook */
+	if (!charon->bus->authorize(charon->bus, FALSE))
+	{
+		DBG1(DBG_IKE, "authorization hook forbids IKE_SA, cancelling");
+		this->authentication_failed = TRUE;
+		return NEED_MORE;
+	}
+
 	/* store authentication information */
 	cfg = auth_cfg_create();
 	cfg->merge(cfg, this->ike_sa->get_auth_cfg(this->ike_sa, FALSE), FALSE);
 	this->ike_sa->add_auth_cfg(this->ike_sa, FALSE, cfg);
-=======
-	/* If authenticated (with non-EAP) and received INITIAL_CONTACT,
-	 * delete any existing IKE_SAs with that peer. */
-	if (message->get_message_id(message) == 1 &&
-		message->get_notify(message, INITIAL_CONTACT))
-	{
-		this->initial_contact = TRUE;
-	}
->>>>>>> upstream/4.5.1
-
-	/* another auth round done, invoke authorize hook */
-	if (!charon->bus->authorize(charon->bus, FALSE))
-	{
-		DBG1(DBG_IKE, "authorization hook forbids IKE_SA, cancelling");
+
+	if (!update_cfg_candidates(this, FALSE))
+	{
 		this->authentication_failed = TRUE;
 		return NEED_MORE;
 	}
 
-<<<<<<< HEAD
-=======
-	/* store authentication information */
-	cfg = auth_cfg_create();
-	cfg->merge(cfg, this->ike_sa->get_auth_cfg(this->ike_sa, FALSE), FALSE);
-	this->ike_sa->add_auth_cfg(this->ike_sa, FALSE, cfg);
-
->>>>>>> upstream/4.5.1
-	if (!update_cfg_candidates(this, FALSE))
-	{
-		this->authentication_failed = TRUE;
-		return NEED_MORE;
-	}
-
 	if (message->get_notify(message, ANOTHER_AUTH_FOLLOWS) == NULL)
 	{
 		this->expect_another_auth = FALSE;
@@ -721,15 +652,8 @@
 	return NEED_MORE;
 }
 
-<<<<<<< HEAD
-/**
- * Implementation of task_t.build for responder
- */
-static status_t build_r(private_ike_auth_t *this, message_t *message)
-=======
 METHOD(task_t, build_r, status_t,
 	private_ike_auth_t *this, message_t *message)
->>>>>>> upstream/4.5.1
 {
 	auth_cfg_t *cfg;
 
@@ -785,10 +709,6 @@
 		}
 
 		id_payload = id_payload_create_from_identification(ID_RESPONDER, id);
-<<<<<<< HEAD
-		message->add_payload(message, (payload_t*)id_payload);
-
-=======
 		get_reserved_id_bytes(this, id_payload);
 		message->add_payload(message, (payload_t*)id_payload);
 
@@ -799,7 +719,6 @@
 			this->initial_contact = FALSE;
 		}
 
->>>>>>> upstream/4.5.1
 		if ((uintptr_t)cfg->get(cfg, AUTH_RULE_AUTH_CLASS) == AUTH_CLASS_EAP)
 		{	/* EAP-only authentication */
 			if (!this->ike_sa->supports_extension(this->ike_sa,
@@ -818,12 +737,8 @@
 			this->my_auth = authenticator_create_builder(this->ike_sa, cfg,
 								this->other_nonce, this->my_nonce,
 								this->other_packet->get_data(this->other_packet),
-<<<<<<< HEAD
-								this->my_packet->get_data(this->my_packet));
-=======
 								this->my_packet->get_data(this->my_packet),
 								this->reserved);
->>>>>>> upstream/4.5.1
 			if (!this->my_auth)
 			{
 				message->add_notify(message, TRUE, AUTHENTICATION_FAILED,
@@ -885,11 +800,7 @@
 	if (!this->do_another_auth && !this->expect_another_auth)
 	{
 		if (charon->ike_sa_manager->check_uniqueness(charon->ike_sa_manager,
-<<<<<<< HEAD
-													 this->ike_sa))
-=======
 													 this->ike_sa, FALSE))
->>>>>>> upstream/4.5.1
 		{
 			DBG1(DBG_IKE, "cancelling IKE_SA setup due uniqueness policy");
 			message->add_notify(message, TRUE, AUTHENTICATION_FAILED,
@@ -917,15 +828,8 @@
 	return NEED_MORE;
 }
 
-<<<<<<< HEAD
-/**
- * Implementation of task_t.process for initiator
- */
-static status_t process_i(private_ike_auth_t *this, message_t *message)
-=======
 METHOD(task_t, process_i, status_t,
 	private_ike_auth_t *this, message_t *message)
->>>>>>> upstream/4.5.1
 {
 	enumerator_t *enumerator;
 	payload_t *payload;
@@ -1007,10 +911,7 @@
 				return FAILED;
 			}
 			id = id_payload->get_identification(id_payload);
-<<<<<<< HEAD
-=======
 			get_reserved_id_bytes(this, id_payload);
->>>>>>> upstream/4.5.1
 			this->ike_sa->set_other_id(this->ike_sa, id);
 			cfg = this->ike_sa->get_auth_cfg(this->ike_sa, FALSE);
 			cfg->add(cfg, AUTH_RULE_IDENTITY, id->clone(id));
@@ -1021,12 +922,8 @@
 				this->other_auth = authenticator_create_verifier(this->ike_sa,
 								message, this->other_nonce, this->my_nonce,
 								this->other_packet->get_data(this->other_packet),
-<<<<<<< HEAD
-								this->my_packet->get_data(this->my_packet));
-=======
 								this->my_packet->get_data(this->my_packet),
 								this->reserved);
->>>>>>> upstream/4.5.1
 				if (!this->other_auth)
 				{
 					return FAILED;
@@ -1052,28 +949,17 @@
 			this->other_auth->destroy(this->other_auth);
 			this->other_auth = NULL;
 		}
-<<<<<<< HEAD
+		/* another auth round done, invoke authorize hook */
+		if (!charon->bus->authorize(charon->bus, FALSE))
+		{
+			DBG1(DBG_IKE, "authorization forbids IKE_SA, cancelling");
+			return FAILED;
+		}
+
 		/* store authentication information, reset authenticator */
 		cfg = auth_cfg_create();
 		cfg->merge(cfg, this->ike_sa->get_auth_cfg(this->ike_sa, FALSE), FALSE);
 		this->ike_sa->add_auth_cfg(this->ike_sa, FALSE, cfg);
-
-=======
->>>>>>> upstream/4.5.1
-		/* another auth round done, invoke authorize hook */
-		if (!charon->bus->authorize(charon->bus, FALSE))
-		{
-			DBG1(DBG_IKE, "authorization forbids IKE_SA, cancelling");
-			return FAILED;
-		}
-<<<<<<< HEAD
-=======
-
-		/* store authentication information, reset authenticator */
-		cfg = auth_cfg_create();
-		cfg->merge(cfg, this->ike_sa->get_auth_cfg(this->ike_sa, FALSE), FALSE);
-		this->ike_sa->add_auth_cfg(this->ike_sa, FALSE, cfg);
->>>>>>> upstream/4.5.1
 	}
 
 	if (this->my_auth)
@@ -1134,28 +1020,14 @@
 	return NEED_MORE;
 }
 
-<<<<<<< HEAD
-/**
- * Implementation of task_t.get_type
- */
-static task_type_t get_type(private_ike_auth_t *this)
-=======
 METHOD(task_t, get_type, task_type_t,
 	private_ike_auth_t *this)
->>>>>>> upstream/4.5.1
 {
 	return IKE_AUTHENTICATE;
 }
 
-<<<<<<< HEAD
-/**
- * Implementation of task_t.migrate
- */
-static void migrate(private_ike_auth_t *this, ike_sa_t *ike_sa)
-=======
 METHOD(task_t, migrate, void,
 	private_ike_auth_t *this, ike_sa_t *ike_sa)
->>>>>>> upstream/4.5.1
 {
 	chunk_free(&this->my_nonce);
 	chunk_free(&this->other_nonce);
@@ -1178,15 +1050,8 @@
 	this->candidates = linked_list_create();
 }
 
-<<<<<<< HEAD
-/**
- * Implementation of task_t.destroy
- */
-static void destroy(private_ike_auth_t *this)
-=======
 METHOD(task_t, destroy, void,
 	private_ike_auth_t *this)
->>>>>>> upstream/4.5.1
 {
 	chunk_free(&this->my_nonce);
 	chunk_free(&this->other_nonce);
@@ -1204,39 +1069,6 @@
  */
 ike_auth_t *ike_auth_create(ike_sa_t *ike_sa, bool initiator)
 {
-<<<<<<< HEAD
-	private_ike_auth_t *this = malloc_thing(private_ike_auth_t);
-
-	this->public.task.get_type = (task_type_t(*)(task_t*))get_type;
-	this->public.task.migrate = (void(*)(task_t*,ike_sa_t*))migrate;
-	this->public.task.destroy = (void(*)(task_t*))destroy;
-
-	if (initiator)
-	{
-		this->public.task.build = (status_t(*)(task_t*,message_t*))build_i;
-		this->public.task.process = (status_t(*)(task_t*,message_t*))process_i;
-	}
-	else
-	{
-		this->public.task.build = (status_t(*)(task_t*,message_t*))build_r;
-		this->public.task.process = (status_t(*)(task_t*,message_t*))process_r;
-	}
-
-	this->ike_sa = ike_sa;
-	this->initiator = initiator;
-	this->my_nonce = chunk_empty;
-	this->other_nonce = chunk_empty;
-	this->my_packet = NULL;
-	this->other_packet = NULL;
-	this->peer_cfg = NULL;
-	this->candidates = linked_list_create();
-	this->my_auth = NULL;
-	this->other_auth = NULL;
-	this->do_another_auth = TRUE;
-	this->expect_another_auth = TRUE;
-	this->authentication_failed = FALSE;
-
-=======
 	private_ike_auth_t *this;
 
 	INIT(this,
@@ -1260,6 +1092,5 @@
 		this->public.task.build = _build_i;
 		this->public.task.process = _process_i;
 	}
->>>>>>> upstream/4.5.1
 	return &this->public;
 }
