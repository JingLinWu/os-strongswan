/*
 * Copyright (C) 2005-2007 Martin Willi
 * Copyright (C) 2005 Jan Hutter
 * Hochschule fuer Technik Rapperswil
 *
 * This program is free software; you can redistribute it and/or modify it
 * under the terms of the GNU General Public License as published by the
 * Free Software Foundation; either version 2 of the License, or (at your
 * option) any later version.  See <http://www.fsf.org/copyleft/gpl.txt>.
 *
 * This program is distributed in the hope that it will be useful, but
 * WITHOUT ANY WARRANTY; without even the implied warranty of MERCHANTABILITY
 * or FITNESS FOR A PARTICULAR PURPOSE.  See the GNU General Public License
 * for more details.
 */

#include "child_rekey.h"

#include <daemon.h>
#include <encoding/payloads/notify_payload.h>
#include <sa/tasks/child_create.h>
#include <sa/tasks/child_delete.h>
#include <processing/jobs/rekey_child_sa_job.h>
#include <processing/jobs/rekey_ike_sa_job.h>


typedef struct private_child_rekey_t private_child_rekey_t;

/**
 * Private members of a child_rekey_t task.
 */
struct private_child_rekey_t {

	/**
	 * Public methods and task_t interface.
	 */
	child_rekey_t public;

	/**
	 * Assigned IKE_SA.
	 */
	ike_sa_t *ike_sa;

	/**
	 * Are we the initiator?
	 */
	bool initiator;

	/**
	 * Protocol of CHILD_SA to rekey
	 */
	protocol_id_t protocol;

	/**
	 * Inbound SPI of CHILD_SA to rekey
	 */
	u_int32_t spi;

	/**
	 * the CHILD_CREATE task which is reused to simplify rekeying
	 */
	child_create_t *child_create;

	/**
	 * the CHILD_DELETE task to delete rekeyed CHILD_SA
	 */
	child_delete_t *child_delete;

	/**
	 * CHILD_SA which gets rekeyed
	 */
	child_sa_t *child_sa;

	/**
	 * colliding task, may be delete or rekey
	 */
	task_t *collision;

	/**
	 * Indicate that peer destroyed the redundant child from collision.
	 * This happens if a peer's delete notification for the redundant
	 * child gets processed before the rekey job. If so, we must not
	 * touch the child created in the collision since it points to
	 * memory already freed.
	 */
	bool other_child_destroyed;
};

/**
 * Implementation of task_t.build for initiator, after rekeying
 */
static status_t build_i_delete(private_child_rekey_t *this, message_t *message)
{
	/* update exchange type to INFORMATIONAL for the delete */
	message->set_exchange_type(message, INFORMATIONAL);

	return this->child_delete->task.build(&this->child_delete->task, message);
}

/**
 * Implementation of task_t.process for initiator, after rekeying
 */
static status_t process_i_delete(private_child_rekey_t *this, message_t *message)
{
	return this->child_delete->task.process(&this->child_delete->task, message);
}

/**
 * find a child using the REKEY_SA notify
 */
static void find_child(private_child_rekey_t *this, message_t *message)
{
	notify_payload_t *notify;
	protocol_id_t protocol;
	u_int32_t spi;

	notify = message->get_notify(message, REKEY_SA);
	if (notify)
	{
		protocol = notify->get_protocol_id(notify);
		spi = notify->get_spi(notify);

		if (protocol == PROTO_ESP || protocol == PROTO_AH)
		{
			this->child_sa = this->ike_sa->get_child_sa(this->ike_sa, protocol,
														spi, FALSE);
		}
	}
}

/**
 * Implementation of task_t.build for initiator
 */
static status_t build_i(private_child_rekey_t *this, message_t *message)
{
	notify_payload_t *notify;
	u_int32_t reqid;
	child_cfg_t *config;

	this->child_sa = this->ike_sa->get_child_sa(this->ike_sa, this->protocol,
												this->spi, TRUE);
	if (!this->child_sa)
	{	/* check if it is an outbound CHILD_SA */
		this->child_sa = this->ike_sa->get_child_sa(this->ike_sa, this->protocol,
													this->spi, FALSE);
		if (!this->child_sa)
		{	/* CHILD_SA is gone, unable to rekey. As an empty CREATE_CHILD_SA
			 * exchange is invalid, we fall back to an INFORMATIONAL exchange.*/
			message->set_exchange_type(message, INFORMATIONAL);
			return SUCCESS;
		}
		/* we work only with the inbound SPI */
		this->spi = this->child_sa->get_spi(this->child_sa, TRUE);
	}
	config = this->child_sa->get_config(this->child_sa);

	/* we just need the rekey notify ... */
	notify = notify_payload_create_from_protocol_and_type(this->protocol,
														  REKEY_SA);
	notify->set_spi(notify, this->spi);
	message->add_payload(message, (payload_t*)notify);

	/* ... our CHILD_CREATE task does the hard work for us. */
	if (!this->child_create)
	{
		this->child_create = child_create_create(this->ike_sa, config, TRUE,
												 NULL, NULL);
	}
	reqid = this->child_sa->get_reqid(this->child_sa);
	this->child_create->use_reqid(this->child_create, reqid);
	this->child_create->task.build(&this->child_create->task, message);

	this->child_sa->set_state(this->child_sa, CHILD_REKEYING);

	return NEED_MORE;
}

/**
 * Implementation of task_t.process for initiator
 */
static status_t process_r(private_child_rekey_t *this, message_t *message)
{
	/* let the CHILD_CREATE task process the message */
	this->child_create->task.process(&this->child_create->task, message);

	find_child(this, message);

	return NEED_MORE;
}

/**
 * Implementation of task_t.build for responder
 */
static status_t build_r(private_child_rekey_t *this, message_t *message)
{
	u_int32_t reqid;

	if (this->child_sa == NULL ||
		this->child_sa->get_state(this->child_sa) == CHILD_DELETING)
	{
		DBG1(DBG_IKE, "unable to rekey, CHILD_SA not found");
		message->add_notify(message, TRUE, NO_PROPOSAL_CHOSEN, chunk_empty);
		return SUCCESS;
	}

	/* let the CHILD_CREATE task build the response */
	reqid = this->child_sa->get_reqid(this->child_sa);
	this->child_create->use_reqid(this->child_create, reqid);
	this->child_create->task.build(&this->child_create->task, message);

	if (message->get_payload(message, SECURITY_ASSOCIATION) == NULL)
	{
		/* rekeying failed, reuse old child */
		this->child_sa->set_state(this->child_sa, CHILD_INSTALLED);
		return SUCCESS;
	}

	this->child_sa->set_state(this->child_sa, CHILD_REKEYING);

	/* invoke rekey hook */
	charon->bus->child_rekey(charon->bus, this->child_sa,
							 this->child_create->get_child(this->child_create));
	return SUCCESS;
}

/**
 * Handle a rekey collision
 */
static child_sa_t *handle_collision(private_child_rekey_t *this)
{
	child_sa_t *to_delete;

	if (this->collision->get_type(this->collision) == CHILD_REKEY)
	{
		chunk_t this_nonce, other_nonce;
		private_child_rekey_t *other = (private_child_rekey_t*)this->collision;

		this_nonce = this->child_create->get_lower_nonce(this->child_create);
		other_nonce = other->child_create->get_lower_nonce(other->child_create);

		/* if we have the lower nonce, delete rekeyed SA. If not, delete
		 * the redundant. */
		if (memcmp(this_nonce.ptr, other_nonce.ptr,
<<<<<<< HEAD
				   min(this_nonce.len, other_nonce.len)) < 0)
		{
			child_sa_t *child_sa;

			DBG1(DBG_IKE, "CHILD_SA rekey collision won, "
				 "deleting rekeyed child");
=======
				   min(this_nonce.len, other_nonce.len)) > 0)
		{
			child_sa_t *child_sa;

			DBG1(DBG_IKE, "CHILD_SA rekey collision won, deleting old child");
>>>>>>> upstream/4.5.1
			to_delete = this->child_sa;
			/* don't touch child other created, it has already been deleted */
			if (!this->other_child_destroyed)
			{
				/* disable close action for the redundand child */
				child_sa = other->child_create->get_child(other->child_create);
				child_sa->set_close_action(child_sa, ACTION_NONE);
			}
		}
		else
		{
			DBG1(DBG_IKE, "CHILD_SA rekey collision lost, "
<<<<<<< HEAD
				 "deleting redundant child");
=======
				 "deleting rekeyed child");
>>>>>>> upstream/4.5.1
			to_delete = this->child_create->get_child(this->child_create);
		}
	}
	else
	{	/* CHILD_DELETE */
		child_delete_t *del = (child_delete_t*)this->collision;

		/* we didn't had a chance to compare the nonces, so we delete
		 * the CHILD_SA the other is not deleting. */
		if (del->get_child(del) != this->child_sa)
		{
			DBG1(DBG_IKE, "CHILD_SA rekey/delete collision, "
				 "deleting rekeyed child");
			to_delete = this->child_sa;
		}
		else
		{
			DBG1(DBG_IKE, "CHILD_SA rekey/delete collision, "
				 "deleting redundant child");
			to_delete = this->child_create->get_child(this->child_create);
		}
	}
	return to_delete;
}

/**
 * Implementation of task_t.process for initiator
 */
static status_t process_i(private_child_rekey_t *this, message_t *message)
{
	protocol_id_t protocol;
	u_int32_t spi;
	child_sa_t *to_delete;

	if (message->get_notify(message, NO_ADDITIONAL_SAS))
	{
		DBG1(DBG_IKE, "peer seems to not support CHILD_SA rekeying, "
			 "starting reauthentication");
		this->child_sa->set_state(this->child_sa, CHILD_INSTALLED);
		lib->processor->queue_job(lib->processor,
				(job_t*)rekey_ike_sa_job_create(
							this->ike_sa->get_id(this->ike_sa), TRUE));
		return SUCCESS;
	}

	if (this->child_create->task.process(&this->child_create->task,
										 message) == NEED_MORE)
	{
		/* bad DH group while rekeying, try again */
		this->child_create->task.migrate(&this->child_create->task, this->ike_sa);
		return NEED_MORE;
	}
	if (message->get_payload(message, SECURITY_ASSOCIATION) == NULL)
	{
		/* establishing new child failed, reuse old. but not when we
		 * recieved a delete in the meantime */
		if (!(this->collision &&
			  this->collision->get_type(this->collision) == CHILD_DELETE))
		{
			job_t *job;
			u_int32_t retry = RETRY_INTERVAL - (random() % RETRY_JITTER);

			job = (job_t*)rekey_child_sa_job_create(
								this->child_sa->get_reqid(this->child_sa),
								this->child_sa->get_protocol(this->child_sa),
								this->child_sa->get_spi(this->child_sa, TRUE));
			DBG1(DBG_IKE, "CHILD_SA rekeying failed, "
								"trying again in %d seconds", retry);
			this->child_sa->set_state(this->child_sa, CHILD_INSTALLED);
			lib->scheduler->schedule_job(lib->scheduler, job, retry);
		}
		return SUCCESS;
	}

	/* check for rekey collisions */
	if (this->collision)
	{
		to_delete = handle_collision(this);
	}
	else
	{
		to_delete = this->child_sa;
	}

	if (to_delete != this->child_create->get_child(this->child_create))
	{	/* invoke rekey hook if rekeying successful */
		charon->bus->child_rekey(charon->bus, this->child_sa,
							this->child_create->get_child(this->child_create));
	}

	if (to_delete == NULL)
	{
		return SUCCESS;
	}
	spi = to_delete->get_spi(to_delete, TRUE);
	protocol = to_delete->get_protocol(to_delete);

	/* rekeying done, delete the obsolete CHILD_SA using a subtask */
	this->child_delete = child_delete_create(this->ike_sa, protocol, spi);
	this->public.task.build = (status_t(*)(task_t*,message_t*))build_i_delete;
	this->public.task.process = (status_t(*)(task_t*,message_t*))process_i_delete;

	return NEED_MORE;
}

/**
 * Implementation of task_t.get_type
 */
static task_type_t get_type(private_child_rekey_t *this)
{
	return CHILD_REKEY;
}

/**
 * Implementation of child_rekey_t.collide
 */
static void collide(private_child_rekey_t *this, task_t *other)
{
	/* the task manager only detects exchange collision, but not if
	 * the collision is for the same child. we check it here. */
	if (other->get_type(other) == CHILD_REKEY)
	{
		private_child_rekey_t *rekey = (private_child_rekey_t*)other;
		if (rekey->child_sa != this->child_sa)
		{
			/* not the same child => no collision */
			other->destroy(other);
			return;
		}
	}
	else if (other->get_type(other) == CHILD_DELETE)
	{
		child_delete_t *del = (child_delete_t*)other;
		if (del->get_child(del) == this->child_create->get_child(this->child_create))
		{
			/* peer deletes redundant child created in collision */
			this->other_child_destroyed = TRUE;
			other->destroy(other);
			return;
		}
		if (del->get_child(del) != this->child_sa)
		{
			/* not the same child => no collision */
			other->destroy(other);
			return;
		}
	}
	else
	{
		/* any other task is not critical for collisisions, ignore */
		other->destroy(other);
		return;
	}
	DBG1(DBG_IKE, "detected %N collision with %N", task_type_names, CHILD_REKEY,
		 task_type_names, other->get_type(other));
	DESTROY_IF(this->collision);
	this->collision = other;
}

/**
 * Implementation of task_t.migrate
 */
static void migrate(private_child_rekey_t *this, ike_sa_t *ike_sa)
{
	if (this->child_create)
	{
		this->child_create->task.migrate(&this->child_create->task, ike_sa);
	}
	if (this->child_delete)
	{
		this->child_delete->task.migrate(&this->child_delete->task, ike_sa);
	}
	DESTROY_IF(this->collision);

	this->ike_sa = ike_sa;
	this->collision = NULL;
}

/**
 * Implementation of task_t.destroy
 */
static void destroy(private_child_rekey_t *this)
{
	if (this->child_create)
	{
		this->child_create->task.destroy(&this->child_create->task);
	}
	if (this->child_delete)
	{
		this->child_delete->task.destroy(&this->child_delete->task);
	}
	DESTROY_IF(this->collision);
	free(this);
}

/*
 * Described in header.
 */
child_rekey_t *child_rekey_create(ike_sa_t *ike_sa, protocol_id_t protocol,
								  u_int32_t spi)
{
	private_child_rekey_t *this = malloc_thing(private_child_rekey_t);

	this->public.collide = (void (*)(child_rekey_t*,task_t*))collide;
	this->public.task.get_type = (task_type_t(*)(task_t*))get_type;
	this->public.task.migrate = (void(*)(task_t*,ike_sa_t*))migrate;
	this->public.task.destroy = (void(*)(task_t*))destroy;
	if (protocol != PROTO_NONE)
	{
		this->public.task.build = (status_t(*)(task_t*,message_t*))build_i;
		this->public.task.process = (status_t(*)(task_t*,message_t*))process_i;
		this->initiator = TRUE;
		this->child_create = NULL;
	}
	else
	{
		this->public.task.build = (status_t(*)(task_t*,message_t*))build_r;
		this->public.task.process = (status_t(*)(task_t*,message_t*))process_r;
		this->initiator = FALSE;
		this->child_create = child_create_create(ike_sa, NULL, TRUE, NULL, NULL);
	}

	this->ike_sa = ike_sa;
	this->child_sa = NULL;
	this->protocol = protocol;
	this->spi = spi;
	this->collision = NULL;
	this->child_delete = NULL;
	this->other_child_destroyed = FALSE;

	return &this->public;
}<|MERGE_RESOLUTION|>--- conflicted
+++ resolved
@@ -241,20 +241,11 @@
 		/* if we have the lower nonce, delete rekeyed SA. If not, delete
 		 * the redundant. */
 		if (memcmp(this_nonce.ptr, other_nonce.ptr,
-<<<<<<< HEAD
-				   min(this_nonce.len, other_nonce.len)) < 0)
+				   min(this_nonce.len, other_nonce.len)) > 0)
 		{
 			child_sa_t *child_sa;
 
-			DBG1(DBG_IKE, "CHILD_SA rekey collision won, "
-				 "deleting rekeyed child");
-=======
-				   min(this_nonce.len, other_nonce.len)) > 0)
-		{
-			child_sa_t *child_sa;
-
 			DBG1(DBG_IKE, "CHILD_SA rekey collision won, deleting old child");
->>>>>>> upstream/4.5.1
 			to_delete = this->child_sa;
 			/* don't touch child other created, it has already been deleted */
 			if (!this->other_child_destroyed)
@@ -267,11 +258,7 @@
 		else
 		{
 			DBG1(DBG_IKE, "CHILD_SA rekey collision lost, "
-<<<<<<< HEAD
-				 "deleting redundant child");
-=======
 				 "deleting rekeyed child");
->>>>>>> upstream/4.5.1
 			to_delete = this->child_create->get_child(this->child_create);
 		}
 	}
