/*
 * Copyright (C) 2006-2008 Tobias Brunner
 * Copyright (C) 2006 Daniel Roethlisberger
 * Copyright (C) 2005-2009 Martin Willi
 * Copyright (C) 2005 Jan Hutter
 * Hochschule fuer Technik Rapperswil
 *
 * This program is free software; you can redistribute it and/or modify it
 * under the terms of the GNU General Public License as published by the
 * Free Software Foundation; either version 2 of the License, or (at your
 * option) any later version.  See <http://www.fsf.org/copyleft/gpl.txt>.
 *
 * This program is distributed in the hope that it will be useful, but
 * WITHOUT ANY WARRANTY; without even the implied warranty of MERCHANTABILITY
 * or FITNESS FOR A PARTICULAR PURPOSE.  See the GNU General Public License
 * for more details.
 */

/**
 * @defgroup ike_sa ike_sa
 * @{ @ingroup sa
 */

#ifndef IKE_SA_H_
#define IKE_SA_H_

typedef enum ike_extension_t ike_extension_t;
typedef enum ike_condition_t ike_condition_t;
typedef enum ike_sa_state_t ike_sa_state_t;
typedef enum statistic_t statistic_t;
typedef struct ike_sa_t ike_sa_t;

#include <library.h>
#include <attributes/attribute_handler.h>
#include <encoding/message.h>
#include <encoding/payloads/proposal_substructure.h>
#include <encoding/payloads/configuration_attribute.h>
#include <sa/ike_sa_id.h>
#include <sa/child_sa.h>
#include <sa/task_manager.h>
#include <sa/keymat.h>
#include <config/peer_cfg.h>
#include <config/ike_cfg.h>
#include <credentials/auth_cfg.h>

/**
 * Timeout in seconds after that a half open IKE_SA gets deleted.
 */
#define HALF_OPEN_IKE_SA_TIMEOUT 30

/**
 * Interval to send keepalives when NATed, in seconds.
 */
#define KEEPALIVE_INTERVAL 20

/**
 * After which time rekeying should be retried if it failed, in seconds.
 */
#define RETRY_INTERVAL 30

/**
 * Jitter to subtract from RETRY_INTERVAL to randomize rekey retry.
 */
#define RETRY_JITTER 20

/**
 * Extensions (or optional features) the peer supports
 */
enum ike_extension_t {

	/**
	 * peer supports NAT traversal as specified in RFC4306
	 */
	EXT_NATT = (1<<0),

	/**
	 * peer supports MOBIKE (RFC4555)
	 */
	EXT_MOBIKE = (1<<1),

	/**
	 * peer supports HTTP cert lookups as specified in RFC4306
	 */
	EXT_HASH_AND_URL = (1<<2),

	/**
	 * peer supports multiple authentication exchanges, RFC4739
	 */
	EXT_MULTIPLE_AUTH = (1<<3),

	/**
	 * peer uses strongSwan, accept private use extensions
	 */
	EXT_STRONGSWAN = (1<<4),

	/**
	 * peer supports EAP-only authentication, draft-eronen-ipsec-ikev2-eap-auth
	 */
	EXT_EAP_ONLY_AUTHENTICATION = (1<<5),
};

/**
 * Conditions of an IKE_SA, change during its lifetime
 */
enum ike_condition_t {

	/**
	 * Connection is natted (or faked) somewhere
	 */
	COND_NAT_ANY = (1<<0),

	/**
	 * we are behind NAT
	 */
	COND_NAT_HERE = (1<<1),

	/**
	 * other is behind NAT
	 */
	COND_NAT_THERE = (1<<2),

	/**
	 * Faking NAT to enforce UDP encapsulation
	 */
	COND_NAT_FAKE = (1<<3),

	/**
	 * peer has been authenticated using EAP at least once
	 */
	COND_EAP_AUTHENTICATED = (1<<4),

	/**
	 * received a certificate request from the peer
	 */
	COND_CERTREQ_SEEN = (1<<5),

	/**
	 * Local peer is the "original" IKE initiator. Unaffected from rekeying.
	 */
	COND_ORIGINAL_INITIATOR = (1<<6),

	/**
	 * IKE_SA is stale, the peer is currently unreachable (MOBIKE)
	 */
	COND_STALE = (1<<7),
};

/**
 * Timing information and statistics to query from an SA
 */
enum statistic_t {
	/** Timestamp of SA establishement */
	STAT_ESTABLISHED = 0,
	/** Timestamp of scheudled rekeying */
	STAT_REKEY,
	/** Timestamp of scheudled reauthentication */
	STAT_REAUTH,
	/** Timestamp of scheudled delete */
	STAT_DELETE,
	/** Timestamp of last inbound IKE packet */
	STAT_INBOUND,
	/** Timestamp of last outbound IKE packet */
	STAT_OUTBOUND,

	STAT_MAX
};

/**
 * State of an IKE_SA.
 *
 * An IKE_SA passes various states in its lifetime. A newly created
 * SA is in the state CREATED.
 * @verbatim
                 +----------------+
                 ¦   SA_CREATED   ¦
                 +----------------+
                         ¦
    on initiate()--->    ¦   <----- on IKE_SA_INIT received
                         V
                 +----------------+
                 ¦ SA_CONNECTING  ¦
                 +----------------+
                         ¦
                         ¦   <----- on IKE_AUTH successfully completed
                         V
                 +----------------+
                 ¦ SA_ESTABLISHED ¦-------------------------+ <-- on rekeying
                 +----------------+                         ¦
                         ¦                                  V
    on delete()--->      ¦   <----- on IKE_SA        +-------------+
                         ¦          delete request   ¦ SA_REKEYING ¦
                         ¦          received         +-------------+
                         V                                  ¦
                 +----------------+                         ¦
                 ¦  SA_DELETING   ¦<------------------------+ <-- after rekeying
                 +----------------+
                         ¦
                         ¦   <----- after delete() acknowledged
                         ¦
                        \V/
                         X
                        / \
   @endverbatim
 */
enum ike_sa_state_t {

	/**
	 * IKE_SA just got created, but is not initiating nor responding yet.
	 */
	IKE_CREATED,

	/**
	 * IKE_SA gets initiated actively or passively
	 */
	IKE_CONNECTING,

	/**
	 * IKE_SA is fully established
	 */
	IKE_ESTABLISHED,

	/**
	 * IKE_SA is managed externally and does not process messages
	 */
	IKE_PASSIVE,

	/**
	 * IKE_SA rekeying in progress
	 */
	IKE_REKEYING,

	/**
	 * IKE_SA is in progress of deletion
	 */
	IKE_DELETING,

	/**
	 * IKE_SA object gets destroyed
	 */
	IKE_DESTROYING,
};

/**
 * enum names for ike_sa_state_t.
 */
extern enum_name_t *ike_sa_state_names;

/**
 * Class ike_sa_t representing an IKE_SA.
 *
 * An IKE_SA contains crypto information related to a connection
 * with a peer. It contains multiple IPsec CHILD_SA, for which
 * it is responsible. All traffic is handled by an IKE_SA, using
 * the task manager and its tasks.
 */
struct ike_sa_t {

	/**
	 * Get the id of the SA.
	 *
	 * Returned ike_sa_id_t object is not getting cloned!
	 *
	 * @return 				ike_sa's ike_sa_id_t
	 */
	ike_sa_id_t* (*get_id) (ike_sa_t *this);

	/**
	 * Get the numerical ID uniquely defining this IKE_SA.
	 *
	 * @return 				unique ID
	 */
	u_int32_t (*get_unique_id) (ike_sa_t *this);

	/**
	 * Get the state of the IKE_SA.
	 *
	 * @return				state of the IKE_SA
	 */
	ike_sa_state_t (*get_state) (ike_sa_t *this);

	/**
	 * Set the state of the IKE_SA.
	 *
	 * @param state			state to set for the IKE_SA
	 */
	void (*set_state) (ike_sa_t *this, ike_sa_state_t ike_sa);

	/**
	 * Get the name of the connection this IKE_SA uses.
	 *
	 * @return				name
	 */
	char* (*get_name) (ike_sa_t *this);

	/**
	 * Get statistic values from the IKE_SA.
	 *
	 * @param kind			kind of requested value
	 * @return				value as integer
	 */
	u_int32_t (*get_statistic)(ike_sa_t *this, statistic_t kind);

	/**
	 * Get the own host address.
	 *
	 * @return				host address
	 */
	host_t* (*get_my_host) (ike_sa_t *this);

	/**
	 * Set the own host address.
	 *
	 * @param me			host address
	 */
	void (*set_my_host) (ike_sa_t *this, host_t *me);

	/**
	 * Get the other peers host address.
	 *
	 * @return				host address
	 */
	host_t* (*get_other_host) (ike_sa_t *this);

	/**
	 * Set the others host address.
	 *
	 * @param other			host address
	 */
	void (*set_other_host) (ike_sa_t *this, host_t *other);

	/**
	 * Float to port 4500 (e.g. if a NAT is detected).
	 *
	 * The port of either endpoint is changed only if it is currently
	 * set to the default value of 500.
	 */
	void (*float_ports)(ike_sa_t *this);

	/**
	 * Update the IKE_SAs host.
	 *
	 * Hosts may be NULL to use current host.
	 *
	 * @param me			new local host address, or NULL
	 * @param other			new remote host address, or NULL
<<<<<<< HEAD
	 */
	void (*update_hosts)(ike_sa_t *this, host_t *me, host_t *other);
=======
	 * @param force			force update
	 */
	void (*update_hosts)(ike_sa_t *this, host_t *me, host_t *other, bool force);
>>>>>>> upstream/4.5.1

	/**
	 * Get the own identification.
	 *
	 * @return				identification
	 */
	identification_t* (*get_my_id) (ike_sa_t *this);

	/**
	 * Set the own identification.
	 *
	 * @param me			identification
	 */
	void (*set_my_id) (ike_sa_t *this, identification_t *me);

	/**
	 * Get the other peer's identification.
	 *
	 * @return				identification
	 */
	identification_t* (*get_other_id) (ike_sa_t *this);

	/**
	 * Get the others peer identity, but prefer an EAP-Identity.
	 *
	 * @return				EAP or IKEv2 identity
	 */
	identification_t* (*get_other_eap_id)(ike_sa_t *this);

	/**
	 * Set the other peer's identification.
	 *
	 * @param other			identification
	 */
	void (*set_other_id) (ike_sa_t *this, identification_t *other);

	/**
	 * Get the config used to setup this IKE_SA.
	 *
	 * @return				ike_config
	 */
	ike_cfg_t* (*get_ike_cfg) (ike_sa_t *this);

	/**
	 * Set the config to setup this IKE_SA.
	 *
	 * @param config		ike_config to use
	 */
	void (*set_ike_cfg) (ike_sa_t *this, ike_cfg_t* config);

	/**
	 * Get the peer config used by this IKE_SA.
	 *
	 * @return				peer_config
	 */
	peer_cfg_t* (*get_peer_cfg) (ike_sa_t *this);

	/**
	 * Set the peer config to use with this IKE_SA.
	 *
	 * @param config		peer_config to use
	 */
	void (*set_peer_cfg) (ike_sa_t *this, peer_cfg_t *config);

	/**
	 * Get the authentication config with rules of the current auth round.
	 *
	 * @param local			TRUE for local rules, FALSE for remote constraints
	 * @return				current cfg
	 */
	auth_cfg_t* (*get_auth_cfg)(ike_sa_t *this, bool local);

	/**
	 * Insert a completed authentication round.
	 *
	 * @param local			TRUE for own rules, FALSE for others constraints
	 * @param cfg			auth config to append
	 */
	void (*add_auth_cfg)(ike_sa_t *this, bool local, auth_cfg_t *cfg);

	/**
	 * Create an enumerator over added authentication rounds.
	 *
	 * @param local			TRUE for own rules, FALSE for others constraints
	 * @return				enumerator over auth_cfg_t
	 */
	enumerator_t* (*create_auth_cfg_enumerator)(ike_sa_t *this, bool local);

	/**
	 * Get the selected proposal of this IKE_SA.
	 *
	 * @return				selected proposal
	 */
	proposal_t* (*get_proposal)(ike_sa_t *this);

	/**
	 * Set the proposal selected for this IKE_SA.
	 *
	 * @param				selected proposal
	 */
	void (*set_proposal)(ike_sa_t *this, proposal_t *proposal);

	/**
	 * Set the message id of the IKE_SA.
	 *
	 * The IKE_SA stores two message IDs, one for initiating exchanges (send)
	 * and one to respond to exchanges (expect).
	 *
	 * @param initiate		TRUE to set message ID for initiating
	 * @param mid			message id to set
	 */
	void (*set_message_id)(ike_sa_t *this, bool initiate, u_int32_t mid);

	/**
	 * Add an additional address for the peer.
	 *
	 * In MOBIKE, a peer may transmit additional addresses where it is
	 * reachable. These are stored in the IKE_SA.
	 * The own list of addresses is not stored, they are queried from
	 * the kernel when required.
	 *
	 * @param host			host to add to list
	 */
	void (*add_additional_address)(ike_sa_t *this, host_t *host);

	/**
	 * Create an iterator over all additional addresses of the peer.
	 *
	 * @return 				iterator over addresses
	 */
	iterator_t* (*create_additional_address_iterator)(ike_sa_t *this);

	/**
	 * Check if mappings have changed on a NAT for our source address.
	 *
	 * @param hash			received DESTINATION_IP hash
	 * @return				TRUE if mappings have changed
	 */
	bool (*has_mapping_changed)(ike_sa_t *this, chunk_t hash);

	/**
	 * Enable an extension the peer supports.
	 *
	 * If support for an IKE extension is detected, this method is called
	 * to enable that extension and behave accordingly.
	 *
	 * @param extension		extension to enable
	 */
	void (*enable_extension)(ike_sa_t *this, ike_extension_t extension);

	/**
	 * Check if the peer supports an extension.
	 *
	 * @param extension		extension to check for support
	 * @return				TRUE if peer supports it, FALSE otherwise
	 */
	bool (*supports_extension)(ike_sa_t *this, ike_extension_t extension);

	/**
	 * Enable/disable a condition flag for this IKE_SA.
	 *
	 * @param condition		condition to enable/disable
	 * @param enable		TRUE to enable condition, FALSE to disable
	 */
	void (*set_condition) (ike_sa_t *this, ike_condition_t condition, bool enable);

	/**
	 * Check if a condition flag is set.
	 *
	 * @param condition		condition to check
	 * @return				TRUE if condition flag set, FALSE otherwise
	 */
	bool (*has_condition) (ike_sa_t *this, ike_condition_t condition);

	/**
	 * Get the number of queued MOBIKE address updates.
	 *
	 * @return				number of pending updates
	 */
	u_int32_t (*get_pending_updates)(ike_sa_t *this);

	/**
	 * Set the number of queued MOBIKE address updates.
	 *
	 * @param updates		number of pending updates
	 */
	void (*set_pending_updates)(ike_sa_t *this, u_int32_t updates);

#ifdef ME
	/**
	 * Activate mediation server functionality for this IKE_SA.
	 */
	void (*act_as_mediation_server) (ike_sa_t *this);

	/**
	 * Get the server reflexive host.
	 *
	 * @return				server reflexive host
	 */
	host_t* (*get_server_reflexive_host) (ike_sa_t *this);

	/**
	 * Set the server reflexive host.
	 *
	 * @param host			server reflexive host
	 */
	void (*set_server_reflexive_host) (ike_sa_t *this, host_t *host);

	/**
	 * Get the connect ID.
	 *
	 * @return				connect ID
	 */
	chunk_t (*get_connect_id) (ike_sa_t *this);

	/**
	 * Initiate the mediation of a mediated connection (i.e. initiate a
	 * ME_CONNECT exchange to a mediation server).
	 *
	 * @param mediated_cfg	peer_cfg of the mediated connection
	 * @return
	 * 						- SUCCESS if initialization started
	 * 						- DESTROY_ME if initialization failed
	 */
	status_t (*initiate_mediation) (ike_sa_t *this, peer_cfg_t *mediated_cfg);

	/**
	 * Initiate the mediated connection
	 *
	 * @param me			local endpoint (gets cloned)
	 * @param other			remote endpoint (gets cloned)
	 * @param connect_id	connect ID (gets cloned)
	 * @return
	 * 						- SUCCESS if initialization started
	 * 						- DESTROY_ME if initialization failed
	 */
	status_t (*initiate_mediated) (ike_sa_t *this, host_t *me, host_t *other,
								   chunk_t connect_id);

	/**
	 * Relay data from one peer to another (i.e. initiate a ME_CONNECT exchange
	 * to a peer).
	 *
	 * Data is cloned.
	 *
	 * @param requester		ID of the requesting peer
	 * @param connect_id	data of the ME_CONNECTID payload
	 * @param connect_key	data of the ME_CONNECTKEY payload
	 * @param endpoints		endpoints
	 * @param response		TRUE if this is a response
	 * @return
	 * 						- SUCCESS if relay started
	 * 						- DESTROY_ME if relay failed
	 */
	status_t (*relay) (ike_sa_t *this, identification_t *requester,
					   chunk_t connect_id, chunk_t connect_key,
					   linked_list_t *endpoints, bool response);

	/**
	 * Send a callback to a peer.
	 *
	 * Data is cloned.
	 *
	 * @param peer_id		ID of the other peer
	 * @return
	 * 						- SUCCESS if response started
	 * 						- DESTROY_ME if response failed
	 */
	status_t (*callback) (ike_sa_t *this, identification_t *peer_id);

	/**
	 * Respond to a ME_CONNECT request.
	 *
	 * Data is cloned.
	 *
	 * @param peer_id		ID of the other peer
	 * @param connect_id	the connect ID supplied by the initiator
	 * @return
	 * 						- SUCCESS if response started
	 * 						- DESTROY_ME if response failed
	 */
	status_t (*respond) (ike_sa_t *this, identification_t *peer_id,
						 chunk_t connect_id);
#endif /* ME */

	/**
	 * Initiate a new connection.
	 *
	 * The configs are owned by the IKE_SA after the call. If the initiate
	 * is triggered by a packet, traffic selectors of the packet can be added
	 * to the CHILD_SA.
	 *
	 * @param child_cfg		child config to create CHILD from
	 * @param reqid			reqid to use for CHILD_SA, 0 assigne uniquely
	 * @param tsi			source of triggering packet
	 * @param tsr			destination of triggering packet.
	 * @return
	 * 						- SUCCESS if initialization started
	 * 						- DESTROY_ME if initialization failed
	 */
	status_t (*initiate) (ike_sa_t *this, child_cfg_t *child_cfg,
						  u_int32_t reqid, traffic_selector_t *tsi,
						  traffic_selector_t *tsr);

	/**
	 * Initiates the deletion of an IKE_SA.
	 *
	 * Sends a delete message to the remote peer and waits for
	 * its response. If the response comes in, or a timeout occurs,
	 * the IKE SA gets deleted.
	 *
	 * @return
	 * 						- SUCCESS if deletion is initialized
	 * 						- DESTROY_ME, if the IKE_SA is not in
	 * 						  an established state and can not be
	 * 						  deleted (but destroyed).
	 */
	status_t (*delete) (ike_sa_t *this);

	/**
	 * Update IKE_SAs after network interfaces have changed.
	 *
	 * Whenever the network interface configuration changes, the kernel
	 * interface calls roam() on each IKE_SA. The IKE_SA then checks if
	 * the new network config requires changes, and handles appropriate.
	 * If MOBIKE is supported, addresses are updated; If not, the tunnel is
	 * restarted.
	 *
	 * @param address		TRUE if address list changed, FALSE otherwise
	 * @return				SUCCESS, FAILED, DESTROY_ME
	 */
	status_t (*roam)(ike_sa_t *this, bool address);

	/**
	 * Processes a incoming IKEv2-Message.
	 *
	 * Message processing may fail. If a critical failure occurs,
	 * process_message() return DESTROY_ME. Then the caller must
	 * destroy the IKE_SA immediatly, as it is unusable.
	 *
	 * @param message 		message to process
	 * @return
	 * 						- SUCCESS
	 * 						- FAILED
	 * 						- DESTROY_ME if this IKE_SA MUST be deleted
	 */
	status_t (*process_message) (ike_sa_t *this, message_t *message);

	/**
	 * Generate a IKE message to send it to the peer.
	 *
	 * This method generates all payloads in the message and encrypts/signs
	 * the packet.
	 *
	 * @param message 		message to generate
	 * @param packet		generated output packet
	 * @return
	 * 						- SUCCESS
	 * 						- FAILED
	 * 						- DESTROY_ME if this IKE_SA MUST be deleted
	 */
	status_t (*generate_message) (ike_sa_t *this, message_t *message,
								  packet_t **packet);

	/**
	 * Retransmits a request.
	 *
	 * @param message_id	ID of the request to retransmit
	 * @return
	 * 						- SUCCESS
	 * 						- NOT_FOUND if request doesn't have to be retransmited
	 */
	status_t (*retransmit) (ike_sa_t *this, u_int32_t message_id);

	/**
	 * Sends a DPD request to the peer.
	 *
	 * To check if a peer is still alive, periodic
	 * empty INFORMATIONAL messages are sent if no
	 * other traffic was received.
	 *
	 * @return
	 * 						- SUCCESS
	 * 						- DESTROY_ME, if peer did not respond
	 */
	status_t (*send_dpd) (ike_sa_t *this);

	/**
	 * Sends a keep alive packet.
	 *
	 * To refresh NAT tables in a NAT router
	 * between the peers, periodic empty
	 * UDP packets are sent if no other traffic
	 * was sent.
	 */
	void (*send_keepalive) (ike_sa_t *this);

	/**
	 * Get the keying material of this IKE_SA.
	 *
	 * @return				per IKE_SA keymat instance
	 */
	keymat_t* (*get_keymat)(ike_sa_t *this);

	/**
	 * Associates a child SA to this IKE SA
	 *
	 * @param child_sa		child_sa to add
	 */
	void (*add_child_sa) (ike_sa_t *this, child_sa_t *child_sa);

	/**
	 * Get a CHILD_SA identified by protocol and SPI.
	 *
	 * @param protocol		protocol of the SA
	 * @param spi			SPI of the CHILD_SA
	 * @param inbound		TRUE if SPI is inbound, FALSE if outbound
	 * @return				child_sa, or NULL if none found
	 */
	child_sa_t* (*get_child_sa) (ike_sa_t *this, protocol_id_t protocol,
								 u_int32_t spi, bool inbound);

	/**
	 * Create an iterator over all CHILD_SAs.
	 *
	 * @return				iterator
	 */
	iterator_t* (*create_child_sa_iterator) (ike_sa_t *this);

	/**
	 * Rekey the CHILD SA with the specified reqid.
	 *
	 * Looks for a CHILD SA owned by this IKE_SA, and start the rekeing.
	 *
	 * @param protocol		protocol of the SA
	 * @param spi			inbound SPI of the CHILD_SA
	 * @return
	 * 						- NOT_FOUND, if IKE_SA has no such CHILD_SA
	 * 						- SUCCESS, if rekeying initiated
	 */
	status_t (*rekey_child_sa) (ike_sa_t *this, protocol_id_t protocol, u_int32_t spi);

	/**
	 * Close the CHILD SA with the specified protocol/SPI.
	 *
	 * Looks for a CHILD SA owned by this IKE_SA, deletes it and
	 * notify's the remote peer about the delete. The associated
	 * states and policies in the kernel get deleted, if they exist.
	 *
	 * @param protocol		protocol of the SA
	 * @param spi			inbound SPI of the CHILD_SA
	 * @return
	 * 						- NOT_FOUND, if IKE_SA has no such CHILD_SA
	 * 						- SUCCESS, if delete message sent
	 */
	status_t (*delete_child_sa) (ike_sa_t *this, protocol_id_t protocol, u_int32_t spi);

	/**
	 * Destroy a CHILD SA with the specified protocol/SPI.
	 *
	 * Looks for a CHILD SA owned by this IKE_SA and destroys it.
	 *
	 * @param protocol		protocol of the SA
	 * @param spi			inbound SPI of the CHILD_SA
	 * @return
	 * 						- NOT_FOUND, if IKE_SA has no such CHILD_SA
	 * 						- SUCCESS
	 */
	status_t (*destroy_child_sa) (ike_sa_t *this, protocol_id_t protocol, u_int32_t spi);

	/**
	 * Rekey the IKE_SA.
	 *
	 * Sets up a new IKE_SA, moves all CHILDs to it and deletes this IKE_SA.
	 *
	 * @return				- SUCCESS, if IKE_SA rekeying initiated
	 */
	status_t (*rekey) (ike_sa_t *this);

	/**
	 * Reauthenticate the IKE_SA.
	 *
	 * Create a completely new IKE_SA with authentication, recreates all children
	 * within the IKE_SA, closes this IKE_SA.
	 *
	 * @return				DESTROY_ME to destroy the IKE_SA
	 */
	status_t (*reauth) (ike_sa_t *this);

	/**
	 * Restablish the IKE_SA.
	 *
	 * Reestablish an IKE_SA after it has been closed.
	 *
	 * @return				DESTROY_ME to destroy the IKE_SA
	 */
	status_t (*reestablish) (ike_sa_t *this);

	/**
	 * Set the lifetime limit received from a AUTH_LIFETIME notify.
	 *
	 * @param lifetime		lifetime in seconds
	 */
	void (*set_auth_lifetime)(ike_sa_t *this, u_int32_t lifetime);

	/**
	 * Set the virtual IP to use for this IKE_SA and its children.
	 *
	 * The virtual IP is assigned per IKE_SA, not per CHILD_SA. It has the same
	 * lifetime as the IKE_SA.
	 *
	 * @param local			TRUE to set local address, FALSE for remote
	 * @param ip			IP to set as virtual IP
	 */
	void (*set_virtual_ip) (ike_sa_t *this, bool local, host_t *ip);

	/**
	 * Get the virtual IP configured.
	 *
	 * @param local			TRUE to get local virtual IP, FALSE for remote
	 * @return				host_t *virtual IP
	 */
	host_t* (*get_virtual_ip) (ike_sa_t *this, bool local);

	/**
	 * Register a configuration attribute to the IKE_SA.
	 *
	 * If an IRAS sends a configuration attribute it is installed and
	 * registered at the IKE_SA. Attributes are inherit()ed and get released
	 * when the IKE_SA is closed.
	 *
	 * @param handler		handler installed the attribute, use for release()
	 * @param type			configuration attribute type
	 * @param data			associated attribute data
	 */
	void (*add_configuration_attribute)(ike_sa_t *this,
							attribute_handler_t *handler,
							configuration_attribute_type_t type, chunk_t data);

	/**
	 * Set local and remote host addresses to be used for IKE.
	 *
	 * These addresses are communicated via the KMADDRESS field of a MIGRATE
	 * message sent via the NETLINK or PF _KEY kernel socket interface.
	 *
	 * @param local			local kmaddress
	 * @param remote		remote kmaddress
	 */
	void (*set_kmaddress) (ike_sa_t *this, host_t *local, host_t *remote);

	/**
	 * Create enumerator over a task queue of this IKE_SA.
	 *
	 * @param				queue type to enumerate
	 * @return				enumerator over task_t
	 */
	enumerator_t* (*create_task_enumerator)(ike_sa_t *this, task_queue_t queue);

	/**
	 * Inherit all attributes of other to this after rekeying.
	 *
	 * When rekeying is completed, all CHILD_SAs, the virtual IP and all
	 * outstanding tasks are moved from other to this.
	 * As this call may initiate inherited tasks, a status is returned.
	 *
	 * @param other			other task to inherit from
	 */
	void (*inherit) (ike_sa_t *this, ike_sa_t *other);

	/**
	 * Reset the IKE_SA, useable when initiating fails
	 */
	void (*reset) (ike_sa_t *this);

	/**
	 * Destroys a ike_sa_t object.
	 */
	void (*destroy) (ike_sa_t *this);
};

/**
 * Creates an ike_sa_t object with a specific ID.
 *
 * @param ike_sa_id 	ike_sa_id_t object to associate with new IKE_SA
 * @return 				ike_sa_t object
 */
ike_sa_t *ike_sa_create(ike_sa_id_t *ike_sa_id);

#endif /** IKE_SA_H_ @}*/<|MERGE_RESOLUTION|>--- conflicted
+++ resolved
@@ -343,14 +343,9 @@
 	 *
 	 * @param me			new local host address, or NULL
 	 * @param other			new remote host address, or NULL
-<<<<<<< HEAD
-	 */
-	void (*update_hosts)(ike_sa_t *this, host_t *me, host_t *other);
-=======
 	 * @param force			force update
 	 */
 	void (*update_hosts)(ike_sa_t *this, host_t *me, host_t *other, bool force);
->>>>>>> upstream/4.5.1
 
 	/**
 	 * Get the own identification.
