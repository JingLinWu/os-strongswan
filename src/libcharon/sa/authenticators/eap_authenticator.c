--- conflicted
+++ resolved
@@ -58,14 +58,11 @@
 	chunk_t sent_init;
 
 	/**
-<<<<<<< HEAD
-=======
 	 * Reserved bytes of ID payload
 	 */
 	char reserved[3];
 
 	/**
->>>>>>> upstream/4.5.1
 	 * Current EAP method processing
 	 */
 	eap_method_t *method;
@@ -432,11 +429,7 @@
 	other_id = this->ike_sa->get_other_id(this->ike_sa);
 	keymat = this->ike_sa->get_keymat(this->ike_sa);
 	auth_data = keymat->get_psk_sig(keymat, TRUE, init, nonce,
-<<<<<<< HEAD
-									this->msk, other_id);
-=======
 									this->msk, other_id, this->reserved);
->>>>>>> upstream/4.5.1
 	recv_auth_data = auth_payload->get_data(auth_payload);
 	if (!auth_data.len || !chunk_equals(auth_data, recv_auth_data))
 	{
@@ -472,12 +465,8 @@
 	DBG1(DBG_IKE, "authentication of '%Y' (myself) with %N",
 		 my_id, auth_class_names, AUTH_CLASS_EAP);
 
-<<<<<<< HEAD
-	auth_data = keymat->get_psk_sig(keymat, FALSE, init, nonce, this->msk, my_id);
-=======
 	auth_data = keymat->get_psk_sig(keymat, FALSE, init, nonce,
 									this->msk, my_id, this->reserved);
->>>>>>> upstream/4.5.1
 	auth_payload = auth_payload_create();
 	auth_payload->set_auth_method(auth_payload, AUTH_PSK);
 	auth_payload->set_data(auth_payload, auth_data);
@@ -661,12 +650,8 @@
  */
 eap_authenticator_t *eap_authenticator_create_builder(ike_sa_t *ike_sa,
 									chunk_t received_nonce, chunk_t sent_nonce,
-<<<<<<< HEAD
-									chunk_t received_init, chunk_t sent_init)
-=======
 									chunk_t received_init, chunk_t sent_init,
 									char reserved[3])
->>>>>>> upstream/4.5.1
 {
 	private_eap_authenticator_t *this;
 
@@ -685,10 +670,7 @@
 		.sent_init = sent_init,
 		.sent_nonce = sent_nonce,
 	);
-<<<<<<< HEAD
-=======
 	memcpy(this->reserved, reserved, sizeof(this->reserved));
->>>>>>> upstream/4.5.1
 
 	return &this->public;
 }
@@ -698,12 +680,8 @@
  */
 eap_authenticator_t *eap_authenticator_create_verifier(ike_sa_t *ike_sa,
 									chunk_t received_nonce, chunk_t sent_nonce,
-<<<<<<< HEAD
-									chunk_t received_init, chunk_t sent_init)
-=======
 									chunk_t received_init, chunk_t sent_init,
 									char reserved[3])
->>>>>>> upstream/4.5.1
 {
 	private_eap_authenticator_t *this;
 
@@ -722,10 +700,7 @@
 		.sent_init = sent_init,
 		.sent_nonce = sent_nonce,
 	);
-<<<<<<< HEAD
-=======
 	memcpy(this->reserved, reserved, sizeof(this->reserved));
->>>>>>> upstream/4.5.1
 
 	return &this->public;
 }
