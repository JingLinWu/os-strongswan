/*
 * Copyright (C) 2005-2009 Martin Willi
 * Copyright (C) 2005 Jan Hutter
 * Hochschule fuer Technik Rapperswil
 *
 * This program is free software; you can redistribute it and/or modify it
 * under the terms of the GNU General Public License as published by the
 * Free Software Foundation; either version 2 of the License, or (at your
 * option) any later version.  See <http://www.fsf.org/copyleft/gpl.txt>.
 *
 * This program is distributed in the hope that it will be useful, but
 * WITHOUT ANY WARRANTY; without even the implied warranty of MERCHANTABILITY
 * or FITNESS FOR A PARTICULAR PURPOSE.  See the GNU General Public License
 * for more details.
 */

#include "psk_authenticator.h"

#include <daemon.h>
#include <encoding/payloads/auth_payload.h>

typedef struct private_psk_authenticator_t private_psk_authenticator_t;

/**
 * Private data of an psk_authenticator_t object.
 */
struct private_psk_authenticator_t {

	/**
	 * Public authenticator_t interface.
	 */
	psk_authenticator_t public;

	/**
	 * Assigned IKE_SA
	 */
	ike_sa_t *ike_sa;

	/**
	 * nonce to include in AUTH calculation
	 */
	chunk_t nonce;

	/**
	 * IKE_SA_INIT message data to include in AUTH calculation
	 */
	chunk_t ike_sa_init;
<<<<<<< HEAD
};

/*
 * Implementation of authenticator_t.build for builder
 */
static status_t build(private_psk_authenticator_t *this, message_t *message)
=======

	/**
	 * Reserved bytes of ID payload
	 */
	char reserved[3];
};

METHOD(authenticator_t, build, status_t,
	private_psk_authenticator_t *this, message_t *message)
>>>>>>> upstream/4.5.1
{
	identification_t *my_id, *other_id;
	auth_payload_t *auth_payload;
	shared_key_t *key;
	chunk_t auth_data;
	keymat_t *keymat;

	keymat = this->ike_sa->get_keymat(this->ike_sa);
	my_id = this->ike_sa->get_my_id(this->ike_sa);
	other_id = this->ike_sa->get_other_id(this->ike_sa);
	DBG1(DBG_IKE, "authentication of '%Y' (myself) with %N",
		 my_id, auth_method_names, AUTH_PSK);
	key = lib->credmgr->get_shared(lib->credmgr, SHARED_IKE, my_id, other_id);
	if (key == NULL)
	{
		DBG1(DBG_IKE, "no shared key found for '%Y' - '%Y'", my_id, other_id);
		return NOT_FOUND;
	}
	auth_data = keymat->get_psk_sig(keymat, FALSE, this->ike_sa_init,
<<<<<<< HEAD
									this->nonce, key->get_key(key), my_id);
=======
						this->nonce, key->get_key(key), my_id, this->reserved);
>>>>>>> upstream/4.5.1
	key->destroy(key);
	DBG2(DBG_IKE, "successfully created shared key MAC");
	auth_payload = auth_payload_create();
	auth_payload->set_auth_method(auth_payload, AUTH_PSK);
	auth_payload->set_data(auth_payload, auth_data);
	chunk_free(&auth_data);
	message->add_payload(message, (payload_t*)auth_payload);

	return SUCCESS;
}

<<<<<<< HEAD
/**
 * Implementation of authenticator_t.process for verifier
 */
static status_t process(private_psk_authenticator_t *this, message_t *message)
=======
METHOD(authenticator_t, process, status_t,
	private_psk_authenticator_t *this, message_t *message)
>>>>>>> upstream/4.5.1
{
	chunk_t auth_data, recv_auth_data;
	identification_t *my_id, *other_id;
	auth_payload_t *auth_payload;
	auth_cfg_t *auth;
	shared_key_t *key;
	enumerator_t *enumerator;
	bool authenticated = FALSE;
	int keys_found = 0;
	keymat_t *keymat;

	auth_payload = (auth_payload_t*)message->get_payload(message, AUTHENTICATION);
	if (!auth_payload)
	{
		return FAILED;
	}
	keymat = this->ike_sa->get_keymat(this->ike_sa);
	recv_auth_data = auth_payload->get_data(auth_payload);
	my_id = this->ike_sa->get_my_id(this->ike_sa);
	other_id = this->ike_sa->get_other_id(this->ike_sa);
	enumerator = lib->credmgr->create_shared_enumerator(lib->credmgr,
												SHARED_IKE, my_id, other_id);
	while (!authenticated && enumerator->enumerate(enumerator, &key, NULL, NULL))
	{
		keys_found++;

		auth_data = keymat->get_psk_sig(keymat, TRUE, this->ike_sa_init,
<<<<<<< HEAD
									this->nonce, key->get_key(key), other_id);
=======
				this->nonce, key->get_key(key), other_id, this->reserved);
>>>>>>> upstream/4.5.1
		if (auth_data.len && chunk_equals(auth_data, recv_auth_data))
		{
			DBG1(DBG_IKE, "authentication of '%Y' with %N successful",
				 other_id, auth_method_names, AUTH_PSK);
			authenticated = TRUE;
		}
		chunk_free(&auth_data);
	}
	enumerator->destroy(enumerator);

	if (!authenticated)
	{
		if (keys_found == 0)
		{
			DBG1(DBG_IKE, "no shared key found for '%Y' - '%Y'", my_id, other_id);
			return NOT_FOUND;
		}
		DBG1(DBG_IKE, "tried %d shared key%s for '%Y' - '%Y', but MAC mismatched",
			 keys_found, keys_found == 1 ? "" : "s", my_id, other_id);
		return FAILED;
	}

	auth = this->ike_sa->get_auth_cfg(this->ike_sa, FALSE);
	auth->add(auth, AUTH_RULE_AUTH_CLASS, AUTH_CLASS_PSK);
	return SUCCESS;
}

<<<<<<< HEAD
/**
 * Implementation of authenticator_t.process for builder
 * Implementation of authenticator_t.build for verifier
 */
static status_t return_failed()
{
	return FAILED;
}

/**
 * Implementation of authenticator_t.destroy.
 */
static void destroy(private_psk_authenticator_t *this)
=======
METHOD(authenticator_t, destroy, void,
	private_psk_authenticator_t *this)
>>>>>>> upstream/4.5.1
{
	free(this);
}

/*
 * Described in header.
 */
psk_authenticator_t *psk_authenticator_create_builder(ike_sa_t *ike_sa,
<<<<<<< HEAD
									chunk_t received_nonce, chunk_t sent_init)
{
	private_psk_authenticator_t *this = malloc_thing(private_psk_authenticator_t);

	this->public.authenticator.build = (status_t(*)(authenticator_t*, message_t *message))build;
	this->public.authenticator.process = (status_t(*)(authenticator_t*, message_t *message))return_failed;
	this->public.authenticator.is_mutual = (bool(*)(authenticator_t*))return_false;
	this->public.authenticator.destroy = (void(*)(authenticator_t*))destroy;

	this->ike_sa = ike_sa;
	this->ike_sa_init = sent_init;
	this->nonce = received_nonce;
=======
									chunk_t received_nonce, chunk_t sent_init,
									char reserved[3])
{
	private_psk_authenticator_t *this;

	INIT(this,
		.public = {
			.authenticator = {
				.build = _build,
				.process = (void*)return_failed,
				.is_mutual = (void*)return_false,
				.destroy = _destroy,
			},
		},
		.ike_sa = ike_sa,
		.ike_sa_init = sent_init,
		.nonce = received_nonce,
	);
	memcpy(this->reserved, reserved, sizeof(this->reserved));
>>>>>>> upstream/4.5.1

	return &this->public;
}

/*
 * Described in header.
 */
psk_authenticator_t *psk_authenticator_create_verifier(ike_sa_t *ike_sa,
<<<<<<< HEAD
									chunk_t sent_nonce, chunk_t received_init)
{
	private_psk_authenticator_t *this = malloc_thing(private_psk_authenticator_t);

	this->public.authenticator.build = (status_t(*)(authenticator_t*, message_t *messageh))return_failed;
	this->public.authenticator.process = (status_t(*)(authenticator_t*, message_t *message))process;
	this->public.authenticator.is_mutual = (bool(*)(authenticator_t*))return_false;
	this->public.authenticator.destroy = (void(*)(authenticator_t*))destroy;

	this->ike_sa = ike_sa;
	this->ike_sa_init = received_init;
	this->nonce = sent_nonce;
=======
									chunk_t sent_nonce, chunk_t received_init,
									char reserved[3])
{
	private_psk_authenticator_t *this;

	INIT(this,
		.public = {
			.authenticator = {
				.build = (void*)return_failed,
				.process = _process,
				.is_mutual = (void*)return_false,
				.destroy = _destroy,
			},
		},
		.ike_sa = ike_sa,
		.ike_sa_init = received_init,
		.nonce = sent_nonce,
	);
	memcpy(this->reserved, reserved, sizeof(this->reserved));
>>>>>>> upstream/4.5.1

	return &this->public;
}
<|MERGE_RESOLUTION|>--- conflicted
+++ resolved
@@ -45,14 +45,6 @@
 	 * IKE_SA_INIT message data to include in AUTH calculation
 	 */
 	chunk_t ike_sa_init;
-<<<<<<< HEAD
-};
-
-/*
- * Implementation of authenticator_t.build for builder
- */
-static status_t build(private_psk_authenticator_t *this, message_t *message)
-=======
 
 	/**
 	 * Reserved bytes of ID payload
@@ -62,7 +54,6 @@
 
 METHOD(authenticator_t, build, status_t,
 	private_psk_authenticator_t *this, message_t *message)
->>>>>>> upstream/4.5.1
 {
 	identification_t *my_id, *other_id;
 	auth_payload_t *auth_payload;
@@ -82,11 +73,7 @@
 		return NOT_FOUND;
 	}
 	auth_data = keymat->get_psk_sig(keymat, FALSE, this->ike_sa_init,
-<<<<<<< HEAD
-									this->nonce, key->get_key(key), my_id);
-=======
 						this->nonce, key->get_key(key), my_id, this->reserved);
->>>>>>> upstream/4.5.1
 	key->destroy(key);
 	DBG2(DBG_IKE, "successfully created shared key MAC");
 	auth_payload = auth_payload_create();
@@ -98,15 +85,8 @@
 	return SUCCESS;
 }
 
-<<<<<<< HEAD
-/**
- * Implementation of authenticator_t.process for verifier
- */
-static status_t process(private_psk_authenticator_t *this, message_t *message)
-=======
 METHOD(authenticator_t, process, status_t,
 	private_psk_authenticator_t *this, message_t *message)
->>>>>>> upstream/4.5.1
 {
 	chunk_t auth_data, recv_auth_data;
 	identification_t *my_id, *other_id;
@@ -134,11 +114,7 @@
 		keys_found++;
 
 		auth_data = keymat->get_psk_sig(keymat, TRUE, this->ike_sa_init,
-<<<<<<< HEAD
-									this->nonce, key->get_key(key), other_id);
-=======
 				this->nonce, key->get_key(key), other_id, this->reserved);
->>>>>>> upstream/4.5.1
 		if (auth_data.len && chunk_equals(auth_data, recv_auth_data))
 		{
 			DBG1(DBG_IKE, "authentication of '%Y' with %N successful",
@@ -166,24 +142,8 @@
 	return SUCCESS;
 }
 
-<<<<<<< HEAD
-/**
- * Implementation of authenticator_t.process for builder
- * Implementation of authenticator_t.build for verifier
- */
-static status_t return_failed()
-{
-	return FAILED;
-}
-
-/**
- * Implementation of authenticator_t.destroy.
- */
-static void destroy(private_psk_authenticator_t *this)
-=======
 METHOD(authenticator_t, destroy, void,
 	private_psk_authenticator_t *this)
->>>>>>> upstream/4.5.1
 {
 	free(this);
 }
@@ -192,20 +152,6 @@
  * Described in header.
  */
 psk_authenticator_t *psk_authenticator_create_builder(ike_sa_t *ike_sa,
-<<<<<<< HEAD
-									chunk_t received_nonce, chunk_t sent_init)
-{
-	private_psk_authenticator_t *this = malloc_thing(private_psk_authenticator_t);
-
-	this->public.authenticator.build = (status_t(*)(authenticator_t*, message_t *message))build;
-	this->public.authenticator.process = (status_t(*)(authenticator_t*, message_t *message))return_failed;
-	this->public.authenticator.is_mutual = (bool(*)(authenticator_t*))return_false;
-	this->public.authenticator.destroy = (void(*)(authenticator_t*))destroy;
-
-	this->ike_sa = ike_sa;
-	this->ike_sa_init = sent_init;
-	this->nonce = received_nonce;
-=======
 									chunk_t received_nonce, chunk_t sent_init,
 									char reserved[3])
 {
@@ -225,7 +171,6 @@
 		.nonce = received_nonce,
 	);
 	memcpy(this->reserved, reserved, sizeof(this->reserved));
->>>>>>> upstream/4.5.1
 
 	return &this->public;
 }
@@ -234,20 +179,6 @@
  * Described in header.
  */
 psk_authenticator_t *psk_authenticator_create_verifier(ike_sa_t *ike_sa,
-<<<<<<< HEAD
-									chunk_t sent_nonce, chunk_t received_init)
-{
-	private_psk_authenticator_t *this = malloc_thing(private_psk_authenticator_t);
-
-	this->public.authenticator.build = (status_t(*)(authenticator_t*, message_t *messageh))return_failed;
-	this->public.authenticator.process = (status_t(*)(authenticator_t*, message_t *message))process;
-	this->public.authenticator.is_mutual = (bool(*)(authenticator_t*))return_false;
-	this->public.authenticator.destroy = (void(*)(authenticator_t*))destroy;
-
-	this->ike_sa = ike_sa;
-	this->ike_sa_init = received_init;
-	this->nonce = sent_nonce;
-=======
 									chunk_t sent_nonce, chunk_t received_init,
 									char reserved[3])
 {
@@ -267,7 +198,6 @@
 		.nonce = sent_nonce,
 	);
 	memcpy(this->reserved, reserved, sizeof(this->reserved));
->>>>>>> upstream/4.5.1
 
 	return &this->public;
 }
