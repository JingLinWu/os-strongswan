/*
 * Copyright (C) 2007-2008 Tobias Brunner
 * Hochschule fuer Technik Rapperswil
 *
 * This program is free software; you can redistribute it and/or modify it
 * under the terms of the GNU General Public License as published by the
 * Free Software Foundation; either version 2 of the License, or (at your
 * option) any later version.  See <http://www.fsf.org/copyleft/gpl.txt>.
 *
 * This program is distributed in the hope that it will be useful, but
 * WITHOUT ANY WARRANTY; without even the implied warranty of MERCHANTABILITY
 * or FITNESS FOR A PARTICULAR PURPOSE.  See the GNU General Public License
 * for more details.
 */

#include "connect_manager.h"

#include <math.h>

#include <daemon.h>
#include <threading/mutex.h>
#include <utils/linked_list.h>
#include <crypto/hashers/hasher.h>

#include <processing/jobs/callback_job.h>
#include <processing/jobs/initiate_mediation_job.h>
#include <encoding/payloads/endpoint_notify.h>

/* base timeout
 * the check interval is ME_INTERVAL */
#define ME_INTERVAL 25 /* ms */
/* retransmission timeout is first ME_INTERVAL for ME_BOOST retransmissions
 * then gets reduced to ME_INTERVAL * ME_RETRANS_BASE ^ (sent retransmissions - ME_BOOST). */
/* number of initial retransmissions sent in short interval */
#define ME_BOOST 2
/* base for retransmissions */
#define ME_RETRANS_BASE 1.8
/* max number of retransmissions */
#define ME_MAX_RETRANS 13

/* time to wait before the initiator finishes the connectivity checks after
 * the first check has succeeded */
#define ME_WAIT_TO_FINISH 1000 /* ms */

typedef struct private_connect_manager_t private_connect_manager_t;

/**
 * Additional private members of connect_manager_t.
 */
struct private_connect_manager_t {
	/**
	 * Public interface of connect_manager_t.
	 */
	 connect_manager_t public;

	 /**
	  * Lock for exclusivly accessing the manager.
	  */
	 mutex_t *mutex;

	 /**
	  * Hasher to generate signatures
	  */
	 hasher_t *hasher;

	 /**
	  * Linked list with initiated mediated connections
	  */
	 linked_list_t *initiated;

	 /**
	  * Linked list with checklists (hash table with connect ID as key would
	  * be better).
	  */
	 linked_list_t *checklists;
};

typedef enum check_state_t check_state_t;

enum check_state_t {
	CHECK_NONE,
	CHECK_WAITING,
	CHECK_IN_PROGRESS,
	CHECK_SUCCEEDED,
	CHECK_FAILED
};

typedef struct endpoint_pair_t endpoint_pair_t;

/**
 * An entry in the check list.
 */
struct endpoint_pair_t {
	/** pair id */
	u_int32_t id;

	/** priority */
	u_int64_t priority;

	/** local endpoint */
	host_t *local;

	/** remote endpoint */
	host_t *remote;

	/** state */
	check_state_t state;

	/** number of retransmissions */
	u_int32_t retransmitted;

	/** the generated packet */
	packet_t *packet;
};

/**
 * Destroys an endpoint pair
 */
static void endpoint_pair_destroy(endpoint_pair_t *this)
{
	DESTROY_IF(this->local);
	DESTROY_IF(this->remote);
	DESTROY_IF(this->packet);
	free(this);
}

/**
 * Creates a new entry for the list.
 */
static endpoint_pair_t *endpoint_pair_create(endpoint_notify_t *initiator,
		endpoint_notify_t *responder, bool initiator_is_local)
{
	endpoint_pair_t *this = malloc_thing(endpoint_pair_t);

	this->id = 0;

	u_int32_t pi = initiator->get_priority(initiator);
	u_int32_t pr = responder->get_priority(responder);
	this->priority = pow(2, 32) * min(pi, pr) + 2 * max(pi, pr) + (pi > pr ? 1 : 0);

	this->local = initiator_is_local ? initiator->get_base(initiator)
									 : responder->get_base(responder);
	this->local = this->local->clone(this->local);
	this->remote = initiator_is_local ? responder->get_host(responder)
									  : initiator->get_host(initiator);
	this->remote = this->remote->clone(this->remote);

	this->state = CHECK_WAITING;
	this->retransmitted = 0;
	this->packet = NULL;

	return this;
}


typedef struct check_list_t check_list_t;

/**
 * An entry in the linked list.
 */
struct check_list_t {

	struct {
		/** initiator's id */
		identification_t *id;

		/** initiator's key */
		chunk_t key;

		/** initiator's endpoints */
		linked_list_t *endpoints;
	} initiator;

	struct {
		/** responder's id */
		identification_t *id;

		/** responder's key */
		chunk_t key;

		/** responder's endpoints */
		linked_list_t *endpoints;
	} responder;

	/** connect id */
	chunk_t connect_id;

	/** list of endpoint pairs */
	linked_list_t *pairs;

	/** pairs queued for triggered checks */
	linked_list_t *triggered;

	/** state */
	check_state_t state;

	/** TRUE if this is the initiator */
	bool is_initiator;

	/** TRUE if the initiator is finishing the checks */
	bool is_finishing;

	/** the current sender job */
	job_t *sender;

};

/**
 * Destroys a checklist
 */
static void check_list_destroy(check_list_t *this)
{
	DESTROY_IF(this->initiator.id);
	DESTROY_IF(this->responder.id);

	chunk_free(&this->connect_id);
	chunk_free(&this->initiator.key);
	chunk_free(&this->responder.key);

	DESTROY_OFFSET_IF(this->initiator.endpoints,
					  offsetof(endpoint_notify_t, destroy));
	DESTROY_OFFSET_IF(this->responder.endpoints,
					  offsetof(endpoint_notify_t, destroy));

	DESTROY_FUNCTION_IF(this->pairs, (void*)endpoint_pair_destroy);
	/* this list contains some of the elements contained in this->pairs */
	DESTROY_IF(this->triggered);

	free(this);
}

/**
 * Creates a new checklist
 */
static check_list_t *check_list_create(identification_t *initiator,
									   identification_t *responder,
									   chunk_t connect_id,
									   chunk_t initiator_key,
									   linked_list_t *initiator_endpoints,
									   bool is_initiator)
{
	check_list_t *this = malloc_thing(check_list_t);

	this->connect_id = chunk_clone(connect_id);

	this->initiator.id = initiator->clone(initiator);
	this->initiator.key = chunk_clone(initiator_key);
	this->initiator.endpoints = initiator_endpoints->clone_offset(initiator_endpoints, offsetof(endpoint_notify_t, clone));

	this->responder.id = responder->clone(responder);
	this->responder.key = chunk_empty;
	this->responder.endpoints = NULL;

	this->pairs = linked_list_create();
	this->triggered = linked_list_create();
	this->state = CHECK_NONE;
	this->is_initiator = is_initiator;
	this->is_finishing = FALSE;

	return this;
}

typedef struct initiated_t initiated_t;

/**
 * For an initiator, the data stored about initiated mediation connections
 */
struct initiated_t {
	/** my id */
	identification_t *id;

	/** peer id */
	identification_t *peer_id;

	/** list of mediated sas */
	linked_list_t *mediated;
};

/**
 * Destroys a queued initiation
 */
static void initiated_destroy(initiated_t *this)
{
	DESTROY_IF(this->id);
	DESTROY_IF(this->peer_id);
	this->mediated->destroy_offset(this->mediated,
								   offsetof(ike_sa_id_t, destroy));
	free(this);
}

/**
 * Creates a queued initiation
 */
static initiated_t *initiated_create(identification_t *id,
									 identification_t *peer_id)
{
	initiated_t *this = malloc_thing(initiated_t);

	this->id = id->clone(id);
	this->peer_id = peer_id->clone(peer_id);
	this->mediated = linked_list_create();

	return this;
}


typedef struct check_t check_t;

/**
 * Data exchanged in a connectivity check
 */
struct check_t {
	/** message id */
	u_int32_t mid;

	/** source of the connectivity check */
	host_t *src;

	/** destination of the connectivity check */
	host_t *dst;

	/** connect id */
	chunk_t connect_id;

	/** endpoint */
	endpoint_notify_t *endpoint;

	/** raw endpoint payload (to verify the signature) */
	chunk_t endpoint_raw;

	/** connect auth */
	chunk_t auth;
};

/**
 * Destroys a connectivity check
 */
static void check_destroy(check_t *this)
{
	chunk_free(&this->connect_id);
	chunk_free(&this->endpoint_raw);
	chunk_free(&this->auth);
	DESTROY_IF(this->src);
	DESTROY_IF(this->dst);
	DESTROY_IF(this->endpoint);
	free(this);
}

/**
 * Creates a new connectivity check
 */
static check_t *check_create()
{
	check_t *this = malloc_thing(check_t);

	this->connect_id = chunk_empty;
	this->auth = chunk_empty;
	this->endpoint_raw = chunk_empty;
	this->src = NULL;
	this->dst = NULL;
	this->endpoint = NULL;

	this->mid = 0;

	return this;
}

typedef struct callback_data_t callback_data_t;

/**
 * Data required by several callback jobs used in this file
 */
struct callback_data_t {
	/** connect manager */
	private_connect_manager_t *connect_manager;

	/** connect id */
	chunk_t connect_id;

	/** message (pair) id */
	u_int32_t mid;
};

/**
 * Destroys a callback data object
 */
static void callback_data_destroy(callback_data_t *this)
{
	chunk_free(&this->connect_id);
	free(this);
}

/**
 * Creates a new callback data object
 */
static callback_data_t *callback_data_create(private_connect_manager_t *connect_manager,
											 chunk_t connect_id)
{
	callback_data_t *this = malloc_thing(callback_data_t);
	this->connect_manager = connect_manager;
	this->connect_id = chunk_clone(connect_id);
	this->mid = 0;
	return this;
}

/**
 * Creates a new retransmission data object
 */
static callback_data_t *retransmit_data_create(private_connect_manager_t *connect_manager,
											   chunk_t connect_id, u_int32_t mid)
{
	callback_data_t *this = callback_data_create(connect_manager, connect_id);
	this->mid = mid;
	return this;
}

typedef struct initiate_data_t initiate_data_t;

/**
 * Data required by the initiate mediated
 */
struct initiate_data_t {
	/** checklist */
	check_list_t *checklist;

	/** waiting mediated connections */
	initiated_t *initiated;
};

/**
 * Destroys a initiate data object
 */
static void initiate_data_destroy(initiate_data_t *this)
{
	check_list_destroy(this->checklist);
	initiated_destroy(this->initiated);
	free(this);
}

/**
 * Creates a new initiate data object
 */
static initiate_data_t *initiate_data_create(check_list_t *checklist,
											 initiated_t *initiated)
{
	initiate_data_t *this = malloc_thing(initiate_data_t);

	this->checklist = checklist;
	this->initiated = initiated;

	return this;
}

/**
 * Find an initiated connection by the peers' ids
 */
static bool match_initiated_by_ids(initiated_t *current, identification_t *id,
								   identification_t *peer_id)
{
	return id->equals(id, current->id) && peer_id->equals(peer_id, current->peer_id);
}

static status_t get_initiated_by_ids(private_connect_manager_t *this,
									 identification_t *id,
									 identification_t *peer_id,
									 initiated_t **initiated)
{
	return this->initiated->find_first(this->initiated,
								(linked_list_match_t)match_initiated_by_ids,
								(void**)initiated, id, peer_id);
}

/**
 * Removes data about initiated connections
 */
static void remove_initiated(private_connect_manager_t *this,
							 initiated_t *initiated)
{
	iterator_t *iterator;
	initiated_t *current;

	iterator = this->initiated->create_iterator(this->initiated, TRUE);
	while (iterator->iterate(iterator, (void**)&current))
	{
		if (current == initiated)
		{
			iterator->remove(iterator);
			break;
		}
	}
	iterator->destroy(iterator);
}

/**
 * Find the checklist with a specific connect ID
 */
static bool match_checklist_by_id(check_list_t *current, chunk_t *connect_id)
{
	return chunk_equals(*connect_id, current->connect_id);
}

static status_t get_checklist_by_id(private_connect_manager_t *this,
									chunk_t connect_id,
									check_list_t **check_list)
{
	return this->checklists->find_first(this->checklists,
								(linked_list_match_t)match_checklist_by_id,
								(void**)check_list, &connect_id);
}

/**
 * Removes a checklist
 */
static void remove_checklist(private_connect_manager_t *this,
							 check_list_t *checklist)
{
	iterator_t *iterator;
	check_list_t *current;

	iterator = this->checklists->create_iterator(this->checklists, TRUE);
	while (iterator->iterate(iterator, (void**)&current))
	{
		if (current == checklist)
		{
			iterator->remove(iterator);
			break;
		}
	}
	iterator->destroy(iterator);
}

/**
 * Checks if a list of endpoint_notify_t contains a certain host_t
 */
static bool match_endpoint_by_host(endpoint_notify_t *current, host_t *host)
{
	return host->equals(host, current->get_host(current));
}

static status_t endpoints_contain(linked_list_t *endpoints, host_t *host,
								  endpoint_notify_t **endpoint)
{
	return endpoints->find_first(endpoints,
								 (linked_list_match_t)match_endpoint_by_host,
								 (void**)endpoint, host);
}

/**
 * Inserts an endpoint pair into a list of pairs ordered by priority (high to low)
 */
static void insert_pair_by_priority(linked_list_t *pairs, endpoint_pair_t *pair)
{
	iterator_t *iterator;
	endpoint_pair_t *current;
	bool inserted = FALSE;

	iterator = pairs->create_iterator(pairs, TRUE);
	while (iterator->iterate(iterator, (void**)&current))
	{
		if (current->priority < pair->priority)
		{
			iterator->insert_before(iterator, pair);
			inserted = TRUE;
			break;
		}
	}
	iterator->destroy(iterator);

	if (!inserted)
	{
		pairs->insert_last(pairs, pair);
	}
}

/**
 * Searches a list of endpoint_pair_t for a pair with specific host_ts
 */
static bool match_pair_by_hosts(endpoint_pair_t *current, host_t *local,
								host_t *remote)
{
	return local->equals(local, current->local) && remote->equals(remote, current->remote);
}

static status_t get_pair_by_hosts(linked_list_t *pairs, host_t *local,
								  host_t *remote, endpoint_pair_t **pair)
{
	return pairs->find_first(pairs, (linked_list_match_t)match_pair_by_hosts,
							 (void**)pair, local, remote);
}

static bool match_pair_by_id(endpoint_pair_t *current, u_int32_t *id)
{
	return current->id == *id;
}

/**
 * Searches for a pair with a specific id
 */
static status_t get_pair_by_id(check_list_t *checklist, u_int32_t id,
							   endpoint_pair_t **pair)
{
	return checklist->pairs->find_first(checklist->pairs,
										(linked_list_match_t)match_pair_by_id,
										(void**)pair, &id);
}

static bool match_succeeded_pair(endpoint_pair_t *current)
{
	return current->state == CHECK_SUCCEEDED;
}

/**
 * Returns the best pair of state CHECK_SUCCEEDED from a checklist.
 */
static status_t get_best_valid_pair(check_list_t *checklist,
									endpoint_pair_t **pair)
{
	return checklist->pairs->find_first(checklist->pairs,
									(linked_list_match_t)match_succeeded_pair,
									(void**)pair);
}

static bool match_waiting_pair(endpoint_pair_t *current)
{
	return current->state == CHECK_WAITING;
}

/**
 * Returns and *removes* the first triggered pair in state CHECK_WAITING.
 */
static status_t get_triggered_pair(check_list_t *checklist,
								   endpoint_pair_t **pair)
{
	iterator_t *iterator;
	endpoint_pair_t *current;
	status_t status = NOT_FOUND;

	iterator = checklist->triggered->create_iterator(checklist->triggered, TRUE);
	while (iterator->iterate(iterator, (void**)&current))
	{
		iterator->remove(iterator);

		if (current->state == CHECK_WAITING)
		{
			if (pair)
			{
				*pair = current;
			}
			status = SUCCESS;
			break;
		}
	}
	iterator->destroy(iterator);

	return status;
}

/**
 * Prints all the pairs on a checklist
 */
static void print_checklist(check_list_t *checklist)
{
	iterator_t *iterator;
	endpoint_pair_t *current;

	DBG1(DBG_IKE, "pairs on checklist %#B:", &checklist->connect_id);
	iterator = checklist->pairs->create_iterator(checklist->pairs, TRUE);
	while (iterator->iterate(iterator, (void**)&current))
	{
		DBG1(DBG_IKE, " * %#H - %#H (%d)", current->local, current->remote,
			 current->priority);
	}
	iterator->destroy(iterator);
}

/**
 * Prunes identical pairs with lower priority from the list
 * Note: this function also numbers the remaining pairs serially
 */
static void prune_pairs(linked_list_t *pairs)
{
	iterator_t *iterator, *search;
	endpoint_pair_t *current, *other;
	u_int32_t id = 0;

	iterator = pairs->create_iterator(pairs, TRUE);
	search = pairs->create_iterator(pairs, TRUE);
	while (iterator->iterate(iterator, (void**)&current))
	{
		current->id = ++id;

		while (search->iterate(search, (void**)&other))
		{
			if (current == other)
			{
				continue;
			}

			if (current->local->equals(current->local, other->local) &&
				current->remote->equals(current->remote, other->remote))
			{
				/* since the list of pairs is sorted by priority in descending
				 * order, and we iterate the list from the beginning, we are
				 * sure that the priority of 'other' is lower than that of
				 * 'current', remove it */
				DBG1(DBG_IKE, "pruning endpoint pair %#H - %#H with priority %d",
					 other->local, other->remote, other->priority);
				search->remove(search);
				endpoint_pair_destroy(other);
			}
		}
		search->reset(search);
	}
	search->destroy(search);
	iterator->destroy(iterator);
}

/**
 * Builds a list of endpoint pairs
 */
static void build_pairs(check_list_t *checklist)
{
	/* FIXME: limit endpoints and pairs */
	iterator_t *iterator_i, *iterator_r;
	endpoint_notify_t *initiator, *responder;

	iterator_i = checklist->initiator.endpoints->create_iterator(
										checklist->initiator.endpoints, TRUE);
	while (iterator_i->iterate(iterator_i, (void**)&initiator))
	{
		iterator_r = checklist->responder.endpoints->create_iterator(
										checklist->responder.endpoints, TRUE);
		while (iterator_r->iterate(iterator_r, (void**)&responder))
		{
			if (initiator->get_family(initiator) != responder->get_family(responder))
			{
				continue;
			}

			insert_pair_by_priority(checklist->pairs, endpoint_pair_create(
							initiator, responder, checklist->is_initiator));
		}
		iterator_r->destroy(iterator_r);
	}
	iterator_i->destroy(iterator_i);

	print_checklist(checklist);

	prune_pairs(checklist->pairs);
}

/**
 * Processes the payloads of a connectivity check and returns the extracted data
 */
static status_t process_payloads(message_t *message, check_t *check)
{
	enumerator_t *enumerator;
	payload_t *payload;

	enumerator = message->create_payload_enumerator(message);
	while (enumerator->enumerate(enumerator, &payload))
	{
		if (payload->get_type(payload) != NOTIFY)
		{
			DBG1(DBG_IKE, "ignoring payload of type '%N' while processing "
				 "connectivity check", payload_type_names,
				 payload->get_type(payload));
			continue;
		}

		notify_payload_t *notify = (notify_payload_t*)payload;

		switch (notify->get_notify_type(notify))
		{
			case ME_ENDPOINT:
			{
				if (check->endpoint)
				{
					DBG1(DBG_IKE, "connectivity check contains multiple "
						 "ME_ENDPOINT notifies");
					break;
				}

				endpoint_notify_t *endpoint = endpoint_notify_create_from_payload(notify);
				if (!endpoint)
				{
					DBG1(DBG_IKE, "received invalid ME_ENDPOINT notify");
					break;
				}
				check->endpoint = endpoint;
				check->endpoint_raw = chunk_clone(notify->get_notification_data(notify));
				DBG2(DBG_IKE, "received ME_ENDPOINT notify");
				break;
			}
			case ME_CONNECTID:
			{
				if (check->connect_id.ptr)
				{
					DBG1(DBG_IKE, "connectivity check contains multiple "
						 "ME_CONNECTID notifies");
					break;
				}
				check->connect_id = chunk_clone(notify->get_notification_data(notify));
				DBG2(DBG_IKE, "received ME_CONNECTID %#B", &check->connect_id);
				break;
			}
			case ME_CONNECTAUTH:
			{
				if (check->auth.ptr)
				{
					DBG1(DBG_IKE, "connectivity check contains multiple "
						 "ME_CONNECTAUTH notifies");
					break;
				}
				check->auth = chunk_clone(notify->get_notification_data(notify));
				DBG2(DBG_IKE, "received ME_CONNECTAUTH %#B", &check->auth);
				break;
			}
			default:
				break;
		}
	}
	enumerator->destroy(enumerator);

	if (!check->connect_id.ptr || !check->endpoint || !check->auth.ptr)
	{
		DBG1(DBG_IKE, "at least one required payload was missing from the "
			 "connectivity check");
		return FAILED;
	}

	return SUCCESS;
}

/**
 * Builds the signature for a connectivity check
 */
static chunk_t build_signature(private_connect_manager_t *this,
		check_list_t *checklist, check_t *check, bool outbound)
{
	u_int32_t mid;
	chunk_t mid_chunk, key_chunk, sig_chunk;
	chunk_t sig_hash;

	mid = htonl(check->mid);
	mid_chunk = chunk_from_thing(mid);

	key_chunk = (checklist->is_initiator && outbound) || (!checklist->is_initiator && !outbound)
					? checklist->initiator.key : checklist->responder.key;

	/* signature = SHA1( MID | ME_CONNECTID | ME_ENDPOINT | ME_CONNECTKEY ) */
	sig_chunk = chunk_cat("cccc", mid_chunk, check->connect_id,
						  check->endpoint_raw, key_chunk);
	this->hasher->allocate_hash(this->hasher, sig_chunk, &sig_hash);
	DBG3(DBG_IKE, "sig_chunk %#B", &sig_chunk);
	DBG3(DBG_IKE, "sig_hash %#B", &sig_hash);

	chunk_free(&sig_chunk);
	return sig_hash;
}

static void queue_retransmission(private_connect_manager_t *this, check_list_t *checklist, endpoint_pair_t *pair);
static void schedule_checks(private_connect_manager_t *this, check_list_t *checklist, u_int32_t time);
static void finish_checks(private_connect_manager_t *this, check_list_t *checklist);

/**
 * After one of the initiator's pairs has succeeded we finish the checks without
 * waiting for all the timeouts
 */
static job_requeue_t initiator_finish(callback_data_t *data)
{
	private_connect_manager_t *this = data->connect_manager;

	this->mutex->lock(this->mutex);

	check_list_t *checklist;
	if (get_checklist_by_id(this, data->connect_id, &checklist) != SUCCESS)
	{
		DBG1(DBG_IKE, "checklist with id '%#B' not found, can't finish "
			 "connectivity checks", &data->connect_id);
		this->mutex->unlock(this->mutex);
		return JOB_REQUEUE_NONE;
	}

	finish_checks(this, checklist);

	this->mutex->unlock(this->mutex);

	return JOB_REQUEUE_NONE;
}

/**
 * Updates the state of the whole checklist
 */
static void update_checklist_state(private_connect_manager_t *this,
								   check_list_t *checklist)
{
	iterator_t *iterator;
	endpoint_pair_t *current;
	bool in_progress = FALSE, succeeded = FALSE;

	iterator = checklist->pairs->create_iterator(checklist->pairs, TRUE);
	while (iterator->iterate(iterator, (void**)&current))
	{
		switch(current->state)
		{
			case CHECK_WAITING:
				/* at least one is still waiting -> checklist remains
				 * in waiting state */
				iterator->destroy(iterator);
				return;
			case CHECK_IN_PROGRESS:
				in_progress = TRUE;
				break;
			case CHECK_SUCCEEDED:
				succeeded = TRUE;
				break;
			default:
				break;
		}
	}
	iterator->destroy(iterator);

	if (checklist->is_initiator && succeeded && !checklist->is_finishing)
	{
		/* instead of waiting until all checks have finished (i.e. all
		 * retransmissions have failed) the initiator finishes the checks
		 * right after the first check has succeeded. to allow a probably
		 * better pair to succeed, we still wait a certain time */
		DBG2(DBG_IKE, "fast finishing checks for checklist '%#B'",
			 &checklist->connect_id);

		callback_data_t *data = callback_data_create(this, checklist->connect_id);
		job_t *job = (job_t*)callback_job_create((callback_job_cb_t)initiator_finish, data, (callback_job_cleanup_t)callback_data_destroy, NULL);
		lib->scheduler->schedule_job_ms(lib->scheduler, job, ME_WAIT_TO_FINISH);
		checklist->is_finishing = TRUE;
	}

	if (in_progress)
	{
		checklist->state = CHECK_IN_PROGRESS;
	}
	else if (succeeded)
	{
		checklist->state = CHECK_SUCCEEDED;
	}
	else
	{
		checklist->state = CHECK_FAILED;
	}
}

/**
 * This function is triggered for each sent check after a specific timeout
 */
static job_requeue_t retransmit(callback_data_t *data)
{
	private_connect_manager_t *this = data->connect_manager;

	this->mutex->lock(this->mutex);

	check_list_t *checklist;
	if (get_checklist_by_id(this, data->connect_id, &checklist) != SUCCESS)
	{
		DBG1(DBG_IKE, "checklist with id '%#B' not found, can't retransmit "
			 "connectivity check", &data->connect_id);
		this->mutex->unlock(this->mutex);
		return JOB_REQUEUE_NONE;
	}

	endpoint_pair_t *pair;
	if (get_pair_by_id(checklist, data->mid, &pair) != SUCCESS)
	{
		DBG1(DBG_IKE, "pair with id '%d' not found, can't retransmit "
			 "connectivity check", data->mid);
		goto retransmit_end;
	}

	if (pair->state != CHECK_IN_PROGRESS)
	{
		DBG2(DBG_IKE, "pair with id '%d' is in wrong state [%d], don't "
			 "retransmit the connectivity check", data->mid, pair->state);
		goto retransmit_end;
	}

	if (++pair->retransmitted > ME_MAX_RETRANS)
	{
		DBG2(DBG_IKE, "pair with id '%d' failed after %d retransmissions",
			 data->mid, ME_MAX_RETRANS);
		pair->state = CHECK_FAILED;
		goto retransmit_end;
	}

	charon->sender->send(charon->sender, pair->packet->clone(pair->packet));

	queue_retransmission(this, checklist, pair);

retransmit_end:
	update_checklist_state(this, checklist);

	switch(checklist->state)
	{
		case CHECK_SUCCEEDED:
		case CHECK_FAILED:
			finish_checks(this, checklist);
			break;
		default:
			break;
	}

	this->mutex->unlock(this->mutex);

	/* we reschedule it manually */
	return JOB_REQUEUE_NONE;
}

/**
 * Queues a retransmission job
 */
static void queue_retransmission(private_connect_manager_t *this, check_list_t *checklist, endpoint_pair_t *pair)
{
	callback_data_t *data = retransmit_data_create(this, checklist->connect_id, pair->id);
	job_t *job = (job_t*)callback_job_create((callback_job_cb_t)retransmit, data, (callback_job_cleanup_t)callback_data_destroy, NULL);

	u_int32_t retransmission = pair->retransmitted + 1;
	u_int32_t rto = ME_INTERVAL;
	if (retransmission > ME_BOOST)
	{
		rto = (u_int32_t)(ME_INTERVAL * pow(ME_RETRANS_BASE, retransmission - ME_BOOST));
	}
	DBG2(DBG_IKE, "scheduling retransmission %d of pair '%d' in %dms",
		 retransmission, pair->id, rto);

	lib->scheduler->schedule_job_ms(lib->scheduler, (job_t*)job, rto);
}

/**
 * Sends a check
 */
static void send_check(private_connect_manager_t *this, check_list_t *checklist,
		check_t *check, endpoint_pair_t *pair, bool request)
{
	message_t *message = message_create();
	message->set_message_id(message, check->mid);
	message->set_exchange_type(message, INFORMATIONAL);
	message->set_request(message, request);
	message->set_destination(message, check->dst->clone(check->dst));
	message->set_source(message, check->src->clone(check->src));

	ike_sa_id_t *ike_sa_id = ike_sa_id_create(0, 0, request);
	message->set_ike_sa_id(message, ike_sa_id);
	ike_sa_id->destroy(ike_sa_id);

	message->add_notify(message, FALSE, ME_CONNECTID, check->connect_id);
	DBG2(DBG_IKE, "send ME_CONNECTID %#B", &check->connect_id);

	notify_payload_t *endpoint = check->endpoint->build_notify(check->endpoint);
	check->endpoint_raw = chunk_clone(endpoint->get_notification_data(endpoint));
	message->add_payload(message, (payload_t*)endpoint);
	DBG2(DBG_IKE, "send ME_ENDPOINT notify");

	check->auth = build_signature(this, checklist, check, TRUE);
	message->add_notify(message, FALSE, ME_CONNECTAUTH, check->auth);
	DBG2(DBG_IKE, "send ME_CONNECTAUTH %#B", &check->auth);

	packet_t *packet;
	if (message->generate(message, NULL, &packet) == SUCCESS)
	{
		charon->sender->send(charon->sender, packet->clone(packet));

		if (request)
		{
			DESTROY_IF(pair->packet);
			pair->packet = packet;
			pair->retransmitted = 0;
			queue_retransmission(this, checklist, pair);
		}
		else
		{
			packet->destroy(packet);
		}
	}
	message->destroy(message);
}

/**
 * Queues a triggered check
 */
static void queue_triggered_check(private_connect_manager_t *this,
		check_list_t *checklist, endpoint_pair_t *pair)
{
	DBG2(DBG_IKE, "queueing triggered check for pair '%d'", pair->id);
	pair->state = CHECK_WAITING;
	checklist->triggered->insert_last(checklist->triggered, pair);

	if (!checklist->sender)
	{
		/* if the sender is not running we restart it */
		schedule_checks(this, checklist, ME_INTERVAL);
	}
}

/**
 * This function is triggered for each checklist at a specific interval
 */
static job_requeue_t sender(callback_data_t *data)
{
	private_connect_manager_t *this = data->connect_manager;

	this->mutex->lock(this->mutex);

	check_list_t *checklist;
	if (get_checklist_by_id(this, data->connect_id, &checklist) != SUCCESS)
	{
		DBG1(DBG_IKE, "checklist with id '%#B' not found, can't send "
			 "connectivity check", &data->connect_id);
		this->mutex->unlock(this->mutex);
		return JOB_REQUEUE_NONE;
	}

	/* reset the sender */
	checklist->sender = NULL;

	endpoint_pair_t *pair;
	if (get_triggered_pair(checklist, &pair) != SUCCESS)
	{
		DBG1(DBG_IKE, "no triggered check queued, sending an ordinary check");

		if (checklist->pairs->find_first(checklist->pairs,
									(linked_list_match_t)match_waiting_pair,
									(void**)&pair) != SUCCESS)
		{
			this->mutex->unlock(this->mutex);
			DBG1(DBG_IKE, "no pairs in waiting state, aborting");
			return JOB_REQUEUE_NONE;
		}
	}
	else
	{
		DBG1(DBG_IKE, "triggered check found");
	}

	check_t *check = check_create();
	check->mid = pair->id;
	check->src = pair->local->clone(pair->local);
	check->dst = pair->remote->clone(pair->remote);
	check->connect_id = chunk_clone(checklist->connect_id);
	check->endpoint = endpoint_notify_create_from_host(PEER_REFLEXIVE, NULL,
													   NULL);

	pair->state = CHECK_IN_PROGRESS;

	send_check(this, checklist, check, pair, TRUE);

	check_destroy(check);

	/* schedule this job again */
	schedule_checks(this, checklist, ME_INTERVAL);

	this->mutex->unlock(this->mutex);

	/* we reschedule it manually */
	return JOB_REQUEUE_NONE;
}

/**
 * Schedules checks for a checklist (time in ms)
 */
static void schedule_checks(private_connect_manager_t *this, check_list_t *checklist, u_int32_t time)
{
	callback_data_t *data = callback_data_create(this, checklist->connect_id);
	checklist->sender = (job_t*)callback_job_create((callback_job_cb_t)sender, data, (callback_job_cleanup_t)callback_data_destroy, NULL);
	lib->scheduler->schedule_job_ms(lib->scheduler, checklist->sender, time);
}

/**
 * Initiates waiting mediated connections
 */
static job_requeue_t initiate_mediated(initiate_data_t *data)
{
	check_list_t *checklist = data->checklist;
	initiated_t *initiated = data->initiated;

	endpoint_pair_t *pair;
	if (get_best_valid_pair(checklist, &pair) == SUCCESS)
	{
		ike_sa_id_t *waiting_sa;
		iterator_t *iterator = initiated->mediated->create_iterator(initiated->mediated, TRUE);
		while (iterator->iterate(iterator, (void**)&waiting_sa))
		{
			ike_sa_t *sa = charon->ike_sa_manager->checkout(charon->ike_sa_manager, waiting_sa);
			if (sa->initiate_mediated(sa, pair->local, pair->remote, checklist->connect_id) != SUCCESS)
			{
				DBG1(DBG_IKE, "establishing mediated connection failed");
				charon->ike_sa_manager->checkin_and_destroy(charon->ike_sa_manager, sa);
			}
<<<<<<< HEAD
			charon->ike_sa_manager->checkin(charon->ike_sa_manager, sa);
=======
			else
			{
				charon->ike_sa_manager->checkin(charon->ike_sa_manager, sa);
			}
>>>>>>> upstream/4.5.1
		}
		iterator->destroy(iterator);
	}
	else
	{
		/* this should (can?) not happen */
	}

	return JOB_REQUEUE_NONE;
}

/**
 * Finishes checks for a checklist
 */
static void finish_checks(private_connect_manager_t *this, check_list_t *checklist)
{
	if (checklist->is_initiator)
	{
		initiated_t *initiated;
		if (get_initiated_by_ids(this, checklist->initiator.id,
				checklist->responder.id, &initiated) == SUCCESS)
		{
			remove_checklist(this, checklist);
			remove_initiated(this, initiated);

			initiate_data_t *data = initiate_data_create(checklist, initiated);
			job_t *job = (job_t*)callback_job_create((callback_job_cb_t)initiate_mediated, data, (callback_job_cleanup_t)initiate_data_destroy, NULL);
			lib->processor->queue_job(lib->processor, job);
			return;
		}
		else
		{
			DBG1(DBG_IKE, "there is no mediated connection waiting between '%Y'"
				 " and '%Y'", checklist->initiator.id, checklist->responder.id);
		}
	}
}

/**
 * Process the response to one of our requests
 */
static void process_response(private_connect_manager_t *this, check_t *check,
		check_list_t *checklist)
{
	endpoint_pair_t *pair;
	if (get_pair_by_id(checklist, check->mid, &pair) == SUCCESS)
	{
		if (pair->local->equals(pair->local, check->dst) &&
			pair->remote->equals(pair->remote, check->src))
		{
			DBG1(DBG_IKE, "endpoint pair '%d' is valid: '%#H' - '%#H'",
				 pair->id, pair->local, pair->remote);
			pair->state = CHECK_SUCCEEDED;
		}

		linked_list_t *local_endpoints = checklist->is_initiator ?
			checklist->initiator.endpoints : checklist->responder.endpoints;

		endpoint_notify_t *local_endpoint;
		if (endpoints_contain(local_endpoints,
							  check->endpoint->get_host(check->endpoint),
							  &local_endpoint) != SUCCESS)
		{
			local_endpoint = endpoint_notify_create_from_host(PEER_REFLEXIVE,
					check->endpoint->get_host(check->endpoint), pair->local);
			local_endpoint->set_priority(local_endpoint,
								check->endpoint->get_priority(check->endpoint));
			local_endpoints->insert_last(local_endpoints, local_endpoint);
		}

		update_checklist_state(this, checklist);

		switch(checklist->state)
		{
			case CHECK_SUCCEEDED:
			case CHECK_FAILED:
				finish_checks(this, checklist);
				break;
			default:
				break;
		}
	}
	else
	{
		DBG1(DBG_IKE, "pair with id '%d' not found", check->mid);
	}
}

static void process_request(private_connect_manager_t *this, check_t *check,
							check_list_t *checklist)
{
	linked_list_t *remote_endpoints = checklist->is_initiator ?
				checklist->responder.endpoints : checklist->initiator.endpoints;

	endpoint_notify_t *peer_reflexive, *remote_endpoint;
	peer_reflexive = endpoint_notify_create_from_host(PEER_REFLEXIVE,
													  check->src, NULL);
	peer_reflexive->set_priority(peer_reflexive,
							check->endpoint->get_priority(check->endpoint));

	if (endpoints_contain(remote_endpoints, check->src, &remote_endpoint) != SUCCESS)
	{
		remote_endpoint = peer_reflexive->clone(peer_reflexive);
		remote_endpoints->insert_last(remote_endpoints, remote_endpoint);
	}

	endpoint_pair_t *pair;
	if (get_pair_by_hosts(checklist->pairs, check->dst, check->src,
						  &pair) == SUCCESS)
	{
		switch(pair->state)
		{
			case CHECK_IN_PROGRESS:
				/* prevent retransmissions */
				pair->retransmitted = ME_MAX_RETRANS;
				/* FIXME: we should wait to the next rto to send the triggered
				 * check */
				/* fall-through */
			case CHECK_WAITING:
			case CHECK_FAILED:
				queue_triggered_check(this, checklist, pair);
				break;
			case CHECK_SUCCEEDED:
			default:
				break;
		}
	}
	else
	{
		endpoint_notify_t *local_endpoint = endpoint_notify_create_from_host(HOST, check->dst, NULL);

		endpoint_notify_t *initiator = checklist->is_initiator ? local_endpoint : remote_endpoint;
		endpoint_notify_t *responder = checklist->is_initiator ? remote_endpoint : local_endpoint;

		pair = endpoint_pair_create(initiator, responder, checklist->is_initiator);
		pair->id = checklist->pairs->get_count(checklist->pairs) + 1;

		insert_pair_by_priority(checklist->pairs, pair);

		queue_triggered_check(this, checklist, pair);

		local_endpoint->destroy(local_endpoint);
	}

	check_t *response = check_create();

	response->mid = check->mid;
	response->src = check->dst->clone(check->dst);
	response->dst = check->src->clone(check->src);
	response->connect_id = chunk_clone(check->connect_id);
	response->endpoint = peer_reflexive;

	send_check(this, checklist, response, pair, FALSE);

	check_destroy(response);
}

/**
 * Implementation of connect_manager_t.process_check.
 */
static void process_check(private_connect_manager_t *this, message_t *message)
{
	if (message->parse_body(message, NULL) != SUCCESS)
	{
		DBG1(DBG_IKE, "%N %s with message ID %d processing failed",
			 exchange_type_names, message->get_exchange_type(message),
			 message->get_request(message) ? "request" : "response",
			 message->get_message_id(message));
		return;
	}

	check_t *check = check_create();
	check->mid = message->get_message_id(message);
	check->src = message->get_source(message);
	check->src = check->src->clone(check->src);
	check->dst = message->get_destination(message);
	check->dst = check->dst->clone(check->dst);

	if (process_payloads(message, check) != SUCCESS)
	{
		DBG1(DBG_IKE, "invalid connectivity check %s received",
			 message->get_request(message) ? "request" : "response");
		check_destroy(check);
		return;
	}

	this->mutex->lock(this->mutex);

	check_list_t *checklist;
	if (get_checklist_by_id(this, check->connect_id, &checklist) != SUCCESS)
	{
		DBG1(DBG_IKE, "checklist with id '%#B' not found",
			 &check->connect_id);
		check_destroy(check);
		this->mutex->unlock(this->mutex);
		return;
	}

	chunk_t sig = build_signature(this, checklist, check, FALSE);
	if (!chunk_equals(sig, check->auth))
	{
		DBG1(DBG_IKE, "connectivity check verification failed");
		check_destroy(check);
		chunk_free(&sig);
		this->mutex->unlock(this->mutex);
		return;
	}
	chunk_free(&sig);

	if (message->get_request(message))
	{
		process_request(this, check, checklist);
	}
	else
	{
		process_response(this, check, checklist);
	}

	this->mutex->unlock(this->mutex);

	check_destroy(check);
}

/**
 * Implementation of connect_manager_t.check_and_register.
 */
static bool check_and_register(private_connect_manager_t *this,
			identification_t *id, identification_t *peer_id,
			ike_sa_id_t *mediated_sa)
{
	initiated_t *initiated;
	bool already_there = TRUE;

	this->mutex->lock(this->mutex);

	if (get_initiated_by_ids(this, id, peer_id, &initiated) != SUCCESS)
	{
		DBG2(DBG_IKE, "registered waiting mediated connection with '%Y'",
			 peer_id);
		initiated = initiated_create(id, peer_id);
		this->initiated->insert_last(this->initiated, initiated);
		already_there = FALSE;
	}

	if (initiated->mediated->find_first(initiated->mediated,
								(linked_list_match_t)mediated_sa->equals,
								NULL, mediated_sa) != SUCCESS)
	{
		initiated->mediated->insert_last(initiated->mediated,
										 mediated_sa->clone(mediated_sa));
	}

	this->mutex->unlock(this->mutex);

	return already_there;
}

/**
 * Implementation of connect_manager_t.check_and_initiate.
 */
static void check_and_initiate(private_connect_manager_t *this,
							   ike_sa_id_t *mediation_sa, identification_t *id,
							   identification_t *peer_id)
{
	initiated_t *initiated;

	this->mutex->lock(this->mutex);

	if (get_initiated_by_ids(this, id, peer_id, &initiated) != SUCCESS)
	{
		DBG2(DBG_IKE, "no waiting mediated connections with '%Y'", peer_id);
		this->mutex->unlock(this->mutex);
		return;
	}

	ike_sa_id_t *waiting_sa;
	iterator_t *iterator = initiated->mediated->create_iterator(
													initiated->mediated, TRUE);
	while (iterator->iterate(iterator, (void**)&waiting_sa))
	{
		job_t *job = (job_t*)reinitiate_mediation_job_create(mediation_sa,
															 waiting_sa);
		lib->processor->queue_job(lib->processor, job);
	}
	iterator->destroy(iterator);

	this->mutex->unlock(this->mutex);
}

/**
 * Implementation of connect_manager_t.set_initiator_data.
 */
static status_t set_initiator_data(private_connect_manager_t *this,
								   identification_t *initiator,
								   identification_t *responder,
								   chunk_t connect_id, chunk_t key,
								   linked_list_t *endpoints, bool is_initiator)
{
	check_list_t *checklist;

	this->mutex->lock(this->mutex);

	if (get_checklist_by_id(this, connect_id, NULL) == SUCCESS)
	{
		DBG1(DBG_IKE, "checklist with id '%#B' already exists, aborting",
			 &connect_id);
		this->mutex->unlock(this->mutex);
		return FAILED;
	}

	checklist = check_list_create(initiator, responder, connect_id, key,
								  endpoints, is_initiator);
	this->checklists->insert_last(this->checklists, checklist);

	this->mutex->unlock(this->mutex);

	return SUCCESS;
}

/**
 * Implementation of connect_manager_t.set_responder_data.
 */
static status_t set_responder_data(private_connect_manager_t *this,
								   chunk_t connect_id, chunk_t key,
								   linked_list_t *endpoints)
{
	check_list_t *checklist;

	this->mutex->lock(this->mutex);

	if (get_checklist_by_id(this, connect_id, &checklist) != SUCCESS)
	{
		DBG1(DBG_IKE, "checklist with id '%#B' not found",
			 &connect_id);
		this->mutex->unlock(this->mutex);
		return NOT_FOUND;
	}

	checklist->responder.key = chunk_clone(key);
	checklist->responder.endpoints = endpoints->clone_offset(endpoints,
											offsetof(endpoint_notify_t, clone));
	checklist->state = CHECK_WAITING;

	build_pairs(checklist);

	/* send the first check immediately */
	schedule_checks(this, checklist, 0);

	this->mutex->unlock(this->mutex);

	return SUCCESS;
}

/**
 * Implementation of connect_manager_t.stop_checks.
 */
static status_t stop_checks(private_connect_manager_t *this, chunk_t connect_id)
{
	check_list_t *checklist;

	this->mutex->lock(this->mutex);

	if (get_checklist_by_id(this, connect_id, &checklist) != SUCCESS)
	{
		DBG1(DBG_IKE, "checklist with id '%#B' not found",
			 &connect_id);
		this->mutex->unlock(this->mutex);
		return NOT_FOUND;
	}

	DBG1(DBG_IKE, "removing checklist with id '%#B'", &connect_id);

	remove_checklist(this, checklist);
	check_list_destroy(checklist);

	this->mutex->unlock(this->mutex);

	return SUCCESS;
}

/**
 * Implementation of connect_manager_t.destroy.
 */
static void destroy(private_connect_manager_t *this)
{
	this->mutex->lock(this->mutex);

	this->hasher->destroy(this->hasher);
	this->checklists->destroy_function(this->checklists, (void*)check_list_destroy);
	this->initiated->destroy_function(this->initiated, (void*)initiated_destroy);

	this->mutex->unlock(this->mutex);
	this->mutex->destroy(this->mutex);
	free(this);
}

/*
 * Described in header.
 */
connect_manager_t *connect_manager_create()
{
	private_connect_manager_t *this = malloc_thing(private_connect_manager_t);

	this->public.destroy = (void(*)(connect_manager_t*))destroy;
	this->public.check_and_register = (bool(*)(connect_manager_t*,identification_t*,identification_t*,ike_sa_id_t*))check_and_register;
	this->public.check_and_initiate = (void(*)(connect_manager_t*,ike_sa_id_t*,identification_t*,identification_t*))check_and_initiate;
	this->public.set_initiator_data = (status_t(*)(connect_manager_t*,identification_t*,identification_t*,chunk_t,chunk_t,linked_list_t*,bool))set_initiator_data;
	this->public.set_responder_data = (status_t(*)(connect_manager_t*,chunk_t,chunk_t,linked_list_t*))set_responder_data;
	this->public.process_check = (void(*)(connect_manager_t*,message_t*))process_check;
	this->public.stop_checks = (status_t(*)(connect_manager_t*,chunk_t))stop_checks;

	this->hasher = lib->crypto->create_hasher(lib->crypto, HASH_SHA1);
	if (this->hasher == NULL)
	{
		DBG1(DBG_IKE, "unable to create connect manager, SHA1 not supported");
		free(this);
		return NULL;
	}

	this->checklists = linked_list_create();
	this->initiated = linked_list_create();

	this->mutex = mutex_create(MUTEX_TYPE_DEFAULT);

	return (connect_manager_t*)this;
}<|MERGE_RESOLUTION|>--- conflicted
+++ resolved
@@ -1194,14 +1194,10 @@
 				DBG1(DBG_IKE, "establishing mediated connection failed");
 				charon->ike_sa_manager->checkin_and_destroy(charon->ike_sa_manager, sa);
 			}
-<<<<<<< HEAD
-			charon->ike_sa_manager->checkin(charon->ike_sa_manager, sa);
-=======
 			else
 			{
 				charon->ike_sa_manager->checkin(charon->ike_sa_manager, sa);
 			}
->>>>>>> upstream/4.5.1
 		}
 		iterator->destroy(iterator);
 	}
