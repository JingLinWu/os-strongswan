--- conflicted
+++ resolved
@@ -214,11 +214,7 @@
 	{
 		DBG1(DBG_IKE, "%N %N (key size %d) not supported!",
 			 transform_type_names, ENCRYPTION_ALGORITHM,
-<<<<<<< HEAD
-			 encryption_algorithm_names, enc_alg, key_size);
-=======
 			 encryption_algorithm_names, enc_alg, enc_size);
->>>>>>> upstream/4.5.1
 		signer_i->destroy(signer_i);
 		signer_r->destroy(signer_r);
 		return FALSE;
@@ -544,11 +540,7 @@
 
 METHOD(keymat_t, get_auth_octets, chunk_t,
 	private_keymat_t *this, bool verify, chunk_t ike_sa_init,
-<<<<<<< HEAD
-	chunk_t nonce, identification_t *id)
-=======
 	chunk_t nonce, identification_t *id, char reserved[3])
->>>>>>> upstream/4.5.1
 {
 	chunk_t chunk, idx, octets;
 	chunk_t skp;
@@ -556,13 +548,8 @@
 	skp = verify ? this->skp_verify : this->skp_build;
 
 	chunk = chunk_alloca(4);
-<<<<<<< HEAD
-	memset(chunk.ptr, 0, chunk.len);
-	chunk.ptr[0] = id->get_type(id);
-=======
 	chunk.ptr[0] = id->get_type(id);
 	memcpy(chunk.ptr + 1, reserved, 3);
->>>>>>> upstream/4.5.1
 	idx = chunk_cata("cc", chunk, id->get_encoding(id));
 
 	DBG3(DBG_IKE, "IDx' %B", &idx);
@@ -583,11 +570,7 @@
 
 METHOD(keymat_t, get_psk_sig, chunk_t,
 	private_keymat_t *this, bool verify, chunk_t ike_sa_init,
-<<<<<<< HEAD
-	chunk_t nonce, chunk_t secret, identification_t *id)
-=======
 	chunk_t nonce, chunk_t secret, identification_t *id, char reserved[3])
->>>>>>> upstream/4.5.1
 {
 	chunk_t key_pad, key, sig, octets;
 
@@ -595,11 +578,7 @@
 	{	/* EAP uses SK_p if no MSK has been established */
 		secret = verify ? this->skp_verify : this->skp_build;
 	}
-<<<<<<< HEAD
-	octets = get_auth_octets(this, verify, ike_sa_init, nonce, id);
-=======
 	octets = get_auth_octets(this, verify, ike_sa_init, nonce, id, reserved);
->>>>>>> upstream/4.5.1
 	/* AUTH = prf(prf(Shared Secret,"Key Pad for IKEv2"), <msg octets>) */
 	key_pad = chunk_create(IKEV2_KEY_PAD, IKEV2_KEY_PAD_LENGTH);
 	this->prf->set_key(this->prf, secret);
