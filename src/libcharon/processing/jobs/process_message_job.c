/*
 * Copyright (C) 2005-2007 Martin Willi
 * Copyright (C) 2005 Jan Hutter
 * Hochschule fuer Technik Rapperswil
 *
 * This program is free software; you can redistribute it and/or modify it
 * under the terms of the GNU General Public License as published by the
 * Free Software Foundation; either version 2 of the License, or (at your
 * option) any later version.  See <http://www.fsf.org/copyleft/gpl.txt>.
 *
 * This program is distributed in the hope that it will be useful, but
 * WITHOUT ANY WARRANTY; without even the implied warranty of MERCHANTABILITY
 * or FITNESS FOR A PARTICULAR PURPOSE.  See the GNU General Public License
 * for more details.
 */

#include "process_message_job.h"

#include <daemon.h>

typedef struct private_process_message_job_t private_process_message_job_t;

/**
 * Private data of an process_message_job_t Object
 */
struct private_process_message_job_t {
	/**
	 * public process_message_job_t interface
	 */
	process_message_job_t public;

	/**
	 * Message associated with this job
	 */
	message_t *message;
};

<<<<<<< HEAD
/**
 * Implements job_t.destroy.
 */
static void destroy(private_process_message_job_t *this)
=======
METHOD(job_t, destroy, void,
	private_process_message_job_t *this)
>>>>>>> upstream/4.5.1
{
	this->message->destroy(this->message);
	free(this);
}

<<<<<<< HEAD
/**
 * Implementation of job_t.execute.
 */
static void execute(private_process_message_job_t *this)
=======
METHOD(job_t, execute, void,
	private_process_message_job_t *this)
>>>>>>> upstream/4.5.1
{
	ike_sa_t *ike_sa;

#ifdef ME
	/* if this is an unencrypted INFORMATIONAL exchange it is likely a
	 * connectivity check. */
	if (this->message->get_exchange_type(this->message) == INFORMATIONAL &&
		this->message->get_first_payload_type(this->message) != ENCRYPTED)
	{
		/* theoretically this could also be an error message
		 * see RFC 4306, section 1.5. */
		DBG1(DBG_NET, "received unencrypted informational: from %#H to %#H",
			 this->message->get_source(this->message),
			 this->message->get_destination(this->message));
		charon->connect_manager->process_check(charon->connect_manager, this->message);
		destroy(this);
		return;
	}
#endif /* ME */

	ike_sa = charon->ike_sa_manager->checkout_by_message(charon->ike_sa_manager,
														 this->message);
	if (ike_sa)
	{
		DBG1(DBG_NET, "received packet: from %#H to %#H",
			 this->message->get_source(this->message),
			 this->message->get_destination(this->message));
		if (ike_sa->process_message(ike_sa, this->message) == DESTROY_ME)
		{
			charon->ike_sa_manager->checkin_and_destroy(charon->ike_sa_manager,
														ike_sa);
		}
		else
		{
			charon->ike_sa_manager->checkin(charon->ike_sa_manager, ike_sa);
		}
	}
	destroy(this);
}

/*
 * Described in header
 */
process_message_job_t *process_message_job_create(message_t *message)
{
<<<<<<< HEAD
	private_process_message_job_t *this = malloc_thing(private_process_message_job_t);

	/* interface functions */
	this->public.job_interface.execute = (void (*) (job_t *)) execute;
	this->public.job_interface.destroy = (void(*)(job_t*))destroy;

	/* private variables */
	this->message = message;
=======
	private_process_message_job_t *this;

	INIT(this,
		.public = {
			.job_interface = {
				.execute = _execute,
				.destroy = _destroy,
			},
		},
		.message = message,
	);
>>>>>>> upstream/4.5.1

	return &(this->public);
}<|MERGE_RESOLUTION|>--- conflicted
+++ resolved
@@ -35,29 +35,15 @@
 	message_t *message;
 };
 
-<<<<<<< HEAD
-/**
- * Implements job_t.destroy.
- */
-static void destroy(private_process_message_job_t *this)
-=======
 METHOD(job_t, destroy, void,
 	private_process_message_job_t *this)
->>>>>>> upstream/4.5.1
 {
 	this->message->destroy(this->message);
 	free(this);
 }
 
-<<<<<<< HEAD
-/**
- * Implementation of job_t.execute.
- */
-static void execute(private_process_message_job_t *this)
-=======
 METHOD(job_t, execute, void,
 	private_process_message_job_t *this)
->>>>>>> upstream/4.5.1
 {
 	ike_sa_t *ike_sa;
 
@@ -103,16 +89,6 @@
  */
 process_message_job_t *process_message_job_create(message_t *message)
 {
-<<<<<<< HEAD
-	private_process_message_job_t *this = malloc_thing(private_process_message_job_t);
-
-	/* interface functions */
-	this->public.job_interface.execute = (void (*) (job_t *)) execute;
-	this->public.job_interface.destroy = (void(*)(job_t*))destroy;
-
-	/* private variables */
-	this->message = message;
-=======
 	private_process_message_job_t *this;
 
 	INIT(this,
@@ -124,7 +100,6 @@
 		},
 		.message = message,
 	);
->>>>>>> upstream/4.5.1
 
 	return &(this->public);
 }