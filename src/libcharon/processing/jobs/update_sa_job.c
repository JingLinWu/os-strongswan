/*
 * Copyright (C) 2008 Martin Willi
 * Hochschule fuer Technik Rapperswil
 *
 * This program is free software; you can redistribute it and/or modify it
 * under the terms of the GNU General Public License as published by the
 * Free Software Foundation; either version 2 of the License, or (at your
 * option) any later version.  See <http://www.fsf.org/copyleft/gpl.txt>.
 *
 * This program is distributed in the hope that it will be useful, but
 * WITHOUT ANY WARRANTY; without even the implied warranty of MERCHANTABILITY
 * or FITNESS FOR A PARTICULAR PURPOSE.  See the GNU General Public License
 * for more details.
 */

#include <stdlib.h>

#include "update_sa_job.h"

#include <sa/ike_sa.h>
#include <daemon.h>


typedef struct private_update_sa_job_t private_update_sa_job_t;

/**
 * Private data of an update_sa_job_t Object
 */
struct private_update_sa_job_t {
	/**
	 * public update_sa_job_t interface
	 */
	update_sa_job_t public;

	/**
	 * reqid of the CHILD_SA
	 */
	u_int32_t reqid;

	/**
	 * New SA address and port
	 */
	host_t *new;
};

<<<<<<< HEAD
/**
 * Implements job_t.destroy.
 */
static void destroy(private_update_sa_job_t *this)
=======
METHOD(job_t, destroy, void,
	private_update_sa_job_t *this)
>>>>>>> upstream/4.5.1
{
	this->new->destroy(this->new);
	free(this);
}

<<<<<<< HEAD
/**
 * Implementation of job_t.execute.
 */
static void execute(private_update_sa_job_t *this)
=======
METHOD(job_t, execute, void,
	private_update_sa_job_t *this)
>>>>>>> upstream/4.5.1
{
	ike_sa_t *ike_sa;

	ike_sa = charon->ike_sa_manager->checkout_by_id(charon->ike_sa_manager,
													this->reqid, TRUE);
	if (ike_sa == NULL)
	{
		DBG1(DBG_JOB, "CHILD_SA with reqid %d not found for update", this->reqid);
	}
	else
	{
		/* we update only if other host is NATed, but not our */
		if (ike_sa->has_condition(ike_sa, COND_NAT_THERE) &&
			!ike_sa->has_condition(ike_sa, COND_NAT_HERE))
		{
<<<<<<< HEAD
			ike_sa->update_hosts(ike_sa, NULL, this->new);
=======
			ike_sa->update_hosts(ike_sa, NULL, this->new, FALSE);
>>>>>>> upstream/4.5.1
		}
		charon->ike_sa_manager->checkin(charon->ike_sa_manager, ike_sa);
	}
	destroy(this);
}

/*
 * Described in header
 */
update_sa_job_t *update_sa_job_create(u_int32_t reqid, host_t *new)
{
<<<<<<< HEAD
	private_update_sa_job_t *this = malloc_thing(private_update_sa_job_t);

	this->public.job_interface.execute = (void (*) (job_t *)) execute;
	this->public.job_interface.destroy = (void (*) (job_t *)) destroy;

	this->reqid = reqid;
	this->new = new;
=======
	private_update_sa_job_t *this;

	INIT(this,
		.public = {
			.job_interface = {
				.execute = _execute,
				.destroy = _destroy,
			},
		},
		.reqid = reqid,
		.new = new,
	);
>>>>>>> upstream/4.5.1

	return &this->public;
}
<|MERGE_RESOLUTION|>--- conflicted
+++ resolved
@@ -43,29 +43,15 @@
 	host_t *new;
 };
 
-<<<<<<< HEAD
-/**
- * Implements job_t.destroy.
- */
-static void destroy(private_update_sa_job_t *this)
-=======
 METHOD(job_t, destroy, void,
 	private_update_sa_job_t *this)
->>>>>>> upstream/4.5.1
 {
 	this->new->destroy(this->new);
 	free(this);
 }
 
-<<<<<<< HEAD
-/**
- * Implementation of job_t.execute.
- */
-static void execute(private_update_sa_job_t *this)
-=======
 METHOD(job_t, execute, void,
 	private_update_sa_job_t *this)
->>>>>>> upstream/4.5.1
 {
 	ike_sa_t *ike_sa;
 
@@ -81,11 +67,7 @@
 		if (ike_sa->has_condition(ike_sa, COND_NAT_THERE) &&
 			!ike_sa->has_condition(ike_sa, COND_NAT_HERE))
 		{
-<<<<<<< HEAD
-			ike_sa->update_hosts(ike_sa, NULL, this->new);
-=======
 			ike_sa->update_hosts(ike_sa, NULL, this->new, FALSE);
->>>>>>> upstream/4.5.1
 		}
 		charon->ike_sa_manager->checkin(charon->ike_sa_manager, ike_sa);
 	}
@@ -97,15 +79,6 @@
  */
 update_sa_job_t *update_sa_job_create(u_int32_t reqid, host_t *new)
 {
-<<<<<<< HEAD
-	private_update_sa_job_t *this = malloc_thing(private_update_sa_job_t);
-
-	this->public.job_interface.execute = (void (*) (job_t *)) execute;
-	this->public.job_interface.destroy = (void (*) (job_t *)) destroy;
-
-	this->reqid = reqid;
-	this->new = new;
-=======
 	private_update_sa_job_t *this;
 
 	INIT(this,
@@ -118,7 +91,6 @@
 		.reqid = reqid,
 		.new = new,
 	);
->>>>>>> upstream/4.5.1
 
 	return &this->public;
 }
