/*
 * Copyright (C) 2006 Tobias Brunner, Daniel Roethlisberger
 * Hochschule fuer Technik Rapperswil
 *
 * This program is free software; you can redistribute it and/or modify it
 * under the terms of the GNU General Public License as published by the
 * Free Software Foundation; either version 2 of the License, or (at your
 * option) any later version.  See <http://www.fsf.org/copyleft/gpl.txt>.
 *
 * This program is distributed in the hope that it will be useful, but
 * WITHOUT ANY WARRANTY; without even the implied warranty of MERCHANTABILITY
 * or FITNESS FOR A PARTICULAR PURPOSE.  See the GNU General Public License
 * for more details.
 */

#include <stdlib.h>

#include "send_dpd_job.h"

#include <sa/ike_sa.h>
#include <daemon.h>


typedef struct private_send_dpd_job_t private_send_dpd_job_t;

/**
 * Private data of an send_dpd_job_t Object
 */
struct private_send_dpd_job_t {
	/**
	 * public send_dpd_job_t interface
	 */
	send_dpd_job_t public;

	/**
	 * ID of the IKE_SA which the message belongs to.
	 */
	ike_sa_id_t *ike_sa_id;
};

<<<<<<< HEAD
/**
 * Implements job_t.destroy.
 */
static void destroy(private_send_dpd_job_t *this)
=======
METHOD(job_t, destroy, void,
	private_send_dpd_job_t *this)
>>>>>>> upstream/4.5.1
{
	this->ike_sa_id->destroy(this->ike_sa_id);
	free(this);
}

<<<<<<< HEAD
/**
 * Implementation of job_t.execute.
 */
static void execute(private_send_dpd_job_t *this)
=======
METHOD(job_t, execute, void,
	private_send_dpd_job_t *this)
>>>>>>> upstream/4.5.1
{
	ike_sa_t *ike_sa;

	ike_sa = charon->ike_sa_manager->checkout(charon->ike_sa_manager,
											  this->ike_sa_id);
	if (ike_sa)
	{
		if (ike_sa->send_dpd(ike_sa) == DESTROY_ME)
		{
			charon->ike_sa_manager->checkin_and_destroy(charon->ike_sa_manager, ike_sa);
		}
		else
		{
			charon->ike_sa_manager->checkin(charon->ike_sa_manager, ike_sa);
		}
	}
	destroy(this);
}

/*
 * Described in header
 */
send_dpd_job_t *send_dpd_job_create(ike_sa_id_t *ike_sa_id)
{
<<<<<<< HEAD
	private_send_dpd_job_t *this = malloc_thing(private_send_dpd_job_t);

	/* interface functions */
	this->public.job_interface.execute = (void (*) (job_t *)) execute;
	this->public.job_interface.destroy = (void (*) (job_t *)) destroy;

	/* private variables */
	this->ike_sa_id = ike_sa_id->clone(ike_sa_id);
=======
	private_send_dpd_job_t *this;

	INIT(this,
		.public = {
			.job_interface = {
				.execute = _execute,
				.destroy = _destroy,
			},
		},
		.ike_sa_id = ike_sa_id->clone(ike_sa_id),
	);
>>>>>>> upstream/4.5.1

	return &this->public;
}<|MERGE_RESOLUTION|>--- conflicted
+++ resolved
@@ -38,29 +38,15 @@
 	ike_sa_id_t *ike_sa_id;
 };
 
-<<<<<<< HEAD
-/**
- * Implements job_t.destroy.
- */
-static void destroy(private_send_dpd_job_t *this)
-=======
 METHOD(job_t, destroy, void,
 	private_send_dpd_job_t *this)
->>>>>>> upstream/4.5.1
 {
 	this->ike_sa_id->destroy(this->ike_sa_id);
 	free(this);
 }
 
-<<<<<<< HEAD
-/**
- * Implementation of job_t.execute.
- */
-static void execute(private_send_dpd_job_t *this)
-=======
 METHOD(job_t, execute, void,
 	private_send_dpd_job_t *this)
->>>>>>> upstream/4.5.1
 {
 	ike_sa_t *ike_sa;
 
@@ -85,16 +71,6 @@
  */
 send_dpd_job_t *send_dpd_job_create(ike_sa_id_t *ike_sa_id)
 {
-<<<<<<< HEAD
-	private_send_dpd_job_t *this = malloc_thing(private_send_dpd_job_t);
-
-	/* interface functions */
-	this->public.job_interface.execute = (void (*) (job_t *)) execute;
-	this->public.job_interface.destroy = (void (*) (job_t *)) destroy;
-
-	/* private variables */
-	this->ike_sa_id = ike_sa_id->clone(ike_sa_id);
-=======
 	private_send_dpd_job_t *this;
 
 	INIT(this,
@@ -106,7 +82,6 @@
 		},
 		.ike_sa_id = ike_sa_id->clone(ike_sa_id),
 	);
->>>>>>> upstream/4.5.1
 
 	return &this->public;
 }