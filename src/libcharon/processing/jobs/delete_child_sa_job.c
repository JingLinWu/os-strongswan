/*
 * Copyright (C) 2006 Martin Willi
 * Hochschule fuer Technik Rapperswil
 *
 * This program is free software; you can redistribute it and/or modify it
 * under the terms of the GNU General Public License as published by the
 * Free Software Foundation; either version 2 of the License, or (at your
 * option) any later version.  See <http://www.fsf.org/copyleft/gpl.txt>.
 *
 * This program is distributed in the hope that it will be useful, but
 * WITHOUT ANY WARRANTY; without even the implied warranty of MERCHANTABILITY
 * or FITNESS FOR A PARTICULAR PURPOSE.  See the GNU General Public License
 * for more details.
 */

#include "delete_child_sa_job.h"

#include <daemon.h>


typedef struct private_delete_child_sa_job_t private_delete_child_sa_job_t;

/**
 * Private data of an delete_child_sa_job_t object.
 */
struct private_delete_child_sa_job_t {
	/**

	 * Public delete_child_sa_job_t interface.
	 */
	delete_child_sa_job_t public;

	/**
	 * reqid of the CHILD_SA
	 */
	u_int32_t reqid;

	/**
	 * protocol of the CHILD_SA (ESP/AH)
	 */
	protocol_id_t protocol;

	/**
	 * inbound SPI of the CHILD_SA
	 */
	u_int32_t spi;
};

<<<<<<< HEAD
/**
 * Implementation of job_t.destroy.
 */
static void destroy(private_delete_child_sa_job_t *this)
=======
METHOD(job_t, destroy, void,
	private_delete_child_sa_job_t *this)
>>>>>>> upstream/4.5.1
{
	free(this);
}

<<<<<<< HEAD
/**
 * Implementation of job_t.execute.
 */
static void execute(private_delete_child_sa_job_t *this)
=======
METHOD(job_t, execute, void,
	private_delete_child_sa_job_t *this)
>>>>>>> upstream/4.5.1
{
	ike_sa_t *ike_sa;

	ike_sa = charon->ike_sa_manager->checkout_by_id(charon->ike_sa_manager,
													this->reqid, TRUE);
	if (ike_sa == NULL)
	{
		DBG1(DBG_JOB, "CHILD_SA with reqid %d not found for delete",
			 this->reqid);
	}
	else
	{
		ike_sa->delete_child_sa(ike_sa, this->protocol, this->spi);

		charon->ike_sa_manager->checkin(charon->ike_sa_manager, ike_sa);
	}
	destroy(this);
}

/*
 * Described in header
 */
delete_child_sa_job_t *delete_child_sa_job_create(u_int32_t reqid,
												  protocol_id_t protocol,
												  u_int32_t spi)
{
<<<<<<< HEAD
	private_delete_child_sa_job_t *this = malloc_thing(private_delete_child_sa_job_t);

	/* interface functions */
	this->public.job_interface.execute = (void (*) (job_t *)) execute;
	this->public.job_interface.destroy = (void (*)(job_t*)) destroy;

	/* private variables */
	this->reqid = reqid;
	this->protocol = protocol;
	this->spi = spi;
=======
	private_delete_child_sa_job_t *this;

	INIT(this,
		.public = {
			.job_interface = {
				.execute = _execute,
				.destroy = _destroy,
			},
		},
		.reqid = reqid,
		.protocol = protocol,
		.spi = spi,
	);
>>>>>>> upstream/4.5.1

	return &this->public;
}
<|MERGE_RESOLUTION|>--- conflicted
+++ resolved
@@ -46,28 +46,14 @@
 	u_int32_t spi;
 };
 
-<<<<<<< HEAD
-/**
- * Implementation of job_t.destroy.
- */
-static void destroy(private_delete_child_sa_job_t *this)
-=======
 METHOD(job_t, destroy, void,
 	private_delete_child_sa_job_t *this)
->>>>>>> upstream/4.5.1
 {
 	free(this);
 }
 
-<<<<<<< HEAD
-/**
- * Implementation of job_t.execute.
- */
-static void execute(private_delete_child_sa_job_t *this)
-=======
 METHOD(job_t, execute, void,
 	private_delete_child_sa_job_t *this)
->>>>>>> upstream/4.5.1
 {
 	ike_sa_t *ike_sa;
 
@@ -94,18 +80,6 @@
 												  protocol_id_t protocol,
 												  u_int32_t spi)
 {
-<<<<<<< HEAD
-	private_delete_child_sa_job_t *this = malloc_thing(private_delete_child_sa_job_t);
-
-	/* interface functions */
-	this->public.job_interface.execute = (void (*) (job_t *)) execute;
-	this->public.job_interface.destroy = (void (*)(job_t*)) destroy;
-
-	/* private variables */
-	this->reqid = reqid;
-	this->protocol = protocol;
-	this->spi = spi;
-=======
 	private_delete_child_sa_job_t *this;
 
 	INIT(this,
@@ -119,7 +93,6 @@
 		.protocol = protocol,
 		.spi = spi,
 	);
->>>>>>> upstream/4.5.1
 
 	return &this->public;
 }
