--- conflicted
+++ resolved
@@ -39,29 +39,15 @@
 	bool reauth;
 };
 
-<<<<<<< HEAD
-/**
- * Implementation of job_t.destroy.
- */
-static void destroy(private_rekey_ike_sa_job_t *this)
-=======
 METHOD(job_t, destroy, void,
 	private_rekey_ike_sa_job_t *this)
->>>>>>> upstream/4.5.1
 {
 	this->ike_sa_id->destroy(this->ike_sa_id);
 	free(this);
 }
 
-<<<<<<< HEAD
-/**
- * Implementation of job_t.execute.
- */
-static void execute(private_rekey_ike_sa_job_t *this)
-=======
 METHOD(job_t, execute, void,
 	private_rekey_ike_sa_job_t *this)
->>>>>>> upstream/4.5.1
 {
 	ike_sa_t *ike_sa;
 	status_t status = SUCCESS;
@@ -100,17 +86,6 @@
  */
 rekey_ike_sa_job_t *rekey_ike_sa_job_create(ike_sa_id_t *ike_sa_id, bool reauth)
 {
-<<<<<<< HEAD
-	private_rekey_ike_sa_job_t *this = malloc_thing(private_rekey_ike_sa_job_t);
-
-	/* interface functions */
-	this->public.job_interface.execute = (void (*) (job_t *)) execute;
-	this->public.job_interface.destroy = (void (*)(job_t*)) destroy;
-
-	/* private variables */
-	this->ike_sa_id = ike_sa_id->clone(ike_sa_id);
-	this->reauth = reauth;
-=======
 	private_rekey_ike_sa_job_t *this;
 
 	INIT(this,
@@ -123,7 +98,6 @@
 		.ike_sa_id = ike_sa_id->clone(ike_sa_id),
 		.reauth = reauth,
 	);
->>>>>>> upstream/4.5.1
 
 	return &(this->public);
 }