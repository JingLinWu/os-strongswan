ipsec_PROGRAMS = _copyright
_copyright_SOURCES = _copyright.c
<<<<<<< HEAD
dist_man8_MANS = _copyright.8
=======
>>>>>>> upstream/4.5.1

INCLUDES = \
-I$(top_srcdir)/src/libfreeswan \
-I$(top_srcdir)/src/libstrongswan

_copyright_LDADD = $(top_builddir)/src/libfreeswan/libfreeswan.a $(top_builddir)/src/libstrongswan/libstrongswan.la<|MERGE_RESOLUTION|>--- conflicted
+++ resolved
@@ -1,9 +1,5 @@
 ipsec_PROGRAMS = _copyright
 _copyright_SOURCES = _copyright.c
-<<<<<<< HEAD
-dist_man8_MANS = _copyright.8
-=======
->>>>>>> upstream/4.5.1
 
 INCLUDES = \
 -I$(top_srcdir)/src/libfreeswan \
