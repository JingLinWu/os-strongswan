<<<<<<< HEAD
.TH IPSEC 8 "2010-05-30" "4.5.0rc1" "strongSwan"
=======
.TH IPSEC 8 "2010-05-30" "4.5.1" "strongSwan"
>>>>>>> upstream/4.5.1
.SH NAME
ipsec \- invoke IPsec utilities
.SH SYNOPSIS
.B ipsec
\fIcommand\fP [ \fIarguments\fP ] [ \fIoptions\fP ]
.PP
.SH DESCRIPTION
The
.B ipsec
utility invokes any of several utilities involved in controlling and monitoring
the IPsec encryption/authentication system, running the specified \fIcommand\fP
with the specified \fIarguments\fP and \fIoptions\fP as if it had been invoked
directly. This largely eliminates possible name collisions with other software,
and also permits some centralized services.
.PP
All the commands described in this manual page are built-in and are used to
control and monitor IPsec connections as well as the IKE daemons.
.PP
For other commands
.I ipsec
supplies the invoked
.I command
with a suitable PATH environment variable,
and also provides IPSEC_DIR,
IPSEC_CONFS, and IPSEC_VERSION environment variables,
containing respectively
the full pathname of the directory where the IPsec utilities are stored,
the full pathname of the directory where the configuration files live,
and the IPsec version number.
.PP
.SS CONTROL COMMANDS
.TP
.B "ipsec start [ starter options ]"
calls
.BR "ipsec starter"
which in turn parses \fIipsec.conf\fR and starts the IKEv1 \fIpluto\fR and
IKEv2 \fIcharon\fR daemons.
.PP
.TP
.B "ipsec update"
sends a \fIHUP\fR signal to
.BR "ipsec starter"
which in turn determines any changes in \fIipsec.conf\fR
and updates the configuration on the running IKEv1 \fIpluto\fR and IKEv2
\fIcharon\fR daemons, correspondingly.
.PP
.TP
.B "ipsec reload"
sends a \fIUSR1\fR signal to
.BR "ipsec starter"
which in turn reloads the whole configuration on the running IKEv1 \fIpluto\fR
and IKEv2 \fIcharon\fR daemons based on the actual \fIipsec.conf\fR.
.PP
.TP
.B "ipsec restart"
is equivalent to
.B "ipsec stop"
followed by
.B "ipsec start"
after a guard of 2 seconds.
.PP
.TP
.B "ipsec stop"
terminates all IPsec connections and stops the IKEv1 \fIpluto\fR and IKEv2
\fIcharon\fR daemons by sending a \fITERM\fR signal to
.BR "ipsec starter".
.PP
.TP
.B "ipsec up \fIname\fP"
tells the responsible IKE daemon to start up connection \fIname\fP.
.PP
.TP
.B "ipsec down \fIname\fP"
tells the responsible IKE daemon to terminate connection \fIname\fP.
.PP
.TP
.B "ipsec down \fIname{n}\fP"
terminates IKEv2 CHILD SA instance \fIn\fP of connection \fIname\fP.
.PP
.TP
.B "ipsec down \fIname{*}\fP"
terminates all IKEv2 CHILD SA instances of connection \fIname\fP.
.PP
.TP
.B "ipsec down \fIname[n]\fP"
terminates all IKEv2 IKE SA instance \fIn\fP of connection \fIname\fP.
.PP
.TP
.B "ipsec down \fIname[*]\fP"
terminates all IKEv2 IKE SA instances of connection \fIname\fP.
.PP
.TP
.B "ipsec route \fIname\fP"
tells the responsible IKE daemon to insert an IPsec policy in the kernel
for connection \fIname\fP. The first payload packet matching the IPsec policy
will automatically trigger an IKE connection setup.
.PP
.TP
.B "ipsec unroute \fIname\fP"
remove the IPsec policy in the kernel for connection \fIname\fP.
.PP
.TP
.B "ipsec status [ \fIname\fP ]"
returns concise status information either on connection
\fIname\fP or if the argument is lacking, on all connections.
.PP
.TP
.B "ipsec statusall [ \fIname\fP ]"
returns detailed status information either on connection
\fIname\fP or if the argument is lacking, on all connections.
.PP
.SS LIST COMMANDS
.TP
.B "ipsec listalgs"
returns a list all supported IKE encryption and hash algorithms, the available
Diffie-Hellman groups, as well as all supported ESP encryption and
authentication algorithms registered via the Linux kernel's Crypto API.
.br
Supported by the IKEv1 \fIpluto\fP daemon only.
.PP
.TP
.B "ipsec listpubkeys [ --utc ]"
returns a list of RSA public keys that were either loaded in raw key format
or extracted from X.509 and|or OpenPGP certificates.
.br
Supported by the IKEv1 \fIpluto\fP daemon only.
.PP
.TP
.B "ipsec listcerts [ --utc ]"
returns a list of X.509 and|or OpenPGP certificates that were either loaded
locally by the IKE daemon or received via the IKEv2 protocol.
.PP
.TP
.B "ipsec listcacerts [ --utc ]"
returns a list of X.509 Certification Authority (CA) certificates that were
loaded locally by the IKE daemon from the \fI/etc/ipsec.d/cacerts/\fP
directory or received in PKCS#7-wrapped certificate payloads via the IKE
protocol.
.PP
.TP
.B "ipsec listaacerts [ --utc ]"
returns a list of X.509 Authorization Authority (AA) certificates that were
loaded locally by the IKE daemon from the \fI/etc/ipsec.d/aacerts/\fP
directory.
.PP
.TP
.B "ipsec listocspcerts [ --utc ]"
returns a list of X.509 OCSP Signer certificates that were either loaded
locally by the IKE daemon from the \fI/etc/ipsec.d/ocspcerts/\fP
directory or were sent by an OCSP server.
.PP
.TP
.B "ipsec listacerts [ --utc ]"
returns a list of X.509 Attribute certificates that were loaded locally by
the IKE daemon from the \fI/etc/ipsec.d/acerts/\fP directory.
.PP
.TP
.B "ipsec listgroups [ --utc ]"
returns a list of groups that are used to define user authorization profiles.
.br
Supported by the IKEv1 \fIpluto\fP daemon only.
.PP
.TP
.B "ipsec listcainfos [ --utc ]"
returns certification authority information (CRL distribution points, OCSP URIs,
LDAP servers) that were defined by
.BR ca
sections in \fIipsec.conf\fP.
.PP
.TP
.B "ipsec listcrls [ --utc ]"
returns a list of Certificate Revocation Lists (CRLs) that were either loaded
by the IKE daemon from the \fI/etc/ipsec.d/crls\fP directory or fetched from
an HTTP- or LDAP-based CRL distribution point.
.PP
.TP
.B "ipsec listocsp [ --utc ]"
returns revocation information fetched from OCSP servers.
.PP
.TP
.B "ipsec listcards [ --utc ]"
list all certificates found on attached smart cards.
.br
Supported by the IKEv1 \fIpluto\fP daemon only.
.PP
.TP
.B "ipsec listall [ --utc ]"
returns all information generated by the list commands above. Each list command 
can be called with the
\fB\-\-utc\fP
option which displays all dates in UTC instead of local time.
.PP
.SS REREAD COMMANDS
.TP
.B "ipsec rereadsecrets"
flushes and rereads all secrets defined in \fIipsec.secrets\fP.
.PP
.TP
.B "ipsec rereadcacerts"
reads all certificate files contained in the \fI/etc/ipsec.d/cacerts\fP
directory and adds them to the list of Certification Authority (CA)
certificates.
.PP
.TP
.B "ipsec rereadaacerts"
reads all certificate files contained in the \fI/etc/ipsec.d/aacerts\fP
directory and adds them to the list of Authorization Authority (AA)
certificates.
.PP
.TP
.B "ipsec rereadocspcerts" 
reads all certificate files contained in the \fI/etc/ipsec.d/ocspcerts/\fP
directory and adds them to the list of OCSP signer certificates.
.PP
.TP
.B "ipsec rereadacerts"
reads all certificate files contained in the  \fI/etc/ipsec.d/acerts/\fP
directory and adds them to the list of attribute certificates.
.PP
.TP
.B "ipsec rereadcrls"
reads  all Certificate  Revocation Lists (CRLs) contained in the
\fI/etc/ipsec.d/crls/\fP directory and adds them to the list of CRLs.
.PP
.TP
.B "ipsec rereadall"
executes all reread commands listed above.
.PP
.SS PURGE COMMANDS
.TP
.B "ipsec purgeike"
purges IKEv2 SAs that don't have a CHILD SA.
.PP
.TP
.B "ipsec purgeocsp"
purges all cached OCSP information records.
.PP
.SS INFO COMMANDS
.TP
.B "ipsec \-\-help"
returns the usage information for the ipsec command.
.PP
.TP
.B "ipsec \-\-version"
returns the version in the form of
.B Linux strongSwan U<strongSwan userland version>/K<Linux kernel version>
if strongSwan uses the native NETKEY IPsec stack of the Linux kernel it is
running on.
.PP
.TP
.B "ipsec \-\-versioncode"
returns the version number in the form of
.B U<strongSwan userland version>/K<Linux kernel version>
if strongSwan uses the native NETKEY IPsec stack of the Linux kernel it is
running on.
.PP
.TP
.B "ipsec \-\-copyright"
returns the copyright information.
.PP
.TP
.B "ipsec \-\-directory"
returns the \fILIBEXECDIR\fP directory as defined by the configure options.
.PP
.TP
.B "ipsec \-\-confdir"
returns the \fISYSCONFDIR\fP directory as defined by the configure options.
.SH FILES
/usr/local/lib/ipsec	usual utilities directory
.SH ENVIRONMENT
.PP
The following environment variables control where strongSwan finds its
components.
The
.B ipsec
command sets them if they are not already set.
.nf
.na

IPSEC_DIR 		directory containing ipsec programs and utilities
IPSEC_SBINDIR		directory containing \fBipsec\fP command
IPSEC_CONFDIR 		directory containing configuration files
IPSEC_PIDDIR		directory containing PID files
IPSEC_NAME 		name of ipsec distribution
IPSEC_VERSION 		version numer of ipsec userland and kernel
IPSEC_STARTER_PID 	PID file for ipsec starter
IPSEC_PLUTO_PID 	PID file for IKEv1 keying daemon
IPSEC_CHARON_PID	PID file for IKEv2 keying daemon
.ad
.fi
.SH SEE ALSO
.hy 0
.na
ipsec.conf(5), ipsec.secrets(5)
.ad
.hy
.PP
.SH HISTORY
Originally written for the FreeS/WAN project by Henry Spencer.
Updated and extended for the strongSwan project <http://www.strongswan.org> by
Tobias Brunner and Andreas Steffen.<|MERGE_RESOLUTION|>--- conflicted
+++ resolved
@@ -1,8 +1,4 @@
-<<<<<<< HEAD
-.TH IPSEC 8 "2010-05-30" "4.5.0rc1" "strongSwan"
-=======
 .TH IPSEC 8 "2010-05-30" "4.5.1" "strongSwan"
->>>>>>> upstream/4.5.1
 .SH NAME
 ipsec \- invoke IPsec utilities
 .SH SYNOPSIS
