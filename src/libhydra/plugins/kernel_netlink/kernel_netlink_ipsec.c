/*
 * Copyright (C) 2006-2010 Tobias Brunner
 * Copyright (C) 2005-2009 Martin Willi
 * Copyright (C) 2008 Andreas Steffen
 * Copyright (C) 2006-2007 Fabian Hartmann, Noah Heusser
 * Copyright (C) 2006 Daniel Roethlisberger
 * Copyright (C) 2005 Jan Hutter
 * Hochschule fuer Technik Rapperswil
 *
 * This program is free software; you can redistribute it and/or modify it
 * under the terms of the GNU General Public License as published by the
 * Free Software Foundation; either version 2 of the License, or (at your
 * option) any later version.  See <http://www.fsf.org/copyleft/gpl.txt>.
 *
 * This program is distributed in the hope that it will be useful, but
 * WITHOUT ANY WARRANTY; without even the implied warranty of MERCHANTABILITY
 * or FITNESS FOR A PARTICULAR PURPOSE.  See the GNU General Public License
 * for more details.
 */

#include <sys/types.h>
#include <sys/socket.h>
#include <stdint.h>
#include <linux/ipsec.h>
#include <linux/netlink.h>
#include <linux/rtnetlink.h>
#include <linux/xfrm.h>
#include <linux/udp.h>
#include <unistd.h>
#include <time.h>
#include <errno.h>
#include <string.h>
#include <fcntl.h>

#include "kernel_netlink_ipsec.h"
#include "kernel_netlink_shared.h"

#include <hydra.h>
#include <debug.h>
#include <threading/thread.h>
#include <threading/mutex.h>
#include <utils/hashtable.h>
#include <processing/jobs/callback_job.h>

/** required for Linux 2.6.26 kernel and later */
#ifndef XFRM_STATE_AF_UNSPEC
#define XFRM_STATE_AF_UNSPEC	32
#endif

/** from linux/in.h */
#ifndef IP_XFRM_POLICY
#define IP_XFRM_POLICY 17
#endif

/* missing on uclibc */
#ifndef IPV6_XFRM_POLICY
#define IPV6_XFRM_POLICY 34
#endif /*IPV6_XFRM_POLICY*/

/** default priority of installed policies */
<<<<<<< HEAD
#define PRIO_LOW 3000
#define PRIO_HIGH 2000
=======
#define PRIO_LOW 1024
#define PRIO_HIGH 512
>>>>>>> upstream/4.5.1

/** default replay window size, if not set using charon.replay_window */
#define DEFAULT_REPLAY_WINDOW 32

/**
 * map the limit for bytes and packets to XFRM_INF per default
 */
#define XFRM_LIMIT(x) ((x) == 0 ? XFRM_INF : (x))

/**
 * Create ORable bitfield of XFRM NL groups
 */
#define XFRMNLGRP(x) (1<<(XFRMNLGRP_##x-1))

/**
 * returns a pointer to the first rtattr following the nlmsghdr *nlh and the
 * 'usual' netlink data x like 'struct xfrm_usersa_info'
 */
#define XFRM_RTA(nlh, x) ((struct rtattr*)(NLMSG_DATA(nlh) + NLMSG_ALIGN(sizeof(x))))
/**
 * returns a pointer to the next rtattr following rta.
 * !!! do not use this to parse messages. use RTA_NEXT and RTA_OK instead !!!
 */
#define XFRM_RTA_NEXT(rta) ((struct rtattr*)(((char*)(rta)) + RTA_ALIGN((rta)->rta_len)))
/**
 * returns the total size of attached rta data
 * (after 'usual' netlink data x like 'struct xfrm_usersa_info')
 */
#define XFRM_PAYLOAD(nlh, x) NLMSG_PAYLOAD(nlh, sizeof(x))

typedef struct kernel_algorithm_t kernel_algorithm_t;

/**
 * Mapping of IKEv2 kernel identifier to linux crypto API names
 */
struct kernel_algorithm_t {
	/**
	 * Identifier specified in IKEv2
	 */
	int ikev2;

	/**
	 * Name of the algorithm in linux crypto API
	 */
	char *name;
};

ENUM(xfrm_msg_names, XFRM_MSG_NEWSA, XFRM_MSG_MAPPING,
	"XFRM_MSG_NEWSA",
	"XFRM_MSG_DELSA",
	"XFRM_MSG_GETSA",
	"XFRM_MSG_NEWPOLICY",
	"XFRM_MSG_DELPOLICY",
	"XFRM_MSG_GETPOLICY",
	"XFRM_MSG_ALLOCSPI",
	"XFRM_MSG_ACQUIRE",
	"XFRM_MSG_EXPIRE",
	"XFRM_MSG_UPDPOLICY",
	"XFRM_MSG_UPDSA",
	"XFRM_MSG_POLEXPIRE",
	"XFRM_MSG_FLUSHSA",
	"XFRM_MSG_FLUSHPOLICY",
	"XFRM_MSG_NEWAE",
	"XFRM_MSG_GETAE",
	"XFRM_MSG_REPORT",
	"XFRM_MSG_MIGRATE",
	"XFRM_MSG_NEWSADINFO",
	"XFRM_MSG_GETSADINFO",
	"XFRM_MSG_NEWSPDINFO",
	"XFRM_MSG_GETSPDINFO",
	"XFRM_MSG_MAPPING"
);

ENUM(xfrm_attr_type_names, XFRMA_UNSPEC, XFRMA_KMADDRESS,
	"XFRMA_UNSPEC",
	"XFRMA_ALG_AUTH",
	"XFRMA_ALG_CRYPT",
	"XFRMA_ALG_COMP",
	"XFRMA_ENCAP",
	"XFRMA_TMPL",
	"XFRMA_SA",
	"XFRMA_POLICY",
	"XFRMA_SEC_CTX",
	"XFRMA_LTIME_VAL",
	"XFRMA_REPLAY_VAL",
	"XFRMA_REPLAY_THRESH",
	"XFRMA_ETIMER_THRESH",
	"XFRMA_SRCADDR",
	"XFRMA_COADDR",
	"XFRMA_LASTUSED",
	"XFRMA_POLICY_TYPE",
	"XFRMA_MIGRATE",
	"XFRMA_ALG_AEAD",
	"XFRMA_KMADDRESS"
);

#define END_OF_LIST -1

/**
 * Algorithms for encryption
 */
static kernel_algorithm_t encryption_algs[] = {
/*	{ENCR_DES_IV64,				"***"				}, */
	{ENCR_DES,					"des"				},
	{ENCR_3DES,					"des3_ede"			},
/*	{ENCR_RC5,					"***"				}, */
/*	{ENCR_IDEA,					"***"				}, */
	{ENCR_CAST,					"cast128"			},
	{ENCR_BLOWFISH,				"blowfish"			},
/*	{ENCR_3IDEA,				"***"				}, */
/*	{ENCR_DES_IV32,				"***"				}, */
	{ENCR_NULL,					"cipher_null"		},
	{ENCR_AES_CBC,				"aes"				},
	{ENCR_AES_CTR,				"rfc3686(ctr(aes))"	},
	{ENCR_AES_CCM_ICV8,			"rfc4309(ccm(aes))"	},
	{ENCR_AES_CCM_ICV12,		"rfc4309(ccm(aes))"	},
	{ENCR_AES_CCM_ICV16,		"rfc4309(ccm(aes))"	},
	{ENCR_AES_GCM_ICV8,			"rfc4106(gcm(aes))"	},
	{ENCR_AES_GCM_ICV12,		"rfc4106(gcm(aes))"	},
	{ENCR_AES_GCM_ICV16,		"rfc4106(gcm(aes))"	},
	{ENCR_NULL_AUTH_AES_GMAC,	"rfc4543(gcm(aes))"	},
	{ENCR_CAMELLIA_CBC,			"cbc(camellia)"		},
/*	{ENCR_CAMELLIA_CTR,			"***"				}, */
/*	{ENCR_CAMELLIA_CCM_ICV8,	"***"				}, */
/*	{ENCR_CAMELLIA_CCM_ICV12,	"***"				}, */
/*	{ENCR_CAMELLIA_CCM_ICV16,	"***"				}, */
	{ENCR_SERPENT_CBC,			"serpent"			},
	{ENCR_TWOFISH_CBC,			"twofish"			},
	{END_OF_LIST,				NULL				}
};

/**
 * Algorithms for integrity protection
 */
static kernel_algorithm_t integrity_algs[] = {
	{AUTH_HMAC_MD5_96,			"md5"				},
	{AUTH_HMAC_SHA1_96,			"sha1"				},
	{AUTH_HMAC_SHA2_256_96,		"sha256"			},
	{AUTH_HMAC_SHA2_256_128,	"hmac(sha256)"		},
	{AUTH_HMAC_SHA2_384_192,	"hmac(sha384)"		},
	{AUTH_HMAC_SHA2_512_256,	"hmac(sha512)"		},
/*	{AUTH_DES_MAC,				"***"				}, */
/*	{AUTH_KPDK_MD5,				"***"				}, */
	{AUTH_AES_XCBC_96,			"xcbc(aes)"			},
	{END_OF_LIST,				NULL				}
};

/**
 * Algorithms for IPComp
 */
static kernel_algorithm_t compression_algs[] = {
/*	{IPCOMP_OUI,				"***"				}, */
	{IPCOMP_DEFLATE,			"deflate"			},
	{IPCOMP_LZS,				"lzs"				},
	{IPCOMP_LZJH,				"lzjh"				},
	{END_OF_LIST,				NULL				}
};

/**
 * Look up a kernel algorithm name and its key size
 */
static char* lookup_algorithm(kernel_algorithm_t *list, int ikev2)
{
	while (list->ikev2 != END_OF_LIST)
	{
		if (list->ikev2 == ikev2)
		{
			return list->name;
		}
		list++;
	}
	return NULL;
}

typedef struct route_entry_t route_entry_t;

/**
 * installed routing entry
 */
struct route_entry_t {
	/** Name of the interface the route is bound to */
	char *if_name;

	/** Source ip of the route */
	host_t *src_ip;

	/** gateway for this route */
	host_t *gateway;

	/** Destination net */
	chunk_t dst_net;

	/** Destination net prefixlen */
	u_int8_t prefixlen;
};

/**
 * destroy an route_entry_t object
 */
static void route_entry_destroy(route_entry_t *this)
{
	free(this->if_name);
	this->src_ip->destroy(this->src_ip);
	DESTROY_IF(this->gateway);
	chunk_free(&this->dst_net);
	free(this);
}

typedef struct policy_entry_t policy_entry_t;

/**
 * installed kernel policy.
 */
struct policy_entry_t {

	/** direction of this policy: in, out, forward */
	u_int8_t direction;

	/** parameters of installed policy */
	struct xfrm_selector sel;

	/** optional mark */
	u_int32_t mark;

	/** associated route installed for this policy */
	route_entry_t *route;

	/** by how many CHILD_SA's this policy is used */
	u_int refcount;
};

/**
 * Hash function for policy_entry_t objects
 */
static u_int policy_hash(policy_entry_t *key)
{
	chunk_t chunk = chunk_create((void*)&key->sel,
							sizeof(struct xfrm_selector) + sizeof(u_int32_t));
	return chunk_hash(chunk);
}

/**
 * Equality function for policy_entry_t objects
 */
static bool policy_equals(policy_entry_t *key, policy_entry_t *other_key)
{
	return memeq(&key->sel, &other_key->sel,
				 sizeof(struct xfrm_selector) + sizeof(u_int32_t)) &&
		   key->direction == other_key->direction;
}

typedef struct private_kernel_netlink_ipsec_t private_kernel_netlink_ipsec_t;

/**
 * Private variables and functions of kernel_netlink class.
 */
struct private_kernel_netlink_ipsec_t {
	/**
	 * Public part of the kernel_netlink_t object.
	 */
	kernel_netlink_ipsec_t public;

	/**
	 * mutex to lock access to various lists
	 */
	mutex_t *mutex;

	/**
	 * Hash table of installed policies (policy_entry_t)
	 */
	hashtable_t *policies;

	/**
	 * job receiving netlink events
	 */
	callback_job_t *job;

	/**
	 * Netlink xfrm socket (IPsec)
	 */
	netlink_socket_t *socket_xfrm;

	/**
	 * netlink xfrm socket to receive acquire and expire events
	 */
	int socket_xfrm_events;

	/**
	 * whether to install routes along policies
	 */
	bool install_routes;

	/**
	 * Size of the replay window, in packets
	 */
	u_int32_t replay_window;

	/**
	 * Size of the replay window bitmap, in bytes
	 */
	u_int32_t replay_bmp;
};

/**
 * convert the general ipsec mode to the one defined in xfrm.h
 */
static u_int8_t mode2kernel(ipsec_mode_t mode)
{
	switch (mode)
	{
		case MODE_TRANSPORT:
			return XFRM_MODE_TRANSPORT;
		case MODE_TUNNEL:
			return XFRM_MODE_TUNNEL;
		case MODE_BEET:
			return XFRM_MODE_BEET;
		default:
			return mode;
	}
}

/**
 * convert a host_t to a struct xfrm_address
 */
static void host2xfrm(host_t *host, xfrm_address_t *xfrm)
{
	chunk_t chunk = host->get_address(host);
	memcpy(xfrm, chunk.ptr, min(chunk.len, sizeof(xfrm_address_t)));
}

/**
 * convert a struct xfrm_address to a host_t
 */
static host_t* xfrm2host(int family, xfrm_address_t *xfrm, u_int16_t port)
{
	chunk_t chunk;

	switch (family)
	{
		case AF_INET:
			chunk = chunk_create((u_char*)&xfrm->a4, sizeof(xfrm->a4));
			break;
		case AF_INET6:
			chunk = chunk_create((u_char*)&xfrm->a6, sizeof(xfrm->a6));
			break;
		default:
			return NULL;
	}
	return host_create_from_chunk(family, chunk, ntohs(port));
}

/**
 * convert a traffic selector address range to subnet and its mask.
 */
static void ts2subnet(traffic_selector_t* ts,
					  xfrm_address_t *net, u_int8_t *mask)
{
	host_t *net_host;
	chunk_t net_chunk;

	ts->to_subnet(ts, &net_host, mask);
	net_chunk = net_host->get_address(net_host);
	memcpy(net, net_chunk.ptr, net_chunk.len);
	net_host->destroy(net_host);
}

/**
 * convert a traffic selector port range to port/portmask
 */
static void ts2ports(traffic_selector_t* ts,
					 u_int16_t *port, u_int16_t *mask)
{
	/* linux does not seem to accept complex portmasks. Only
	 * any or a specific port is allowed. We set to any, if we have
	 * a port range, or to a specific, if we have one port only.
	 */
	u_int16_t from, to;

	from = ts->get_from_port(ts);
	to = ts->get_to_port(ts);

	if (from == to)
	{
		*port = htons(from);
		*mask = ~0;
	}
	else
	{
		*port = 0;
		*mask = 0;
	}
}

/**
 * convert a pair of traffic_selectors to a xfrm_selector
 */
static struct xfrm_selector ts2selector(traffic_selector_t *src,
										traffic_selector_t *dst)
{
	struct xfrm_selector sel;

	memset(&sel, 0, sizeof(sel));
	sel.family = (src->get_type(src) == TS_IPV4_ADDR_RANGE) ? AF_INET : AF_INET6;
	/* src or dest proto may be "any" (0), use more restrictive one */
	sel.proto = max(src->get_protocol(src), dst->get_protocol(dst));
	ts2subnet(dst, &sel.daddr, &sel.prefixlen_d);
	ts2subnet(src, &sel.saddr, &sel.prefixlen_s);
	ts2ports(dst, &sel.dport, &sel.dport_mask);
	ts2ports(src, &sel.sport, &sel.sport_mask);
	sel.ifindex = 0;
	sel.user = 0;

	return sel;
}

/**
 * convert a xfrm_selector to a src|dst traffic_selector
 */
static traffic_selector_t* selector2ts(struct xfrm_selector *sel, bool src)
{
	u_char *addr;
	u_int8_t prefixlen;
	u_int16_t port = 0;
	host_t *host = NULL;

	if (src)
	{
		addr = (u_char*)&sel->saddr;
		prefixlen = sel->prefixlen_s;
		if (sel->sport_mask)
		{
			port = htons(sel->sport);
		}
	}
	else
	{
		addr = (u_char*)&sel->daddr;
		prefixlen = sel->prefixlen_d;
		if (sel->dport_mask)
		{
			port = htons(sel->dport);
		}
	}

	/* The Linux 2.6 kernel does not set the selector's family field,
	 * so as a kludge we additionally test the prefix length.
	 */
	if (sel->family == AF_INET || sel->prefixlen_s == 32)
	{
		host = host_create_from_chunk(AF_INET, chunk_create(addr, 4), 0);
	}
	else if (sel->family == AF_INET6 || sel->prefixlen_s == 128)
	{
		host = host_create_from_chunk(AF_INET6, chunk_create(addr, 16), 0);
	}

	if (host)
	{
		return traffic_selector_create_from_subnet(host, prefixlen,
												   sel->proto, port);
	}
	return NULL;
}

/**
 * process a XFRM_MSG_ACQUIRE from kernel
 */
static void process_acquire(private_kernel_netlink_ipsec_t *this, struct nlmsghdr *hdr)
{
	u_int32_t reqid = 0;
	int proto = 0;
	traffic_selector_t *src_ts, *dst_ts;
	struct xfrm_user_acquire *acquire;
	struct rtattr *rta;
	size_t rtasize;

	acquire = (struct xfrm_user_acquire*)NLMSG_DATA(hdr);
	rta = XFRM_RTA(hdr, struct xfrm_user_acquire);
	rtasize = XFRM_PAYLOAD(hdr, struct xfrm_user_acquire);

	DBG2(DBG_KNL, "received a XFRM_MSG_ACQUIRE");

	while (RTA_OK(rta, rtasize))
	{
		DBG2(DBG_KNL, "  %N", xfrm_attr_type_names, rta->rta_type);

		if (rta->rta_type == XFRMA_TMPL)
		{
			struct xfrm_user_tmpl* tmpl;

			tmpl = (struct xfrm_user_tmpl*)RTA_DATA(rta);
			reqid = tmpl->reqid;
			proto = tmpl->id.proto;
		}
		rta = RTA_NEXT(rta, rtasize);
	}
	switch (proto)
	{
		case 0:
		case IPPROTO_ESP:
		case IPPROTO_AH:
			break;
		default:
			/* acquire for AH/ESP only, not for IPCOMP */
			return;
	}
	src_ts = selector2ts(&acquire->sel, TRUE);
	dst_ts = selector2ts(&acquire->sel, FALSE);

	hydra->kernel_interface->acquire(hydra->kernel_interface, reqid, src_ts,
									 dst_ts);
}

/**
 * process a XFRM_MSG_EXPIRE from kernel
 */
static void process_expire(private_kernel_netlink_ipsec_t *this, struct nlmsghdr *hdr)
{
	u_int8_t protocol;
	u_int32_t spi, reqid;
	struct xfrm_user_expire *expire;

	expire = (struct xfrm_user_expire*)NLMSG_DATA(hdr);
	protocol = expire->state.id.proto;
	spi = expire->state.id.spi;
	reqid = expire->state.reqid;

	DBG2(DBG_KNL, "received a XFRM_MSG_EXPIRE");

	if (protocol != IPPROTO_ESP && protocol != IPPROTO_AH)
	{
		DBG2(DBG_KNL, "ignoring XFRM_MSG_EXPIRE for SA with SPI %.8x and "
					  "reqid {%u} which is not a CHILD_SA", ntohl(spi), reqid);
		return;
	}

	hydra->kernel_interface->expire(hydra->kernel_interface, reqid, protocol,
									spi, expire->hard != 0);
}

/**
 * process a XFRM_MSG_MIGRATE from kernel
 */
static void process_migrate(private_kernel_netlink_ipsec_t *this, struct nlmsghdr *hdr)
{
	traffic_selector_t *src_ts, *dst_ts;
	host_t *local = NULL, *remote = NULL;
	host_t *old_src = NULL, *old_dst = NULL;
	host_t *new_src = NULL, *new_dst = NULL;
	struct xfrm_userpolicy_id *policy_id;
	struct rtattr *rta;
	size_t rtasize;
	u_int32_t reqid = 0;
	policy_dir_t dir;

	policy_id = (struct xfrm_userpolicy_id*)NLMSG_DATA(hdr);
	rta     = XFRM_RTA(hdr, struct xfrm_userpolicy_id);
	rtasize = XFRM_PAYLOAD(hdr, struct xfrm_userpolicy_id);

	DBG2(DBG_KNL, "received a XFRM_MSG_MIGRATE");

	src_ts = selector2ts(&policy_id->sel, TRUE);
	dst_ts = selector2ts(&policy_id->sel, FALSE);
	dir = (policy_dir_t)policy_id->dir;

	DBG2(DBG_KNL, "  policy: %R === %R %N", src_ts, dst_ts, policy_dir_names);

	while (RTA_OK(rta, rtasize))
	{
		DBG2(DBG_KNL, "  %N", xfrm_attr_type_names, rta->rta_type);
		if (rta->rta_type == XFRMA_KMADDRESS)
		{
			struct xfrm_user_kmaddress *kmaddress;

			kmaddress = (struct xfrm_user_kmaddress*)RTA_DATA(rta);
			local  = xfrm2host(kmaddress->family, &kmaddress->local, 0);
			remote = xfrm2host(kmaddress->family, &kmaddress->remote, 0);
			DBG2(DBG_KNL, "  kmaddress: %H...%H", local, remote);
		}
		else if (rta->rta_type == XFRMA_MIGRATE)
		{
			struct xfrm_user_migrate *migrate;

			migrate = (struct xfrm_user_migrate*)RTA_DATA(rta);
			old_src = xfrm2host(migrate->old_family, &migrate->old_saddr, 0);
			old_dst = xfrm2host(migrate->old_family, &migrate->old_daddr, 0);
			new_src = xfrm2host(migrate->new_family, &migrate->new_saddr, 0);
			new_dst = xfrm2host(migrate->new_family, &migrate->new_daddr, 0);
			reqid = migrate->reqid;
			DBG2(DBG_KNL, "  migrate %H...%H to %H...%H, reqid {%u}",
						  old_src, old_dst, new_src, new_dst, reqid);
			DESTROY_IF(old_src);
			DESTROY_IF(old_dst);
			DESTROY_IF(new_src);
			DESTROY_IF(new_dst);
		}
		rta = RTA_NEXT(rta, rtasize);
	}

	if (src_ts && dst_ts && local && remote)
	{
		hydra->kernel_interface->migrate(hydra->kernel_interface, reqid,
										 src_ts, dst_ts, dir, local, remote);
	}
	else
	{
		DESTROY_IF(src_ts);
		DESTROY_IF(dst_ts);
		DESTROY_IF(local);
		DESTROY_IF(remote);
	}
}

/**
 * process a XFRM_MSG_MAPPING from kernel
 */
static void process_mapping(private_kernel_netlink_ipsec_t *this,
							struct nlmsghdr *hdr)
{
	u_int32_t spi, reqid;
	struct xfrm_user_mapping *mapping;
	host_t *host;

	mapping = (struct xfrm_user_mapping*)NLMSG_DATA(hdr);
	spi = mapping->id.spi;
	reqid = mapping->reqid;

	DBG2(DBG_KNL, "received a XFRM_MSG_MAPPING");

	if (mapping->id.proto == IPPROTO_ESP)
	{
		host = xfrm2host(mapping->id.family, &mapping->new_saddr,
						 mapping->new_sport);
		if (host)
		{
			hydra->kernel_interface->mapping(hydra->kernel_interface, reqid,
											 spi, host);
		}
	}
}

/**
 * Receives events from kernel
 */
static job_requeue_t receive_events(private_kernel_netlink_ipsec_t *this)
{
	char response[1024];
	struct nlmsghdr *hdr = (struct nlmsghdr*)response;
	struct sockaddr_nl addr;
	socklen_t addr_len = sizeof(addr);
	int len;
	bool oldstate;

	oldstate = thread_cancelability(TRUE);
	len = recvfrom(this->socket_xfrm_events, response, sizeof(response), 0,
				   (struct sockaddr*)&addr, &addr_len);
	thread_cancelability(oldstate);

	if (len < 0)
	{
		switch (errno)
		{
			case EINTR:
				/* interrupted, try again */
				return JOB_REQUEUE_DIRECT;
			case EAGAIN:
				/* no data ready, select again */
				return JOB_REQUEUE_DIRECT;
			default:
				DBG1(DBG_KNL, "unable to receive from xfrm event socket");
				sleep(1);
				return JOB_REQUEUE_FAIR;
		}
	}

	if (addr.nl_pid != 0)
	{	/* not from kernel. not interested, try another one */
		return JOB_REQUEUE_DIRECT;
	}

	while (NLMSG_OK(hdr, len))
	{
		switch (hdr->nlmsg_type)
		{
			case XFRM_MSG_ACQUIRE:
				process_acquire(this, hdr);
				break;
			case XFRM_MSG_EXPIRE:
				process_expire(this, hdr);
				break;
			case XFRM_MSG_MIGRATE:
				process_migrate(this, hdr);
				break;
			case XFRM_MSG_MAPPING:
				process_mapping(this, hdr);
				break;
			default:
				DBG1(DBG_KNL, "received unknown event from xfrm event socket: %d", hdr->nlmsg_type);
				break;
		}
		hdr = NLMSG_NEXT(hdr, len);
	}
	return JOB_REQUEUE_DIRECT;
}

/**
 * Get an SPI for a specific protocol from the kernel.
 */
static status_t get_spi_internal(private_kernel_netlink_ipsec_t *this,
		host_t *src, host_t *dst, u_int8_t proto, u_int32_t min, u_int32_t max,
		u_int32_t reqid, u_int32_t *spi)
{
	netlink_buf_t request;
	struct nlmsghdr *hdr, *out;
	struct xfrm_userspi_info *userspi;
	u_int32_t received_spi = 0;
	size_t len;

	memset(&request, 0, sizeof(request));

	hdr = (struct nlmsghdr*)request;
	hdr->nlmsg_flags = NLM_F_REQUEST;
	hdr->nlmsg_type = XFRM_MSG_ALLOCSPI;
	hdr->nlmsg_len = NLMSG_LENGTH(sizeof(struct xfrm_userspi_info));

	userspi = (struct xfrm_userspi_info*)NLMSG_DATA(hdr);
	host2xfrm(src, &userspi->info.saddr);
	host2xfrm(dst, &userspi->info.id.daddr);
	userspi->info.id.proto = proto;
	userspi->info.mode = XFRM_MODE_TUNNEL;
	userspi->info.reqid = reqid;
	userspi->info.family = src->get_family(src);
	userspi->min = min;
	userspi->max = max;

	if (this->socket_xfrm->send(this->socket_xfrm, hdr, &out, &len) == SUCCESS)
	{
		hdr = out;
		while (NLMSG_OK(hdr, len))
		{
			switch (hdr->nlmsg_type)
			{
				case XFRM_MSG_NEWSA:
				{
					struct xfrm_usersa_info* usersa = NLMSG_DATA(hdr);
					received_spi = usersa->id.spi;
					break;
				}
				case NLMSG_ERROR:
				{
					struct nlmsgerr *err = NLMSG_DATA(hdr);

					DBG1(DBG_KNL, "allocating SPI failed: %s (%d)",
						 strerror(-err->error), -err->error);
					break;
				}
				default:
					hdr = NLMSG_NEXT(hdr, len);
					continue;
				case NLMSG_DONE:
					break;
			}
			break;
		}
		free(out);
	}

	if (received_spi == 0)
	{
		return FAILED;
	}

	*spi = received_spi;
	return SUCCESS;
}

METHOD(kernel_ipsec_t, get_spi, status_t,
	private_kernel_netlink_ipsec_t *this, host_t *src, host_t *dst,
	u_int8_t protocol, u_int32_t reqid, u_int32_t *spi)
{
	DBG2(DBG_KNL, "getting SPI for reqid {%u}", reqid);

	if (get_spi_internal(this, src, dst, protocol,
			0xc0000000, 0xcFFFFFFF, reqid, spi) != SUCCESS)
	{
		DBG1(DBG_KNL, "unable to get SPI for reqid {%u}", reqid);
		return FAILED;
	}

	DBG2(DBG_KNL, "got SPI %.8x for reqid {%u}", ntohl(*spi), reqid);

	return SUCCESS;
}

METHOD(kernel_ipsec_t, get_cpi, status_t,
	private_kernel_netlink_ipsec_t *this, host_t *src, host_t *dst,
	u_int32_t reqid, u_int16_t *cpi)
{
	u_int32_t received_spi = 0;

	DBG2(DBG_KNL, "getting CPI for reqid {%u}", reqid);

	if (get_spi_internal(this, src, dst,
			IPPROTO_COMP, 0x100, 0xEFFF, reqid, &received_spi) != SUCCESS)
	{
		DBG1(DBG_KNL, "unable to get CPI for reqid {%u}", reqid);
		return FAILED;
	}

	*cpi = htons((u_int16_t)ntohl(received_spi));

	DBG2(DBG_KNL, "got CPI %.4x for reqid {%u}", ntohs(*cpi), reqid);

	return SUCCESS;
}

METHOD(kernel_ipsec_t, add_sa, status_t,
	private_kernel_netlink_ipsec_t *this, host_t *src, host_t *dst,
	u_int32_t spi, u_int8_t protocol, u_int32_t reqid, mark_t mark,
<<<<<<< HEAD
	lifetime_cfg_t *lifetime, u_int16_t enc_alg, chunk_t enc_key,
=======
	u_int32_t tfc, lifetime_cfg_t *lifetime, u_int16_t enc_alg, chunk_t enc_key,
>>>>>>> upstream/4.5.1
	u_int16_t int_alg, chunk_t int_key, ipsec_mode_t mode, u_int16_t ipcomp,
	u_int16_t cpi, bool encap, bool esn, bool inbound,
	traffic_selector_t* src_ts, traffic_selector_t* dst_ts)
{
	netlink_buf_t request;
	char *alg_name;
	struct nlmsghdr *hdr;
	struct xfrm_usersa_info *sa;
	u_int16_t icv_size = 64;
	status_t status = FAILED;

	/* if IPComp is used, we install an additional IPComp SA. if the cpi is 0
	 * we are in the recursive call below */
	if (ipcomp != IPCOMP_NONE && cpi != 0)
	{
		lifetime_cfg_t lft = {{0,0,0},{0,0,0},{0,0,0}};
<<<<<<< HEAD
		add_sa(this, src, dst, htonl(ntohs(cpi)), IPPROTO_COMP, reqid, mark,
=======
		add_sa(this, src, dst, htonl(ntohs(cpi)), IPPROTO_COMP, reqid, mark, tfc,
>>>>>>> upstream/4.5.1
			   &lft, ENCR_UNDEFINED, chunk_empty, AUTH_UNDEFINED, chunk_empty,
			   mode, ipcomp, 0, FALSE, FALSE, inbound, NULL, NULL);
		ipcomp = IPCOMP_NONE;
		/* use transport mode ESP SA, IPComp uses tunnel mode */
		mode = MODE_TRANSPORT;
	}

	memset(&request, 0, sizeof(request));

	if (mark.value)
	{
		DBG2(DBG_KNL, "adding SAD entry with SPI %.8x and reqid {%u}  "
					  "(mark %u/0x%8x)", ntohl(spi), reqid, mark.value, mark.mask);
	}
	else
	{
		DBG2(DBG_KNL, "adding SAD entry with SPI %.8x and reqid {%u}",
					   ntohl(spi), reqid);
	}
	hdr = (struct nlmsghdr*)request;
	hdr->nlmsg_flags = NLM_F_REQUEST | NLM_F_ACK;
	hdr->nlmsg_type = inbound ? XFRM_MSG_UPDSA : XFRM_MSG_NEWSA;
	hdr->nlmsg_len = NLMSG_LENGTH(sizeof(struct xfrm_usersa_info));

	sa = (struct xfrm_usersa_info*)NLMSG_DATA(hdr);
	host2xfrm(src, &sa->saddr);
	host2xfrm(dst, &sa->id.daddr);
	sa->id.spi = spi;
	sa->id.proto = protocol;
	sa->family = src->get_family(src);
	sa->mode = mode2kernel(mode);
	switch (mode)
	{
		case MODE_TUNNEL:
			sa->flags |= XFRM_STATE_AF_UNSPEC;
			break;
		case MODE_BEET:
<<<<<<< HEAD
=======
		case MODE_TRANSPORT:
>>>>>>> upstream/4.5.1
			if(src_ts && dst_ts)
			{
				sa->sel = ts2selector(src_ts, dst_ts);
			}
			break;
		default:
			break;
	}

	sa->reqid = reqid;
	sa->lft.soft_byte_limit = XFRM_LIMIT(lifetime->bytes.rekey);
	sa->lft.hard_byte_limit = XFRM_LIMIT(lifetime->bytes.life);
	sa->lft.soft_packet_limit = XFRM_LIMIT(lifetime->packets.rekey);
	sa->lft.hard_packet_limit = XFRM_LIMIT(lifetime->packets.life);
	/* we use lifetimes since added, not since used */
	sa->lft.soft_add_expires_seconds = lifetime->time.rekey;
	sa->lft.hard_add_expires_seconds = lifetime->time.life;
	sa->lft.soft_use_expires_seconds = 0;
	sa->lft.hard_use_expires_seconds = 0;

	struct rtattr *rthdr = XFRM_RTA(hdr, struct xfrm_usersa_info);

	switch (enc_alg)
	{
		case ENCR_UNDEFINED:
			/* no encryption */
			break;
		case ENCR_AES_CCM_ICV16:
		case ENCR_AES_GCM_ICV16:
		case ENCR_NULL_AUTH_AES_GMAC:
		case ENCR_CAMELLIA_CCM_ICV16:
			icv_size += 32;
			/* FALL */
		case ENCR_AES_CCM_ICV12:
		case ENCR_AES_GCM_ICV12:
		case ENCR_CAMELLIA_CCM_ICV12:
			icv_size += 32;
			/* FALL */
		case ENCR_AES_CCM_ICV8:
		case ENCR_AES_GCM_ICV8:
		case ENCR_CAMELLIA_CCM_ICV8:
		{
			struct xfrm_algo_aead *algo;

			alg_name = lookup_algorithm(encryption_algs, enc_alg);
			if (alg_name == NULL)
			{
				DBG1(DBG_KNL, "algorithm %N not supported by kernel!",
					 encryption_algorithm_names, enc_alg);
				goto failed;
			}
			DBG2(DBG_KNL, "  using encryption algorithm %N with key size %d",
				 encryption_algorithm_names, enc_alg, enc_key.len * 8);

			rthdr->rta_type = XFRMA_ALG_AEAD;
			rthdr->rta_len = RTA_LENGTH(sizeof(struct xfrm_algo_aead) + enc_key.len);
			hdr->nlmsg_len += RTA_ALIGN(rthdr->rta_len);
			if (hdr->nlmsg_len > sizeof(request))
			{
				goto failed;
			}

			algo = (struct xfrm_algo_aead*)RTA_DATA(rthdr);
			algo->alg_key_len = enc_key.len * 8;
			algo->alg_icv_len = icv_size;
			strcpy(algo->alg_name, alg_name);
			memcpy(algo->alg_key, enc_key.ptr, enc_key.len);

			rthdr = XFRM_RTA_NEXT(rthdr);
			break;
		}
		default:
		{
			struct xfrm_algo *algo;

			alg_name = lookup_algorithm(encryption_algs, enc_alg);
			if (alg_name == NULL)
			{
				DBG1(DBG_KNL, "algorithm %N not supported by kernel!",
					 encryption_algorithm_names, enc_alg);
				goto failed;
			}
			DBG2(DBG_KNL, "  using encryption algorithm %N with key size %d",
				 encryption_algorithm_names, enc_alg, enc_key.len * 8);

			rthdr->rta_type = XFRMA_ALG_CRYPT;
			rthdr->rta_len = RTA_LENGTH(sizeof(struct xfrm_algo) + enc_key.len);
			hdr->nlmsg_len += RTA_ALIGN(rthdr->rta_len);
			if (hdr->nlmsg_len > sizeof(request))
			{
				goto failed;
			}

			algo = (struct xfrm_algo*)RTA_DATA(rthdr);
			algo->alg_key_len = enc_key.len * 8;
			strcpy(algo->alg_name, alg_name);
			memcpy(algo->alg_key, enc_key.ptr, enc_key.len);

			rthdr = XFRM_RTA_NEXT(rthdr);
		}
	}

	if (int_alg != AUTH_UNDEFINED)
	{
		alg_name = lookup_algorithm(integrity_algs, int_alg);
		if (alg_name == NULL)
		{
			DBG1(DBG_KNL, "algorithm %N not supported by kernel!",
				 integrity_algorithm_names, int_alg);
			goto failed;
		}
		DBG2(DBG_KNL, "  using integrity algorithm %N with key size %d",
			 integrity_algorithm_names, int_alg, int_key.len * 8);

		if (int_alg == AUTH_HMAC_SHA2_256_128)
		{
			struct xfrm_algo_auth* algo;

			/* the kernel uses SHA256 with 96 bit truncation by default,
			 * use specified truncation size supported by newer kernels */
			rthdr->rta_type = XFRMA_ALG_AUTH_TRUNC;
			rthdr->rta_len = RTA_LENGTH(sizeof(struct xfrm_algo_auth) + int_key.len);

			hdr->nlmsg_len += RTA_ALIGN(rthdr->rta_len);
			if (hdr->nlmsg_len > sizeof(request))
			{
				goto failed;
			}

			algo = (struct xfrm_algo_auth*)RTA_DATA(rthdr);
			algo->alg_key_len = int_key.len * 8;
			algo->alg_trunc_len = 128;
			strcpy(algo->alg_name, alg_name);
			memcpy(algo->alg_key, int_key.ptr, int_key.len);
		}
		else
		{
			struct xfrm_algo* algo;

			rthdr->rta_type = XFRMA_ALG_AUTH;
			rthdr->rta_len = RTA_LENGTH(sizeof(struct xfrm_algo) + int_key.len);

			hdr->nlmsg_len += RTA_ALIGN(rthdr->rta_len);
			if (hdr->nlmsg_len > sizeof(request))
			{
				goto failed;
			}

			algo = (struct xfrm_algo*)RTA_DATA(rthdr);
			algo->alg_key_len = int_key.len * 8;
			strcpy(algo->alg_name, alg_name);
			memcpy(algo->alg_key, int_key.ptr, int_key.len);
		}
		rthdr = XFRM_RTA_NEXT(rthdr);
	}

	if (ipcomp != IPCOMP_NONE)
	{
		rthdr->rta_type = XFRMA_ALG_COMP;
		alg_name = lookup_algorithm(compression_algs, ipcomp);
		if (alg_name == NULL)
		{
			DBG1(DBG_KNL, "algorithm %N not supported by kernel!",
				 ipcomp_transform_names, ipcomp);
			goto failed;
		}
		DBG2(DBG_KNL, "  using compression algorithm %N",
			 ipcomp_transform_names, ipcomp);

		rthdr->rta_len = RTA_LENGTH(sizeof(struct xfrm_algo));
		hdr->nlmsg_len += RTA_ALIGN(rthdr->rta_len);
		if (hdr->nlmsg_len > sizeof(request))
		{
			goto failed;
		}

		struct xfrm_algo* algo = (struct xfrm_algo*)RTA_DATA(rthdr);
		algo->alg_key_len = 0;
		strcpy(algo->alg_name, alg_name);

		rthdr = XFRM_RTA_NEXT(rthdr);
	}

	if (encap)
	{
		struct xfrm_encap_tmpl *tmpl;

		rthdr->rta_type = XFRMA_ENCAP;
		rthdr->rta_len = RTA_LENGTH(sizeof(struct xfrm_encap_tmpl));

		hdr->nlmsg_len += RTA_ALIGN(rthdr->rta_len);
		if (hdr->nlmsg_len > sizeof(request))
		{
			goto failed;
		}

		tmpl = (struct xfrm_encap_tmpl*)RTA_DATA(rthdr);
		tmpl->encap_type = UDP_ENCAP_ESPINUDP;
		tmpl->encap_sport = htons(src->get_port(src));
		tmpl->encap_dport = htons(dst->get_port(dst));
		memset(&tmpl->encap_oa, 0, sizeof (xfrm_address_t));
		/* encap_oa could probably be derived from the
		 * traffic selectors [rfc4306, p39]. In the netlink kernel implementation
		 * pluto does the same as we do here but it uses encap_oa in the
		 * pfkey implementation. BUT as /usr/src/linux/net/key/af_key.c indicates
		 * the kernel ignores it anyway
		 *   -> does that mean that NAT-T encap doesn't work in transport mode?
		 * No. The reason the kernel ignores NAT-OA is that it recomputes
		 * (or, rather, just ignores) the checksum. If packets pass
		 * the IPsec checks it marks them "checksum ok" so OA isn't needed. */
		rthdr = XFRM_RTA_NEXT(rthdr);
	}

	if (mark.value)
	{
		struct xfrm_mark *mrk;

		rthdr->rta_type = XFRMA_MARK;
		rthdr->rta_len = RTA_LENGTH(sizeof(struct xfrm_mark));

		hdr->nlmsg_len += RTA_ALIGN(rthdr->rta_len);
		if (hdr->nlmsg_len > sizeof(request))
		{
			goto failed;
		}

		mrk = (struct xfrm_mark*)RTA_DATA(rthdr);
		mrk->v = mark.value;
		mrk->m = mark.mask;
		rthdr = XFRM_RTA_NEXT(rthdr);
	}

<<<<<<< HEAD
=======
	if (tfc)
	{
		u_int32_t *tfcpad;

		rthdr->rta_type = XFRMA_TFCPAD;
		rthdr->rta_len = RTA_LENGTH(sizeof(u_int32_t));

		hdr->nlmsg_len += RTA_ALIGN(rthdr->rta_len);
		if (hdr->nlmsg_len > sizeof(request))
		{
			goto failed;
		}

		tfcpad = (u_int32_t*)RTA_DATA(rthdr);
		*tfcpad = tfc;
		rthdr = XFRM_RTA_NEXT(rthdr);
	}

<<<<<<< HEAD
>>>>>>> upstream/4.5.1
=======
	if (protocol != IPPROTO_COMP)
	{
		if (esn || this->replay_window > DEFAULT_REPLAY_WINDOW)
		{
			/* for ESN or larger replay windows we need the new
			 * XFRMA_REPLAY_ESN_VAL attribute to configure a bitmap */
			struct xfrm_replay_state_esn *replay;

			rthdr->rta_type = XFRMA_REPLAY_ESN_VAL;
			rthdr->rta_len = RTA_LENGTH(sizeof(struct xfrm_replay_state_esn) +
										(this->replay_window + 7) / 8);

			hdr->nlmsg_len += RTA_ALIGN(rthdr->rta_len);
			if (hdr->nlmsg_len > sizeof(request))
			{
				goto failed;
			}

			replay = (struct xfrm_replay_state_esn*)RTA_DATA(rthdr);
			/* bmp_len contains number uf __u32's */
			replay->bmp_len = this->replay_bmp;
			replay->replay_window = this->replay_window;

			rthdr = XFRM_RTA_NEXT(rthdr);
			if (esn)
			{
				sa->flags |= XFRM_STATE_ESN;
			}
		}
		else
		{
			sa->replay_window = DEFAULT_REPLAY_WINDOW;
		}
	}

>>>>>>> 0a9d51a4
	if (this->socket_xfrm->send_ack(this->socket_xfrm, hdr) != SUCCESS)
	{
		if (mark.value)
		{
			DBG1(DBG_KNL, "unable to add SAD entry with SPI %.8x  "
						  "(mark %u/0x%8x)", ntohl(spi), mark.value, mark.mask);
		}
		else
		{
			DBG1(DBG_KNL, "unable to add SAD entry with SPI %.8x", ntohl(spi));
		}
		goto failed;
	}

	status = SUCCESS;

failed:
	memwipe(request, sizeof(request));
	return status;
}

/**
 * Get the ESN replay state (i.e. sequence numbers) of an SA.
 *
 * Allocates into one the replay state structure we get from the kernel.
 */
static void get_replay_state(private_kernel_netlink_ipsec_t *this,
							 u_int32_t spi, u_int8_t protocol, host_t *dst,
							 struct xfrm_replay_state_esn **replay_esn,
							 struct xfrm_replay_state **replay)
{
	netlink_buf_t request;
	struct nlmsghdr *hdr, *out = NULL;
	struct xfrm_aevent_id *out_aevent = NULL, *aevent_id;
	size_t len;
	struct rtattr *rta;
	size_t rtasize;

	memset(&request, 0, sizeof(request));

	DBG2(DBG_KNL, "querying replay state from SAD entry with SPI %.8x",
		 ntohl(spi));

	hdr = (struct nlmsghdr*)request;
	hdr->nlmsg_flags = NLM_F_REQUEST;
	hdr->nlmsg_type = XFRM_MSG_GETAE;
	hdr->nlmsg_len = NLMSG_LENGTH(sizeof(struct xfrm_aevent_id));

	aevent_id = (struct xfrm_aevent_id*)NLMSG_DATA(hdr);
	aevent_id->flags = XFRM_AE_RVAL;

	host2xfrm(dst, &aevent_id->sa_id.daddr);
	aevent_id->sa_id.spi = spi;
	aevent_id->sa_id.proto = protocol;
	aevent_id->sa_id.family = dst->get_family(dst);

	if (this->socket_xfrm->send(this->socket_xfrm, hdr, &out, &len) == SUCCESS)
	{
		hdr = out;
		while (NLMSG_OK(hdr, len))
		{
			switch (hdr->nlmsg_type)
			{
				case XFRM_MSG_NEWAE:
				{
					out_aevent = NLMSG_DATA(hdr);
					break;
				}
				case NLMSG_ERROR:
				{
					struct nlmsgerr *err = NLMSG_DATA(hdr);
					DBG1(DBG_KNL, "querying replay state from SAD entry failed: %s (%d)",
						 strerror(-err->error), -err->error);
					break;
				}
				default:
					hdr = NLMSG_NEXT(hdr, len);
					continue;
				case NLMSG_DONE:
					break;
			}
			break;
		}
	}

	if (out_aevent)
	{
		rta = XFRM_RTA(out, struct xfrm_aevent_id);
		rtasize = XFRM_PAYLOAD(out, struct xfrm_aevent_id);
		while (RTA_OK(rta, rtasize))
		{
			if (rta->rta_type == XFRMA_REPLAY_VAL &&
				RTA_PAYLOAD(rta) == sizeof(**replay))
			{
				*replay = malloc(RTA_PAYLOAD(rta));
				memcpy(*replay, RTA_DATA(rta), RTA_PAYLOAD(rta));
				break;
			}
			if (rta->rta_type == XFRMA_REPLAY_ESN_VAL &&
				RTA_PAYLOAD(rta) >= sizeof(**replay_esn) + this->replay_bmp)
			{
				*replay_esn = malloc(RTA_PAYLOAD(rta));
				memcpy(*replay_esn, RTA_DATA(rta), RTA_PAYLOAD(rta));
				break;
			}
			rta = RTA_NEXT(rta, rtasize);
		}
	}
	free(out);
}

METHOD(kernel_ipsec_t, query_sa, status_t,
	private_kernel_netlink_ipsec_t *this, host_t *src, host_t *dst,
	u_int32_t spi, u_int8_t protocol, mark_t mark, u_int64_t *bytes)
{
	netlink_buf_t request;
	struct nlmsghdr *out = NULL, *hdr;
	struct xfrm_usersa_id *sa_id;
	struct xfrm_usersa_info *sa = NULL;
	status_t status = FAILED;
	size_t len;

	memset(&request, 0, sizeof(request));

	if (mark.value)
	{
		DBG2(DBG_KNL, "querying SAD entry with SPI %.8x  (mark %u/0x%8x)",
					   ntohl(spi), mark.value, mark.mask);
	}
	else
	{
		DBG2(DBG_KNL, "querying SAD entry with SPI %.8x", ntohl(spi));
	}
	hdr = (struct nlmsghdr*)request;
	hdr->nlmsg_flags = NLM_F_REQUEST;
	hdr->nlmsg_type = XFRM_MSG_GETSA;
	hdr->nlmsg_len = NLMSG_LENGTH(sizeof(struct xfrm_usersa_id));

	sa_id = (struct xfrm_usersa_id*)NLMSG_DATA(hdr);
	host2xfrm(dst, &sa_id->daddr);
	sa_id->spi = spi;
	sa_id->proto = protocol;
	sa_id->family = dst->get_family(dst);

	if (mark.value)
	{
		struct xfrm_mark *mrk;
		struct rtattr *rthdr = XFRM_RTA(hdr, struct xfrm_usersa_id);

		rthdr->rta_type = XFRMA_MARK;
		rthdr->rta_len = RTA_LENGTH(sizeof(struct xfrm_mark));
		hdr->nlmsg_len += RTA_ALIGN(rthdr->rta_len);
		if (hdr->nlmsg_len > sizeof(request))
		{
			return FAILED;
		}

		mrk = (struct xfrm_mark*)RTA_DATA(rthdr);
		mrk->v = mark.value;
		mrk->m = mark.mask;
	}

	if (this->socket_xfrm->send(this->socket_xfrm, hdr, &out, &len) == SUCCESS)
	{
		hdr = out;
		while (NLMSG_OK(hdr, len))
		{
			switch (hdr->nlmsg_type)
			{
				case XFRM_MSG_NEWSA:
				{
					sa = (struct xfrm_usersa_info*)NLMSG_DATA(hdr);
					break;
				}
				case NLMSG_ERROR:
				{
					struct nlmsgerr *err = NLMSG_DATA(hdr);

					if (mark.value)
					{
						DBG1(DBG_KNL, "querying SAD entry with SPI %.8x  "
									  "(mark %u/0x%8x) failed: %s (%d)",
									   ntohl(spi), mark.value, mark.mask,
									   strerror(-err->error), -err->error);
					}
					else
					{
						DBG1(DBG_KNL, "querying SAD entry with SPI %.8x "
									  "failed: %s (%d)", ntohl(spi),
									   strerror(-err->error), -err->error);
					}
					break;
				}
				default:
					hdr = NLMSG_NEXT(hdr, len);
					continue;
				case NLMSG_DONE:
					break;
			}
			break;
		}
	}

	if (sa == NULL)
	{
		DBG2(DBG_KNL, "unable to query SAD entry with SPI %.8x", ntohl(spi));
	}
	else
	{
		*bytes = sa->curlft.bytes;
		status = SUCCESS;
	}
	memwipe(out, len);
	free(out);
	return status;
}

METHOD(kernel_ipsec_t, del_sa, status_t,
	private_kernel_netlink_ipsec_t *this, host_t *src, host_t *dst,
	u_int32_t spi, u_int8_t protocol, u_int16_t cpi, mark_t mark)
{
	netlink_buf_t request;
	struct nlmsghdr *hdr;
	struct xfrm_usersa_id *sa_id;

	/* if IPComp was used, we first delete the additional IPComp SA */
	if (cpi)
	{
		del_sa(this, src, dst, htonl(ntohs(cpi)), IPPROTO_COMP, 0, mark);
	}

	memset(&request, 0, sizeof(request));

	if (mark.value)
	{
		DBG2(DBG_KNL, "deleting SAD entry with SPI %.8x  (mark %u/0x%8x)",
					   ntohl(spi), mark.value, mark.mask);
	}
	else
	{
		DBG2(DBG_KNL, "deleting SAD entry with SPI %.8x", ntohl(spi));
	}
	hdr = (struct nlmsghdr*)request;
	hdr->nlmsg_flags = NLM_F_REQUEST | NLM_F_ACK;
	hdr->nlmsg_type = XFRM_MSG_DELSA;
	hdr->nlmsg_len = NLMSG_LENGTH(sizeof(struct xfrm_usersa_id));

	sa_id = (struct xfrm_usersa_id*)NLMSG_DATA(hdr);
	host2xfrm(dst, &sa_id->daddr);
	sa_id->spi = spi;
	sa_id->proto = protocol;
	sa_id->family = dst->get_family(dst);

	if (mark.value)
	{
		struct xfrm_mark *mrk;
		struct rtattr *rthdr = XFRM_RTA(hdr, struct xfrm_usersa_id);

		rthdr->rta_type = XFRMA_MARK;
		rthdr->rta_len = RTA_LENGTH(sizeof(struct xfrm_mark));
		hdr->nlmsg_len += RTA_ALIGN(rthdr->rta_len);
		if (hdr->nlmsg_len > sizeof(request))
		{
			return FAILED;
		}

		mrk = (struct xfrm_mark*)RTA_DATA(rthdr);
		mrk->v = mark.value;
		mrk->m = mark.mask;
	}

	if (this->socket_xfrm->send_ack(this->socket_xfrm, hdr) != SUCCESS)
	{
		if (mark.value)
		{
			DBG1(DBG_KNL, "unable to delete SAD entry with SPI %.8x  "
						  "(mark %u/0x%8x)", ntohl(spi), mark.value, mark.mask);
		}
		else
		{
			DBG1(DBG_KNL, "unable to delete SAD entry with SPI %.8x", ntohl(spi));
		}
		return FAILED;
	}
	if (mark.value)
	{
		DBG2(DBG_KNL, "deleted SAD entry with SPI %.8x  (mark %u/0x%8x)",
					   ntohl(spi), mark.value, mark.mask);
	}
	else
	{
		DBG2(DBG_KNL, "deleted SAD entry with SPI %.8x", ntohl(spi));
	}
	return SUCCESS;
}

METHOD(kernel_ipsec_t, update_sa, status_t,
	private_kernel_netlink_ipsec_t *this, u_int32_t spi, u_int8_t protocol,
	u_int16_t cpi, host_t *src, host_t *dst, host_t *new_src, host_t *new_dst,
	bool old_encap, bool new_encap, mark_t mark)
{
	netlink_buf_t request;
	u_char *pos;
	struct nlmsghdr *hdr, *out = NULL;
	struct xfrm_usersa_id *sa_id;
	struct xfrm_usersa_info *out_sa = NULL, *sa;
	size_t len;
	struct rtattr *rta;
	size_t rtasize;
	struct xfrm_encap_tmpl* tmpl = NULL;
	struct xfrm_replay_state *replay = NULL;
	struct xfrm_replay_state_esn *replay_esn = NULL;
	status_t status = FAILED;

	/* if IPComp is used, we first update the IPComp SA */
	if (cpi)
	{
		update_sa(this, htonl(ntohs(cpi)), IPPROTO_COMP, 0,
				  src, dst, new_src, new_dst, FALSE, FALSE, mark);
	}

	memset(&request, 0, sizeof(request));

	DBG2(DBG_KNL, "querying SAD entry with SPI %.8x for update", ntohl(spi));

	/* query the existing SA first */
	hdr = (struct nlmsghdr*)request;
	hdr->nlmsg_flags = NLM_F_REQUEST;
	hdr->nlmsg_type = XFRM_MSG_GETSA;
	hdr->nlmsg_len = NLMSG_LENGTH(sizeof(struct xfrm_usersa_id));

	sa_id = (struct xfrm_usersa_id*)NLMSG_DATA(hdr);
	host2xfrm(dst, &sa_id->daddr);
	sa_id->spi = spi;
	sa_id->proto = protocol;
	sa_id->family = dst->get_family(dst);

	if (this->socket_xfrm->send(this->socket_xfrm, hdr, &out, &len) == SUCCESS)
	{
		hdr = out;
		while (NLMSG_OK(hdr, len))
		{
			switch (hdr->nlmsg_type)
			{
				case XFRM_MSG_NEWSA:
				{
					out_sa = NLMSG_DATA(hdr);
					break;
				}
				case NLMSG_ERROR:
				{
					struct nlmsgerr *err = NLMSG_DATA(hdr);
					DBG1(DBG_KNL, "querying SAD entry failed: %s (%d)",
						 strerror(-err->error), -err->error);
					break;
				}
				default:
					hdr = NLMSG_NEXT(hdr, len);
					continue;
				case NLMSG_DONE:
					break;
			}
			break;
		}
	}
	if (out_sa == NULL)
	{
		DBG1(DBG_KNL, "unable to update SAD entry with SPI %.8x", ntohl(spi));
		goto failed;
	}

	get_replay_state(this, spi, protocol, dst, &replay_esn, &replay);

	/* delete the old SA (without affecting the IPComp SA) */
	if (del_sa(this, src, dst, spi, protocol, 0, mark) != SUCCESS)
	{
		DBG1(DBG_KNL, "unable to delete old SAD entry with SPI %.8x", ntohl(spi));
		goto failed;
	}

	DBG2(DBG_KNL, "updating SAD entry with SPI %.8x from %#H..%#H to %#H..%#H",
		 ntohl(spi), src, dst, new_src, new_dst);
	/* copy over the SA from out to request */
	hdr = (struct nlmsghdr*)request;
	memcpy(hdr, out, min(out->nlmsg_len, sizeof(request)));
	hdr->nlmsg_flags = NLM_F_REQUEST | NLM_F_ACK;
	hdr->nlmsg_type = XFRM_MSG_NEWSA;
	hdr->nlmsg_len = NLMSG_LENGTH(sizeof(struct xfrm_usersa_info));
	sa = NLMSG_DATA(hdr);
	sa->family = new_dst->get_family(new_dst);

	if (!src->ip_equals(src, new_src))
	{
		host2xfrm(new_src, &sa->saddr);
	}
	if (!dst->ip_equals(dst, new_dst))
	{
		host2xfrm(new_dst, &sa->id.daddr);
	}

	rta = XFRM_RTA(out, struct xfrm_usersa_info);
	rtasize = XFRM_PAYLOAD(out, struct xfrm_usersa_info);
	pos = (u_char*)XFRM_RTA(hdr, struct xfrm_usersa_info);
	while(RTA_OK(rta, rtasize))
	{
		/* copy all attributes, but not XFRMA_ENCAP if we are disabling it */
		if (rta->rta_type != XFRMA_ENCAP || new_encap)
		{
			if (rta->rta_type == XFRMA_ENCAP)
			{	/* update encap tmpl */
				tmpl = (struct xfrm_encap_tmpl*)RTA_DATA(rta);
				tmpl->encap_sport = ntohs(new_src->get_port(new_src));
				tmpl->encap_dport = ntohs(new_dst->get_port(new_dst));
			}
			memcpy(pos, rta, rta->rta_len);
			pos += RTA_ALIGN(rta->rta_len);
			hdr->nlmsg_len += RTA_ALIGN(rta->rta_len);
		}
		rta = RTA_NEXT(rta, rtasize);
	}

	rta = (struct rtattr*)pos;
	if (tmpl == NULL && new_encap)
	{	/* add tmpl if we are enabling it */
		rta->rta_type = XFRMA_ENCAP;
		rta->rta_len = RTA_LENGTH(sizeof(struct xfrm_encap_tmpl));

		hdr->nlmsg_len += RTA_ALIGN(rta->rta_len);
		if (hdr->nlmsg_len > sizeof(request))
		{
			goto failed;
		}

		tmpl = (struct xfrm_encap_tmpl*)RTA_DATA(rta);
		tmpl->encap_type = UDP_ENCAP_ESPINUDP;
		tmpl->encap_sport = ntohs(new_src->get_port(new_src));
		tmpl->encap_dport = ntohs(new_dst->get_port(new_dst));
		memset(&tmpl->encap_oa, 0, sizeof (xfrm_address_t));

		rta = XFRM_RTA_NEXT(rta);
	}

	if (replay_esn)
	{
		rta->rta_type = XFRMA_REPLAY_ESN_VAL;
		rta->rta_len = RTA_LENGTH(sizeof(struct xfrm_replay_state_esn) +
								  this->replay_bmp);

		hdr->nlmsg_len += RTA_ALIGN(rta->rta_len);
		if (hdr->nlmsg_len > sizeof(request))
		{
			goto failed;
		}
		memcpy(RTA_DATA(rta), replay_esn,
			   sizeof(struct xfrm_replay_state_esn) + this->replay_bmp);

		rta = XFRM_RTA_NEXT(rta);
	}
	else if (replay)
	{
		rta->rta_type = XFRMA_REPLAY_VAL;
		rta->rta_len = RTA_LENGTH(sizeof(struct xfrm_replay_state));

		hdr->nlmsg_len += RTA_ALIGN(rta->rta_len);
		if (hdr->nlmsg_len > sizeof(request))
		{
			goto failed;
		}
		memcpy(RTA_DATA(rta), replay, sizeof(replay));

		rta = XFRM_RTA_NEXT(rta);
	}
	else
	{
		DBG1(DBG_KNL, "unable to copy replay state from old SAD entry "
			 "with SPI %.8x", ntohl(spi));
	}

	if (this->socket_xfrm->send_ack(this->socket_xfrm, hdr) != SUCCESS)
	{
		DBG1(DBG_KNL, "unable to update SAD entry with SPI %.8x", ntohl(spi));
		goto failed;
	}

	status = SUCCESS;
failed:
	free(replay);
	free(replay_esn);
	memwipe(out, len);
	free(out);

	return status;
}

METHOD(kernel_ipsec_t, add_policy, status_t,
	private_kernel_netlink_ipsec_t *this, host_t *src, host_t *dst,
	traffic_selector_t *src_ts, traffic_selector_t *dst_ts,
	policy_dir_t direction, policy_type_t type, ipsec_sa_cfg_t *sa,
	mark_t mark, bool routed)
{
	policy_entry_t *current, *policy;
	bool found = FALSE;
	netlink_buf_t request;
	struct xfrm_userpolicy_info *policy_info;
	struct nlmsghdr *hdr;
	int i;

	/* create a policy */
	policy = malloc_thing(policy_entry_t);
	memset(policy, 0, sizeof(policy_entry_t));
	policy->sel = ts2selector(src_ts, dst_ts);
	policy->mark = mark.value & mark.mask;
	policy->direction = direction;

	/* find the policy, which matches EXACTLY */
	this->mutex->lock(this->mutex);
	current = this->policies->get(this->policies, policy);
	if (current)
	{
		/* use existing policy */
		current->refcount++;
		if (mark.value)
		{
			DBG2(DBG_KNL, "policy %R === %R %N  (mark %u/0x%8x) "
						  "already exists, increasing refcount",
						   src_ts, dst_ts, policy_dir_names, direction,
						   mark.value, mark.mask);
		}
		else
		{
			DBG2(DBG_KNL, "policy %R === %R %N "
						  "already exists, increasing refcount",
						   src_ts, dst_ts, policy_dir_names, direction);
		}
		free(policy);
		policy = current;
		found = TRUE;
	}
	else
	{	/* apply the new one, if we have no such policy */
		this->policies->put(this->policies, policy, policy);
		policy->refcount = 1;
	}

	if (mark.value)
	{
		DBG2(DBG_KNL, "adding policy %R === %R %N  (mark %u/0x%8x)",
					   src_ts, dst_ts, policy_dir_names, direction,
					   mark.value, mark.mask);
	}
	else
	{
		DBG2(DBG_KNL, "adding policy %R === %R %N",
					   src_ts, dst_ts, policy_dir_names, direction);
	}

	memset(&request, 0, sizeof(request));
	hdr = (struct nlmsghdr*)request;
	hdr->nlmsg_flags = NLM_F_REQUEST | NLM_F_ACK;
	hdr->nlmsg_type = found ? XFRM_MSG_UPDPOLICY : XFRM_MSG_NEWPOLICY;
	hdr->nlmsg_len = NLMSG_LENGTH(sizeof(struct xfrm_userpolicy_info));

	policy_info = (struct xfrm_userpolicy_info*)NLMSG_DATA(hdr);
	policy_info->sel = policy->sel;
	policy_info->dir = policy->direction;
<<<<<<< HEAD
	/* calculate priority based on source selector size, small size = high prio */
	policy_info->priority = routed ? PRIO_LOW : PRIO_HIGH;
	policy_info->priority -= policy->sel.prefixlen_s * 10;
	policy_info->priority -= policy->sel.proto ? 2 : 0;
	policy_info->priority -= policy->sel.sport_mask ? 1 : 0;
=======

	/* calculate priority based on selector size, small size = high prio */
	policy_info->priority = routed ? PRIO_LOW : PRIO_HIGH;
	policy_info->priority -= policy->sel.prefixlen_s;
	policy_info->priority -= policy->sel.prefixlen_d;
	policy_info->priority <<= 2; /* make some room for the two flags */
	policy_info->priority += policy->sel.sport_mask ||
							 policy->sel.dport_mask ? 0 : 2;
	policy_info->priority += policy->sel.proto ? 0 : 1;

>>>>>>> upstream/4.5.1
	policy_info->action = type != POLICY_DROP ? XFRM_POLICY_ALLOW
											  : XFRM_POLICY_BLOCK;
	policy_info->share = XFRM_SHARE_ANY;
	this->mutex->unlock(this->mutex);

	/* policies don't expire */
	policy_info->lft.soft_byte_limit = XFRM_INF;
	policy_info->lft.soft_packet_limit = XFRM_INF;
	policy_info->lft.hard_byte_limit = XFRM_INF;
	policy_info->lft.hard_packet_limit = XFRM_INF;
	policy_info->lft.soft_add_expires_seconds = 0;
	policy_info->lft.hard_add_expires_seconds = 0;
	policy_info->lft.soft_use_expires_seconds = 0;
	policy_info->lft.hard_use_expires_seconds = 0;

	struct rtattr *rthdr = XFRM_RTA(hdr, struct xfrm_userpolicy_info);

	if (type == POLICY_IPSEC)
	{
		struct xfrm_user_tmpl *tmpl = (struct xfrm_user_tmpl*)RTA_DATA(rthdr);
		struct {
			u_int8_t proto;
			bool use;
		} protos[] = {
			{ IPPROTO_COMP, sa->ipcomp.transform != IPCOMP_NONE },
			{ IPPROTO_ESP, sa->esp.use },
			{ IPPROTO_AH, sa->ah.use },
		};
		ipsec_mode_t proto_mode = sa->mode;

		rthdr->rta_type = XFRMA_TMPL;
		rthdr->rta_len = 0; /* actual length is set below */

		for (i = 0; i < countof(protos); i++)
		{
			if (!protos[i].use)
			{
				continue;
			}

			rthdr->rta_len += RTA_LENGTH(sizeof(struct xfrm_user_tmpl));
			hdr->nlmsg_len += RTA_ALIGN(RTA_LENGTH(sizeof(struct xfrm_user_tmpl)));
			if (hdr->nlmsg_len > sizeof(request))
			{
				return FAILED;
			}

			tmpl->reqid = sa->reqid;
			tmpl->id.proto = protos[i].proto;
			tmpl->aalgos = tmpl->ealgos = tmpl->calgos = ~0;
			tmpl->mode = mode2kernel(proto_mode);
			tmpl->optional = protos[i].proto == IPPROTO_COMP &&
							 direction != POLICY_OUT;
			tmpl->family = src->get_family(src);

			if (proto_mode == MODE_TUNNEL)
			{	/* only for tunnel mode */
				host2xfrm(src, &tmpl->saddr);
				host2xfrm(dst, &tmpl->id.daddr);
			}

			tmpl++;

			/* use transport mode for other SAs */
			proto_mode = MODE_TRANSPORT;
		}

		rthdr = XFRM_RTA_NEXT(rthdr);
	}

	if (mark.value)
	{
		struct xfrm_mark *mrk;

		rthdr->rta_type = XFRMA_MARK;
		rthdr->rta_len = RTA_LENGTH(sizeof(struct xfrm_mark));

		hdr->nlmsg_len += RTA_ALIGN(rthdr->rta_len);
		if (hdr->nlmsg_len > sizeof(request))
		{
			return FAILED;
		}

		mrk = (struct xfrm_mark*)RTA_DATA(rthdr);
		mrk->v = mark.value;
		mrk->m = mark.mask;
	}

	if (this->socket_xfrm->send_ack(this->socket_xfrm, hdr) != SUCCESS)
	{
		DBG1(DBG_KNL, "unable to add policy %R === %R %N", src_ts, dst_ts,
					   policy_dir_names, direction);
		return FAILED;
	}

	/* install a route, if:
	 * - we are NOT updating a policy
	 * - this is a forward policy (to just get one for each child)
	 * - we are in tunnel/BEET mode
	 * - routing is not disabled via strongswan.conf
	 */
	if (policy->route == NULL && direction == POLICY_FWD &&
		sa->mode != MODE_TRANSPORT && this->install_routes)
	{
		route_entry_t *route = malloc_thing(route_entry_t);

		if (hydra->kernel_interface->get_address_by_ts(hydra->kernel_interface,
				dst_ts, &route->src_ip) == SUCCESS)
		{
			/* get the nexthop to src (src as we are in POLICY_FWD).*/
			route->gateway = hydra->kernel_interface->get_nexthop(
												hydra->kernel_interface, src);
			/* install route via outgoing interface */
			route->if_name = hydra->kernel_interface->get_interface(
												hydra->kernel_interface, dst);
			route->dst_net = chunk_alloc(policy->sel.family == AF_INET ? 4 : 16);
			memcpy(route->dst_net.ptr, &policy->sel.saddr, route->dst_net.len);
			route->prefixlen = policy->sel.prefixlen_s;

			if (route->if_name)
			{
<<<<<<< HEAD
=======
				DBG2(DBG_KNL, "installing route: %R via %H src %H dev %s",
					 src_ts, route->gateway, route->src_ip, route->if_name);
>>>>>>> upstream/4.5.1
				switch (hydra->kernel_interface->add_route(
									hydra->kernel_interface, route->dst_net,
									route->prefixlen, route->gateway,
									route->src_ip, route->if_name))
				{
					default:
						DBG1(DBG_KNL, "unable to install source route for %H",
							 route->src_ip);
						/* FALL */
					case ALREADY_DONE:
						/* route exists, do not uninstall */
						route_entry_destroy(route);
						break;
					case SUCCESS:
						/* cache the installed route */
						policy->route = route;
						break;
				}
			}
			else
			{
				route_entry_destroy(route);
			}
		}
		else
		{
			free(route);
		}
	}
	return SUCCESS;
}

METHOD(kernel_ipsec_t, query_policy, status_t,
	private_kernel_netlink_ipsec_t *this, traffic_selector_t *src_ts,
	traffic_selector_t *dst_ts, policy_dir_t direction, mark_t mark,
	u_int32_t *use_time)
{
	netlink_buf_t request;
	struct nlmsghdr *out = NULL, *hdr;
	struct xfrm_userpolicy_id *policy_id;
	struct xfrm_userpolicy_info *policy = NULL;
	size_t len;

	memset(&request, 0, sizeof(request));

	if (mark.value)
	{
		DBG2(DBG_KNL, "querying policy %R === %R %N  (mark %u/0x%8x)",
					   src_ts, dst_ts, policy_dir_names, direction,
					   mark.value, mark.mask);
	}
	else
	{
		DBG2(DBG_KNL, "querying policy %R === %R %N", src_ts, dst_ts,
					   policy_dir_names, direction);
	}
	hdr = (struct nlmsghdr*)request;
	hdr->nlmsg_flags = NLM_F_REQUEST;
	hdr->nlmsg_type = XFRM_MSG_GETPOLICY;
	hdr->nlmsg_len = NLMSG_LENGTH(sizeof(struct xfrm_userpolicy_id));

	policy_id = (struct xfrm_userpolicy_id*)NLMSG_DATA(hdr);
	policy_id->sel = ts2selector(src_ts, dst_ts);
	policy_id->dir = direction;

	if (mark.value)
	{
		struct xfrm_mark *mrk;
		struct rtattr *rthdr = XFRM_RTA(hdr, struct xfrm_userpolicy_id);

		rthdr->rta_type = XFRMA_MARK;
		rthdr->rta_len = RTA_LENGTH(sizeof(struct xfrm_mark));

		hdr->nlmsg_len += RTA_ALIGN(rthdr->rta_len);
		if (hdr->nlmsg_len > sizeof(request))
		{
			return FAILED;
		}

		mrk = (struct xfrm_mark*)RTA_DATA(rthdr);
		mrk->v = mark.value;
		mrk->m = mark.mask;
	}

	if (this->socket_xfrm->send(this->socket_xfrm, hdr, &out, &len) == SUCCESS)
	{
		hdr = out;
		while (NLMSG_OK(hdr, len))
		{
			switch (hdr->nlmsg_type)
			{
				case XFRM_MSG_NEWPOLICY:
				{
					policy = (struct xfrm_userpolicy_info*)NLMSG_DATA(hdr);
					break;
				}
				case NLMSG_ERROR:
				{
					struct nlmsgerr *err = NLMSG_DATA(hdr);
					DBG1(DBG_KNL, "querying policy failed: %s (%d)",
						 strerror(-err->error), -err->error);
					break;
				}
				default:
					hdr = NLMSG_NEXT(hdr, len);
					continue;
				case NLMSG_DONE:
					break;
			}
			break;
		}
	}

	if (policy == NULL)
	{
		DBG2(DBG_KNL, "unable to query policy %R === %R %N", src_ts, dst_ts,
					   policy_dir_names, direction);
		free(out);
		return FAILED;
	}

	if (policy->curlft.use_time)
	{
		/* we need the monotonic time, but the kernel returns system time. */
		*use_time = time_monotonic(NULL) - (time(NULL) - policy->curlft.use_time);
	}
	else
	{
		*use_time = 0;
	}

	free(out);
	return SUCCESS;
}

METHOD(kernel_ipsec_t, del_policy, status_t,
	private_kernel_netlink_ipsec_t *this, traffic_selector_t *src_ts,
	traffic_selector_t *dst_ts, policy_dir_t direction, mark_t mark,
	bool unrouted)
{
	policy_entry_t *current, policy, *to_delete = NULL;
	route_entry_t *route;
	netlink_buf_t request;
	struct nlmsghdr *hdr;
	struct xfrm_userpolicy_id *policy_id;

	if (mark.value)
	{
		DBG2(DBG_KNL, "deleting policy %R === %R %N  (mark %u/0x%8x)",
					   src_ts, dst_ts, policy_dir_names, direction,
					   mark.value, mark.mask);
	}
	else
	{
		DBG2(DBG_KNL, "deleting policy %R === %R %N",
					   src_ts, dst_ts, policy_dir_names, direction);
	}

	/* create a policy */
	memset(&policy, 0, sizeof(policy_entry_t));
	policy.sel = ts2selector(src_ts, dst_ts);
	policy.mark = mark.value & mark.mask;
	policy.direction = direction;

	/* find the policy */
	this->mutex->lock(this->mutex);
	current = this->policies->get(this->policies, &policy);
	if (current)
	{
		to_delete = current;
		if (--to_delete->refcount > 0)
		{
			/* is used by more SAs, keep in kernel */
			DBG2(DBG_KNL, "policy still used by another CHILD_SA, not removed");
			this->mutex->unlock(this->mutex);
			return SUCCESS;
		}
		/* remove if last reference */
		this->policies->remove(this->policies, to_delete);
	}
	this->mutex->unlock(this->mutex);
	if (!to_delete)
	{
		if (mark.value)
		{
			DBG1(DBG_KNL, "deleting policy %R === %R %N  (mark %u/0x%8x) "
						  "failed, not found", src_ts, dst_ts, policy_dir_names,
						   direction, mark.value, mark.mask);
		}
		else
		{
			DBG1(DBG_KNL, "deleting policy %R === %R %N failed, not found",
						   src_ts, dst_ts, policy_dir_names, direction);
		}
		return NOT_FOUND;
	}

	memset(&request, 0, sizeof(request));

	hdr = (struct nlmsghdr*)request;
	hdr->nlmsg_flags = NLM_F_REQUEST | NLM_F_ACK;
	hdr->nlmsg_type = XFRM_MSG_DELPOLICY;
	hdr->nlmsg_len = NLMSG_LENGTH(sizeof(struct xfrm_userpolicy_id));

	policy_id = (struct xfrm_userpolicy_id*)NLMSG_DATA(hdr);
	policy_id->sel = to_delete->sel;
	policy_id->dir = direction;

	if (mark.value)
	{
		struct xfrm_mark *mrk;
		struct rtattr *rthdr = XFRM_RTA(hdr, struct xfrm_userpolicy_id);

		rthdr->rta_type = XFRMA_MARK;
		rthdr->rta_len = RTA_LENGTH(sizeof(struct xfrm_mark));
		hdr->nlmsg_len += RTA_ALIGN(rthdr->rta_len);
		if (hdr->nlmsg_len > sizeof(request))
		{
			return FAILED;
		}

		mrk = (struct xfrm_mark*)RTA_DATA(rthdr);
		mrk->v = mark.value;
		mrk->m = mark.mask;
	}

	route = to_delete->route;
	free(to_delete);

	if (this->socket_xfrm->send_ack(this->socket_xfrm, hdr) != SUCCESS)
	{
		if (mark.value)
		{
			DBG1(DBG_KNL, "unable to delete policy %R === %R %N  "
                          "(mark %u/0x%8x)", src_ts, dst_ts, policy_dir_names,
						   direction, mark.value, mark.mask);
		}
		else
		{
			DBG1(DBG_KNL, "unable to delete policy %R === %R %N",
						   src_ts, dst_ts, policy_dir_names, direction);
		}
		return FAILED;
	}

	if (route)
	{
		if (hydra->kernel_interface->del_route(hydra->kernel_interface,
				route->dst_net, route->prefixlen, route->gateway,
				route->src_ip, route->if_name) != SUCCESS)
		{
			DBG1(DBG_KNL, "error uninstalling route installed with "
						  "policy %R === %R %N", src_ts, dst_ts,
						   policy_dir_names, direction);
		}
		route_entry_destroy(route);
	}
	return SUCCESS;
}

METHOD(kernel_ipsec_t, bypass_socket, bool,
	private_kernel_netlink_ipsec_t *this, int fd, int family)
{
	struct xfrm_userpolicy_info policy;
	u_int sol, ipsec_policy;

	switch (family)
	{
		case AF_INET:
			sol = SOL_IP;
			ipsec_policy = IP_XFRM_POLICY;
			break;
		case AF_INET6:
			sol = SOL_IPV6;
			ipsec_policy = IPV6_XFRM_POLICY;
			break;
		default:
			return FALSE;
	}

	memset(&policy, 0, sizeof(policy));
	policy.action = XFRM_POLICY_ALLOW;
	policy.sel.family = family;

	policy.dir = XFRM_POLICY_OUT;
	if (setsockopt(fd, sol, ipsec_policy, &policy, sizeof(policy)) < 0)
	{
		DBG1(DBG_KNL, "unable to set IPSEC_POLICY on socket: %s",
			 strerror(errno));
		return FALSE;
	}
	policy.dir = XFRM_POLICY_IN;
	if (setsockopt(fd, sol, ipsec_policy, &policy, sizeof(policy)) < 0)
	{
		DBG1(DBG_KNL, "unable to set IPSEC_POLICY on socket: %s",
			 strerror(errno));
		return FALSE;
	}
	return TRUE;
}

METHOD(kernel_ipsec_t, destroy, void,
	private_kernel_netlink_ipsec_t *this)
{
	enumerator_t *enumerator;
	policy_entry_t *policy;

	if (this->job)
	{
		this->job->cancel(this->job);
	}
	if (this->socket_xfrm_events > 0)
	{
		close(this->socket_xfrm_events);
	}
	DESTROY_IF(this->socket_xfrm);
	enumerator = this->policies->create_enumerator(this->policies);
	while (enumerator->enumerate(enumerator, &policy, &policy))
	{
		free(policy);
	}
	enumerator->destroy(enumerator);
	this->policies->destroy(this->policies);
	this->mutex->destroy(this->mutex);
	free(this);
}

/*
 * Described in header.
 */
kernel_netlink_ipsec_t *kernel_netlink_ipsec_create()
{
	private_kernel_netlink_ipsec_t *this;
	struct sockaddr_nl addr;
	int fd;

	INIT(this,
		.public = {
			.interface = {
				.get_spi = _get_spi,
				.get_cpi = _get_cpi,
				.add_sa  = _add_sa,
				.update_sa = _update_sa,
				.query_sa = _query_sa,
				.del_sa = _del_sa,
				.add_policy = _add_policy,
				.query_policy = _query_policy,
				.del_policy = _del_policy,
				.bypass_socket = _bypass_socket,
				.destroy = _destroy,
			},
		},
		.policies = hashtable_create((hashtable_hash_t)policy_hash,
									 (hashtable_equals_t)policy_equals, 32),
		.mutex = mutex_create(MUTEX_TYPE_DEFAULT),
		.install_routes = lib->settings->get_bool(lib->settings,
					"%s.install_routes", TRUE, hydra->daemon),
		.replay_window = lib->settings->get_int(lib->settings,
					"%s.replay_window", DEFAULT_REPLAY_WINDOW, hydra->daemon),
	);

	this->replay_bmp = (this->replay_window + sizeof(u_int32_t) * 8 - 1) /
													(sizeof(u_int32_t) * 8);

	if (streq(hydra->daemon, "pluto"))
	{	/* no routes for pluto, they are installed via updown script */
		this->install_routes = FALSE;
	}

	/* disable lifetimes for allocated SPIs in kernel */
	fd = open("/proc/sys/net/core/xfrm_acq_expires", O_WRONLY);
	if (fd)
	{
		ignore_result(write(fd, "165", 3));
		close(fd);
	}

	this->socket_xfrm = netlink_socket_create(NETLINK_XFRM);
	if (!this->socket_xfrm)
	{
		destroy(this);
		return NULL;
	}

	memset(&addr, 0, sizeof(addr));
	addr.nl_family = AF_NETLINK;

	/* create and bind XFRM socket for ACQUIRE, EXPIRE, MIGRATE & MAPPING */
	this->socket_xfrm_events = socket(AF_NETLINK, SOCK_RAW, NETLINK_XFRM);
	if (this->socket_xfrm_events <= 0)
	{
		DBG1(DBG_KNL, "unable to create XFRM event socket");
		destroy(this);
		return NULL;
	}
	addr.nl_groups = XFRMNLGRP(ACQUIRE) | XFRMNLGRP(EXPIRE) |
					 XFRMNLGRP(MIGRATE) | XFRMNLGRP(MAPPING);
	if (bind(this->socket_xfrm_events, (struct sockaddr*)&addr, sizeof(addr)))
	{
		DBG1(DBG_KNL, "unable to bind XFRM event socket");
		destroy(this);
		return NULL;
	}
	this->job = callback_job_create((callback_job_cb_t)receive_events,
									this, NULL, NULL);
	lib->processor->queue_job(lib->processor, (job_t*)this->job);

	return &this->public;
}
<|MERGE_RESOLUTION|>--- conflicted
+++ resolved
@@ -58,13 +58,8 @@
 #endif /*IPV6_XFRM_POLICY*/
 
 /** default priority of installed policies */
-<<<<<<< HEAD
-#define PRIO_LOW 3000
-#define PRIO_HIGH 2000
-=======
 #define PRIO_LOW 1024
 #define PRIO_HIGH 512
->>>>>>> upstream/4.5.1
 
 /** default replay window size, if not set using charon.replay_window */
 #define DEFAULT_REPLAY_WINDOW 32
@@ -884,11 +879,7 @@
 METHOD(kernel_ipsec_t, add_sa, status_t,
 	private_kernel_netlink_ipsec_t *this, host_t *src, host_t *dst,
 	u_int32_t spi, u_int8_t protocol, u_int32_t reqid, mark_t mark,
-<<<<<<< HEAD
-	lifetime_cfg_t *lifetime, u_int16_t enc_alg, chunk_t enc_key,
-=======
 	u_int32_t tfc, lifetime_cfg_t *lifetime, u_int16_t enc_alg, chunk_t enc_key,
->>>>>>> upstream/4.5.1
 	u_int16_t int_alg, chunk_t int_key, ipsec_mode_t mode, u_int16_t ipcomp,
 	u_int16_t cpi, bool encap, bool esn, bool inbound,
 	traffic_selector_t* src_ts, traffic_selector_t* dst_ts)
@@ -905,11 +896,7 @@
 	if (ipcomp != IPCOMP_NONE && cpi != 0)
 	{
 		lifetime_cfg_t lft = {{0,0,0},{0,0,0},{0,0,0}};
-<<<<<<< HEAD
-		add_sa(this, src, dst, htonl(ntohs(cpi)), IPPROTO_COMP, reqid, mark,
-=======
 		add_sa(this, src, dst, htonl(ntohs(cpi)), IPPROTO_COMP, reqid, mark, tfc,
->>>>>>> upstream/4.5.1
 			   &lft, ENCR_UNDEFINED, chunk_empty, AUTH_UNDEFINED, chunk_empty,
 			   mode, ipcomp, 0, FALSE, FALSE, inbound, NULL, NULL);
 		ipcomp = IPCOMP_NONE;
@@ -947,10 +934,7 @@
 			sa->flags |= XFRM_STATE_AF_UNSPEC;
 			break;
 		case MODE_BEET:
-<<<<<<< HEAD
-=======
 		case MODE_TRANSPORT:
->>>>>>> upstream/4.5.1
 			if(src_ts && dst_ts)
 			{
 				sa->sel = ts2selector(src_ts, dst_ts);
@@ -1183,8 +1167,6 @@
 		rthdr = XFRM_RTA_NEXT(rthdr);
 	}
 
-<<<<<<< HEAD
-=======
 	if (tfc)
 	{
 		u_int32_t *tfcpad;
@@ -1203,9 +1185,6 @@
 		rthdr = XFRM_RTA_NEXT(rthdr);
 	}
 
-<<<<<<< HEAD
->>>>>>> upstream/4.5.1
-=======
 	if (protocol != IPPROTO_COMP)
 	{
 		if (esn || this->replay_window > DEFAULT_REPLAY_WINDOW)
@@ -1241,7 +1220,6 @@
 		}
 	}
 
->>>>>>> 0a9d51a4
 	if (this->socket_xfrm->send_ack(this->socket_xfrm, hdr) != SUCCESS)
 	{
 		if (mark.value)
@@ -1807,13 +1785,6 @@
 	policy_info = (struct xfrm_userpolicy_info*)NLMSG_DATA(hdr);
 	policy_info->sel = policy->sel;
 	policy_info->dir = policy->direction;
-<<<<<<< HEAD
-	/* calculate priority based on source selector size, small size = high prio */
-	policy_info->priority = routed ? PRIO_LOW : PRIO_HIGH;
-	policy_info->priority -= policy->sel.prefixlen_s * 10;
-	policy_info->priority -= policy->sel.proto ? 2 : 0;
-	policy_info->priority -= policy->sel.sport_mask ? 1 : 0;
-=======
 
 	/* calculate priority based on selector size, small size = high prio */
 	policy_info->priority = routed ? PRIO_LOW : PRIO_HIGH;
@@ -1824,7 +1795,6 @@
 							 policy->sel.dport_mask ? 0 : 2;
 	policy_info->priority += policy->sel.proto ? 0 : 1;
 
->>>>>>> upstream/4.5.1
 	policy_info->action = type != POLICY_DROP ? XFRM_POLICY_ALLOW
 											  : XFRM_POLICY_BLOCK;
 	policy_info->share = XFRM_SHARE_ANY;
@@ -1946,11 +1916,8 @@
 
 			if (route->if_name)
 			{
-<<<<<<< HEAD
-=======
 				DBG2(DBG_KNL, "installing route: %R via %H src %H dev %s",
 					 src_ts, route->gateway, route->src_ip, route->if_name);
->>>>>>> upstream/4.5.1
 				switch (hydra->kernel_interface->add_route(
 									hydra->kernel_interface, route->dst_net,
 									route->prefixlen, route->gateway,
