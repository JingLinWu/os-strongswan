--- conflicted
+++ resolved
@@ -32,24 +32,14 @@
 	kernel_pfroute_plugin_t public;
 };
 
-<<<<<<< HEAD
-<<<<<<< HEAD
-/**
- * Implementation of plugin_t.destroy
- */
-static void destroy(private_kernel_pfroute_plugin_t *this)
-=======
-=======
 METHOD(plugin_t, get_name, char*,
 	private_kernel_pfroute_plugin_t *this)
 {
 	return "kernel-pfroute";
 }
 
->>>>>>> 0a9d51a4
 METHOD(plugin_t, destroy, void,
 	private_kernel_pfroute_plugin_t *this)
->>>>>>> upstream/4.5.1
 {
 	hydra->kernel_interface->remove_net_interface(hydra->kernel_interface,
 						(kernel_net_constructor_t)kernel_pfroute_net_create);
@@ -61,12 +51,6 @@
  */
 plugin_t *kernel_pfroute_plugin_create()
 {
-<<<<<<< HEAD
-	private_kernel_pfroute_plugin_t *this = malloc_thing(private_kernel_pfroute_plugin_t);
-
-	this->public.plugin.destroy = (void(*)(plugin_t*))destroy;
-
-=======
 	private_kernel_pfroute_plugin_t *this;
 
 	INIT(this,
@@ -78,7 +62,6 @@
 			},
 		},
 	);
->>>>>>> upstream/4.5.1
 	hydra->kernel_interface->add_net_interface(hydra->kernel_interface,
 						(kernel_net_constructor_t)kernel_pfroute_net_create);
 
