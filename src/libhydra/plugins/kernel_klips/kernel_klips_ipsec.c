--- conflicted
+++ resolved
@@ -1668,11 +1668,7 @@
 
 METHOD(kernel_ipsec_t, add_sa, status_t,
 	private_kernel_klips_ipsec_t *this, host_t *src, host_t *dst, u_int32_t spi,
-<<<<<<< HEAD
-	u_int8_t protocol, u_int32_t reqid, mark_t mark,
-=======
 	u_int8_t protocol, u_int32_t reqid, mark_t mark, u_int32_t tfc,
->>>>>>> upstream/4.5.1
 	lifetime_cfg_t *lifetime, u_int16_t enc_alg, chunk_t enc_key,
 	u_int16_t int_alg, chunk_t int_key, ipsec_mode_t mode,
 	u_int16_t ipcomp, u_int16_t cpi, bool encap, bool esn, bool inbound,
