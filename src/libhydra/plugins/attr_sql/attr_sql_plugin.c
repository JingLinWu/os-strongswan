/*
 * Copyright (C) 2008 Martin Willi
 * Hochschule fuer Technik Rapperswil
 *
 * This program is free software; you can redistribute it and/or modify it
 * under the terms of the GNU General Public License as published by the
 * Free Software Foundation; either version 2 of the License, or (at your
 * option) any later version.  See <http://www.fsf.org/copyleft/gpl.txt>.
 *
 * This program is distributed in the hope that it will be useful, but
 * WITHOUT ANY WARRANTY; without even the implied warranty of MERCHANTABILITY
 * or FITNESS FOR A PARTICULAR PURPOSE.  See the GNU General Public License
 * for more details.
 */

#include <hydra.h>
#include <debug.h>

#include "attr_sql_plugin.h"
#include "sql_attribute.h"

typedef struct private_attr_sql_plugin_t private_attr_sql_plugin_t;

/**
 * private data of attr_sql plugin
 */
struct private_attr_sql_plugin_t {

	/**
	 * implements plugin interface
	 */
	attr_sql_plugin_t public;

	/**
	 * database connection instance
	 */
	database_t *db;

	/**
	 * configuration attributes
	 */
	sql_attribute_t *attribute;
};

<<<<<<< HEAD
<<<<<<< HEAD
/**
 * Implementation of plugin_t.destroy
 */
static void destroy(private_attr_sql_plugin_t *this)
=======
=======
METHOD(plugin_t, get_name, char*,
	private_attr_sql_plugin_t *this)
{
	return "attr-sql";
}

>>>>>>> 0a9d51a4
METHOD(plugin_t, destroy, void,
	private_attr_sql_plugin_t *this)
>>>>>>> upstream/4.5.1
{
	hydra->attributes->remove_provider(hydra->attributes, &this->attribute->provider);
	this->attribute->destroy(this->attribute);
	this->db->destroy(this->db);
	free(this);
}

/*
 * see header file
 */
plugin_t *attr_sql_plugin_create()
{
<<<<<<< HEAD
	char *uri;
	private_attr_sql_plugin_t *this;

	uri = lib->settings->get_str(lib->settings, "libhydra.plugins.attr-sql.database", NULL);
=======
	private_attr_sql_plugin_t *this;
	char *uri;

	uri = lib->settings->get_str(lib->settings, "libhydra.plugins.attr-sql.database",
												 NULL);
>>>>>>> upstream/4.5.1
	if (!uri)
	{
		DBG1(DBG_CFG, "attr-sql plugin: database URI not set");
		return NULL;
	}

<<<<<<< HEAD
	this = malloc_thing(private_attr_sql_plugin_t);

	this->public.plugin.destroy = (void(*)(plugin_t*))destroy;

	this->db = lib->db->create(lib->db, uri);
=======
	INIT(this,
		.public = {
			.plugin = {
				.get_name = _get_name,
				.reload = (void*)return_false,
				.destroy = _destroy,
			},
		},
		.db = lib->db->create(lib->db, uri),
	);

>>>>>>> upstream/4.5.1
	if (!this->db)
	{
		DBG1(DBG_CFG, "attr-sql plugin failed to connect to database");
		free(this);
		return NULL;
	}
	this->attribute = sql_attribute_create(this->db);
	hydra->attributes->add_provider(hydra->attributes, &this->attribute->provider);

	return &this->public.plugin;
}
<|MERGE_RESOLUTION|>--- conflicted
+++ resolved
@@ -42,24 +42,14 @@
 	sql_attribute_t *attribute;
 };
 
-<<<<<<< HEAD
-<<<<<<< HEAD
-/**
- * Implementation of plugin_t.destroy
- */
-static void destroy(private_attr_sql_plugin_t *this)
-=======
-=======
 METHOD(plugin_t, get_name, char*,
 	private_attr_sql_plugin_t *this)
 {
 	return "attr-sql";
 }
 
->>>>>>> 0a9d51a4
 METHOD(plugin_t, destroy, void,
 	private_attr_sql_plugin_t *this)
->>>>>>> upstream/4.5.1
 {
 	hydra->attributes->remove_provider(hydra->attributes, &this->attribute->provider);
 	this->attribute->destroy(this->attribute);
@@ -72,31 +62,17 @@
  */
 plugin_t *attr_sql_plugin_create()
 {
-<<<<<<< HEAD
-	char *uri;
-	private_attr_sql_plugin_t *this;
-
-	uri = lib->settings->get_str(lib->settings, "libhydra.plugins.attr-sql.database", NULL);
-=======
 	private_attr_sql_plugin_t *this;
 	char *uri;
 
 	uri = lib->settings->get_str(lib->settings, "libhydra.plugins.attr-sql.database",
 												 NULL);
->>>>>>> upstream/4.5.1
 	if (!uri)
 	{
 		DBG1(DBG_CFG, "attr-sql plugin: database URI not set");
 		return NULL;
 	}
 
-<<<<<<< HEAD
-	this = malloc_thing(private_attr_sql_plugin_t);
-
-	this->public.plugin.destroy = (void(*)(plugin_t*))destroy;
-
-	this->db = lib->db->create(lib->db, uri);
-=======
 	INIT(this,
 		.public = {
 			.plugin = {
@@ -108,7 +84,6 @@
 		.db = lib->db->create(lib->db, uri),
 	);
 
->>>>>>> upstream/4.5.1
 	if (!this->db)
 	{
 		DBG1(DBG_CFG, "attr-sql plugin failed to connect to database");
