/*
 * Copyright (C) 2009 Martin Willi
 * Hochschule fuer Technik Rapperswil
 *
 * This program is free software; you can redistribute it and/or modify it
 * under the terms of the GNU General Public License as published by the
 * Free Software Foundation; either version 2 of the License, or (at your
 * option) any later version.  See <http://www.fsf.org/copyleft/gpl.txt>.
 *
 * This program is distributed in the hope that it will be useful, but
 * WITHOUT ANY WARRANTY; without even the implied warranty of MERCHANTABILITY
 * or FITNESS FOR A PARTICULAR PURPOSE.  See the GNU General Public License
 * for more details.
 */

#include "resolve_plugin.h"
#include "resolve_handler.h"

#include <hydra.h>

typedef struct private_resolve_plugin_t private_resolve_plugin_t;

/**
 * private data of resolve plugin
 */
struct private_resolve_plugin_t {

	/**
	 * implements plugin interface
	 */
	resolve_plugin_t public;

	/**
	 * The registerd DNS attribute handler
	 */
	resolve_handler_t *handler;
};

<<<<<<< HEAD
<<<<<<< HEAD
/**
 * Implementation of plugin_t.destroy
 */
static void destroy(private_resolve_plugin_t *this)
=======
=======
METHOD(plugin_t, get_name, char*,
	private_resolve_plugin_t *this)
{
	return "resolve";
}

>>>>>>> 0a9d51a4
METHOD(plugin_t, destroy, void,
	private_resolve_plugin_t *this)
>>>>>>> upstream/4.5.1
{
	hydra->attributes->remove_handler(hydra->attributes, &this->handler->handler);
	this->handler->destroy(this->handler);
	free(this);
}

/*
 * see header file
 */
plugin_t *resolve_plugin_create()
{
<<<<<<< HEAD
	private_resolve_plugin_t *this = malloc_thing(private_resolve_plugin_t);

	this->public.plugin.destroy = (void(*)(plugin_t*))destroy;
	this->handler = resolve_handler_create();
=======
	private_resolve_plugin_t *this;

	INIT(this,
		.public = {
			.plugin = {
				.get_name = _get_name,
				.reload = (void*)return_false,
				.destroy = _destroy,
			},
		},
		.handler = resolve_handler_create(),
	);
>>>>>>> upstream/4.5.1
	hydra->attributes->add_handler(hydra->attributes, &this->handler->handler);

	return &this->public.plugin;
}
<|MERGE_RESOLUTION|>--- conflicted
+++ resolved
@@ -36,24 +36,14 @@
 	resolve_handler_t *handler;
 };
 
-<<<<<<< HEAD
-<<<<<<< HEAD
-/**
- * Implementation of plugin_t.destroy
- */
-static void destroy(private_resolve_plugin_t *this)
-=======
-=======
 METHOD(plugin_t, get_name, char*,
 	private_resolve_plugin_t *this)
 {
 	return "resolve";
 }
 
->>>>>>> 0a9d51a4
 METHOD(plugin_t, destroy, void,
 	private_resolve_plugin_t *this)
->>>>>>> upstream/4.5.1
 {
 	hydra->attributes->remove_handler(hydra->attributes, &this->handler->handler);
 	this->handler->destroy(this->handler);
@@ -65,12 +55,6 @@
  */
 plugin_t *resolve_plugin_create()
 {
-<<<<<<< HEAD
-	private_resolve_plugin_t *this = malloc_thing(private_resolve_plugin_t);
-
-	this->public.plugin.destroy = (void(*)(plugin_t*))destroy;
-	this->handler = resolve_handler_create();
-=======
 	private_resolve_plugin_t *this;
 
 	INIT(this,
@@ -83,7 +67,6 @@
 		},
 		.handler = resolve_handler_create(),
 	);
->>>>>>> upstream/4.5.1
 	hydra->attributes->add_handler(hydra->attributes, &this->handler->handler);
 
 	return &this->public.plugin;
