/*
 * Copyright (C) 2009 Martin Willi
 * Hochschule fuer Technik Rapperswil
 *
 * This program is free software; you can redistribute it and/or modify it
 * under the terms of the GNU General Public License as published by the
 * Free Software Foundation; either version 2 of the License, or (at your
 * option) any later version.  See <http://www.fsf.org/copyleft/gpl.txt>.
 *
 * This program is distributed in the hope that it will be useful, but
 * WITHOUT ANY WARRANTY; without even the implied warranty of MERCHANTABILITY
 * or FITNESS FOR A PARTICULAR PURPOSE.  See the GNU General Public License
 * for more details.
 */

#include "attr_plugin.h"
#include "attr_provider.h"

#include <hydra.h>

typedef struct private_attr_plugin_t private_attr_plugin_t;

/**
 * private data of attr plugin
 */
struct private_attr_plugin_t {

	/**
	 * implements plugin interface
	 */
	attr_plugin_t public;

	/**
	 * CFG attributes provider
	 */
	attr_provider_t *provider;
};

<<<<<<< HEAD
<<<<<<< HEAD
/**
 * Implementation of plugin_t.destroy
 */
static void destroy(private_attr_plugin_t *this)
=======
=======
METHOD(plugin_t, get_name, char*,
	private_attr_plugin_t *this)
{
	return "attr";
}

METHOD(plugin_t, reload, bool,
	private_attr_plugin_t *this)
{
	this->provider->reload(this->provider);
	return TRUE;
}

>>>>>>> 0a9d51a4
METHOD(plugin_t, destroy, void,
	private_attr_plugin_t *this)
>>>>>>> upstream/4.5.1
{
	hydra->attributes->remove_provider(hydra->attributes, &this->provider->provider);
	this->provider->destroy(this->provider);
	free(this);
}

/*
 * see header file
 */
plugin_t *attr_plugin_create()
{
<<<<<<< HEAD
	private_attr_plugin_t *this = malloc_thing(private_attr_plugin_t);

	this->public.plugin.destroy = (void(*)(plugin_t*))destroy;

	this->provider = attr_provider_create();
=======
	private_attr_plugin_t *this;

	INIT(this,
		.public = {
			.plugin = {
				.get_name = _get_name,
				.reload = _reload,
				.destroy = _destroy,
			},
		},
		.provider = attr_provider_create(),
	);
>>>>>>> upstream/4.5.1
	hydra->attributes->add_provider(hydra->attributes, &this->provider->provider);

	return &this->public.plugin;
}
<|MERGE_RESOLUTION|>--- conflicted
+++ resolved
@@ -36,14 +36,6 @@
 	attr_provider_t *provider;
 };
 
-<<<<<<< HEAD
-<<<<<<< HEAD
-/**
- * Implementation of plugin_t.destroy
- */
-static void destroy(private_attr_plugin_t *this)
-=======
-=======
 METHOD(plugin_t, get_name, char*,
 	private_attr_plugin_t *this)
 {
@@ -57,10 +49,8 @@
 	return TRUE;
 }
 
->>>>>>> 0a9d51a4
 METHOD(plugin_t, destroy, void,
 	private_attr_plugin_t *this)
->>>>>>> upstream/4.5.1
 {
 	hydra->attributes->remove_provider(hydra->attributes, &this->provider->provider);
 	this->provider->destroy(this->provider);
@@ -72,13 +62,6 @@
  */
 plugin_t *attr_plugin_create()
 {
-<<<<<<< HEAD
-	private_attr_plugin_t *this = malloc_thing(private_attr_plugin_t);
-
-	this->public.plugin.destroy = (void(*)(plugin_t*))destroy;
-
-	this->provider = attr_provider_create();
-=======
 	private_attr_plugin_t *this;
 
 	INIT(this,
@@ -91,7 +74,6 @@
 		},
 		.provider = attr_provider_create(),
 	);
->>>>>>> upstream/4.5.1
 	hydra->attributes->add_provider(hydra->attributes, &this->provider->provider);
 
 	return &this->public.plugin;
