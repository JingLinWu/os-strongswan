--- conflicted
+++ resolved
@@ -204,10 +204,7 @@
 	 * @param protocol		protocol for this SA (ESP/AH)
 	 * @param reqid			unique ID for this SA
 	 * @param mark			mark for this SA
-<<<<<<< HEAD
-=======
 	 * @param tfc			Traffic Flow Confidentiality padding for this SA
->>>>>>> upstream/4.5.1
 	 * @param lifetime		lifetime_cfg_t for this SA
 	 * @param enc_alg		Algorithm to use for encryption (ESP only)
 	 * @param enc_key		key to use for encryption
@@ -226,11 +223,7 @@
 	status_t (*add_sa) (kernel_ipsec_t *this,
 						host_t *src, host_t *dst, u_int32_t spi,
 						u_int8_t protocol, u_int32_t reqid,
-<<<<<<< HEAD
-						mark_t mark, lifetime_cfg_t *lifetime,
-=======
 						mark_t mark, u_int32_t tfc, lifetime_cfg_t *lifetime,
->>>>>>> upstream/4.5.1
 						u_int16_t enc_alg, chunk_t enc_key,
 						u_int16_t int_alg, chunk_t int_key,
 						ipsec_mode_t mode, u_int16_t ipcomp, u_int16_t cpi,
