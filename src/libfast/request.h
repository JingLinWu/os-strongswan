--- conflicted
+++ resolved
@@ -86,8 +86,6 @@
 	char* (*get_query_data)(request_t *this, char *name);
 
 	/**
-<<<<<<< HEAD
-=======
 	 * Get an arbitrary environment variable.
 	 *
 	 * @param name		name of the environment variable
@@ -96,7 +94,6 @@
 	char* (*get_env_var)(request_t *this, char *name);
 
 	/**
->>>>>>> upstream/4.5.1
 	 * Read raw POST/PUT data from HTTP request.
 	 *
 	 * @param buf		buffer to read data into
