--- conflicted
+++ resolved
@@ -15,10 +15,7 @@
 
 #include "pki.h"
 
-<<<<<<< HEAD
-=======
 #include <asn1/asn1.h>
->>>>>>> upstream/4.5.1
 #include <credentials/certificates/certificate.h>
 #include <credentials/certificates/x509.h>
 #include <credentials/certificates/crl.h>
@@ -76,16 +73,11 @@
 	chunk_t chunk;
 	bool first;
 	char *uri;
-<<<<<<< HEAD
-	int len;
-	x509_flag_t flags;
-=======
 	int len, explicit, inhibit;
 	x509_flag_t flags;
 	x509_cdp_t *cdp;
 	x509_cert_policy_t *policy;
 	x509_policy_mapping_t *mapping;
->>>>>>> upstream/4.5.1
 
 	chunk = x509->get_serial(x509);
 	printf("serial:    %#B\n", &chunk);
@@ -117,13 +109,10 @@
 	{
 		printf("CA ");
 	}
-<<<<<<< HEAD
-=======
 	if (flags & X509_CRL_SIGN)
 	{
 		printf("CRLSign ");
 	}
->>>>>>> upstream/4.5.1
 	if (flags & X509_AA)
 	{
 		printf("AA ");
@@ -152,27 +141,15 @@
 
 	first = TRUE;
 	enumerator = x509->create_crl_uri_enumerator(x509);
-<<<<<<< HEAD
-	while (enumerator->enumerate(enumerator, &uri))
-	{
-		if (first)
-		{
-			printf("CRL URIs:  %s\n", uri);
-=======
 	while (enumerator->enumerate(enumerator, &cdp))
 	{
 		if (first)
 		{
 			printf("CRL URIs:  %s", cdp->uri);
->>>>>>> upstream/4.5.1
 			first = FALSE;
 		}
 		else
 		{
-<<<<<<< HEAD
-			printf("           %s\n", uri);
-		}
-=======
 			printf("           %s", cdp->uri);
 		}
 		if (cdp->issuer)
@@ -180,7 +157,6 @@
 			printf(" (CRL issuer: %Y)", cdp->issuer);
 		}
 		printf("\n");
->>>>>>> upstream/4.5.1
 	}
 	enumerator->destroy(enumerator);
 
@@ -200,19 +176,12 @@
 	}
 	enumerator->destroy(enumerator);
 
-<<<<<<< HEAD
-	len = x509->get_pathLenConstraint(x509);
-	if (len != X509_NO_PATH_LEN_CONSTRAINT)
-=======
 	len = x509->get_constraint(x509, X509_PATH_LEN);
 	if (len != X509_NO_CONSTRAINT)
->>>>>>> upstream/4.5.1
 	{
 		printf("pathlen:   %d\n", len);
 	}
 
-<<<<<<< HEAD
-=======
 	first = TRUE;
 	enumerator = x509->create_name_constraint_enumerator(x509, TRUE);
 	while (enumerator->enumerate(enumerator, &id))
@@ -312,7 +281,6 @@
 		}
 	}
 
->>>>>>> upstream/4.5.1
 	chunk = x509->get_authKeyIdentifier(x509);
 	if (chunk.ptr)
 	{
@@ -356,16 +324,6 @@
 	crl_reason_t reason;
 	chunk_t chunk;
 	int count = 0;
-<<<<<<< HEAD
-	char buf[64];
-	struct tm tm;
-
-	chunk = crl->get_serial(crl);
-	printf("serial:    %#B\n", &chunk);
-	chunk = crl->get_authKeyIdentifier(crl);
-	printf("authKeyId: %#B\n", &chunk);
-
-=======
 	bool first;
 	char buf[64];
 	struct tm tm;
@@ -401,7 +359,6 @@
 	}
 	enumerator->destroy(enumerator);
 
->>>>>>> upstream/4.5.1
 	enumerator = crl->create_enumerator(crl);
 	while (enumerator->enumerate(enumerator, &chunk, &ts, &reason))
 	{
