--- conflicted
+++ resolved
@@ -98,8 +98,6 @@
 }
 
 /**
-<<<<<<< HEAD
-=======
  * Destroy a CDP
  */
 static void cdp_destroy(x509_cdp_t *this)
@@ -109,7 +107,6 @@
 }
 
 /**
->>>>>>> upstream/4.5.1
  * Sign a CRL
  */
 static int sign_crl()
@@ -122,22 +119,12 @@
 	x509_t *x509;
 	hash_algorithm_t digest = HASH_SHA1;
 	char *arg, *cacert = NULL, *cakey = NULL, *lastupdate = NULL, *error = NULL;
-<<<<<<< HEAD
-=======
 	char *basecrl = NULL;
->>>>>>> upstream/4.5.1
 	char serial[512], crl_serial[8], *keyid = NULL;
 	int serial_len = 0;
 	crl_reason_t reason = CRL_REASON_UNSPECIFIED;
 	time_t thisUpdate, nextUpdate, date = time(NULL);
 	int lifetime = 15;
-<<<<<<< HEAD
-	linked_list_t *list;
-	enumerator_t *enumerator, *lastenum = NULL;
-	chunk_t encoding = chunk_empty;
-
-	list = linked_list_create();
-=======
 	linked_list_t *list, *cdps;
 	enumerator_t *enumerator, *lastenum = NULL;
 	x509_cdp_t *cdp;
@@ -145,7 +132,6 @@
 
 	list = linked_list_create();
 	cdps = linked_list_create();
->>>>>>> upstream/4.5.1
 
 	memset(crl_serial, 0, sizeof(crl_serial));
 
@@ -216,8 +202,6 @@
 				reason = CRL_REASON_UNSPECIFIED;
 				continue;
 			}
-<<<<<<< HEAD
-=======
 			case 'b':
 				basecrl = arg;
 				continue;
@@ -227,7 +211,6 @@
 				);
 				cdps->insert_last(cdps, cdp);
 				continue;
->>>>>>> upstream/4.5.1
 			case 'r':
 				if (streq(arg, "key-compromise"))
 				{
@@ -302,15 +285,9 @@
 		goto error;
 	}
 	x509 = (x509_t*)ca;
-<<<<<<< HEAD
-	if (!(x509->get_flags(x509) & X509_CA))
-	{
-		error = "CA certificate misses CA basicConstraint";
-=======
 	if (!(x509->get_flags(x509) & (X509_CA | X509_CRL_SIGN)))
 	{
 		error = "CA certificate misses CA basicConstraint / CRLSign keyUsage";
->>>>>>> upstream/4.5.1
 		goto error;
 	}
 	public = ca->get_public_key(ca);
@@ -348,8 +325,6 @@
 	thisUpdate = time(NULL);
 	nextUpdate = thisUpdate + lifetime * 24 * 60 * 60;
 
-<<<<<<< HEAD
-=======
 	if (basecrl)
 	{
 		lastcrl = lib->creds->create(lib->creds, CRED_CERTIFICATE, CERT_X509_CRL,
@@ -366,7 +341,6 @@
 		lastcrl = NULL;
 	}
 
->>>>>>> upstream/4.5.1
 	if (lastupdate)
 	{
 		lastcrl = lib->creds->create(lib->creds, CRED_CERTIFICATE, CERT_X509_CRL,
@@ -380,13 +354,10 @@
 			   min(lastcrl->get_serial(lastcrl).len, sizeof(crl_serial)));
 		lastenum = lastcrl->create_enumerator(lastcrl);
 	}
-<<<<<<< HEAD
-=======
 	else
 	{
 		lastenum = enumerator_create_empty();
 	}
->>>>>>> upstream/4.5.1
 
 	chunk_increment(chunk_create(crl_serial, sizeof(crl_serial)));
 
@@ -396,20 +367,12 @@
 			BUILD_SIGNING_KEY, private, BUILD_SIGNING_CERT, ca,
 			BUILD_SERIAL, chunk_create(crl_serial, sizeof(crl_serial)),
 			BUILD_NOT_BEFORE_TIME, thisUpdate, BUILD_NOT_AFTER_TIME, nextUpdate,
-<<<<<<< HEAD
-			BUILD_REVOKED_ENUMERATOR, enumerator, BUILD_DIGEST_ALG, digest,
-			lastenum ? BUILD_REVOKED_ENUMERATOR : BUILD_END, lastenum,
-			BUILD_END);
-	enumerator->destroy(enumerator);
-	DESTROY_IF(lastenum);
-=======
 			BUILD_REVOKED_ENUMERATOR, enumerator,
 			BUILD_REVOKED_ENUMERATOR, lastenum, BUILD_DIGEST_ALG, digest,
 			BUILD_CRL_DISTRIBUTION_POINTS, cdps, BUILD_BASE_CRL, baseCrlNumber,
 			BUILD_END);
 	enumerator->destroy(enumerator);
 	lastenum->destroy(lastenum);
->>>>>>> upstream/4.5.1
 	DESTROY_IF((certificate_t*)lastcrl);
 
 	if (!crl)
@@ -434,13 +397,9 @@
 	DESTROY_IF(ca);
 	DESTROY_IF(crl);
 	free(encoding.ptr);
-<<<<<<< HEAD
-	list->destroy_function(list, (void*)revoked_destroy);
-=======
 	free(baseCrlNumber.ptr);
 	list->destroy_function(list, (void*)revoked_destroy);
 	cdps->destroy_function(cdps, (void*)cdp_destroy);
->>>>>>> upstream/4.5.1
 	if (error)
 	{
 		fprintf(stderr, "%s\n", error);
@@ -450,10 +409,7 @@
 
 usage:
 	list->destroy_function(list, (void*)revoked_destroy);
-<<<<<<< HEAD
-=======
 	cdps->destroy_function(cdps, (void*)cdp_destroy);
->>>>>>> upstream/4.5.1
 	return command_usage(error);
 }
 
@@ -466,30 +422,13 @@
 		sign_crl, 'c', "signcrl",
 		"issue a CRL using a CA certificate and key",
 		{"--cacert file --cakey file | --cakeyid hex --lifetime days",
-<<<<<<< HEAD
-=======
 		 "[--lastcrl crl] [--basecrl crl] [--crluri uri ]+",
->>>>>>> upstream/4.5.1
 		 "[  [--reason key-compromise|ca-compromise|affiliation-changed|",
 		 "             superseded|cessation-of-operation|certificate-hold]",
 		 "   [--date timestamp]",
 		 "    --cert file | --serial hex ]*",
 		 "[--digest md5|sha1|sha224|sha256|sha384|sha512] [--outform der|pem]"},
 		{
-<<<<<<< HEAD
-			{"help",	'h', 0, "show usage information"},
-			{"cacert",	'c', 1, "CA certificate file"},
-			{"cakey",	'k', 1, "CA private key file"},
-			{"cakeyid",	'x', 1, "keyid on smartcard of CA private key"},
-			{"lifetime",'l', 1, "days the CRL gets a nextUpdate, default: 15"},
-			{"lastcrl",	'a', 1, "CRL of lastUpdate to copy revocations from"},
-			{"cert",	'z', 1, "certificate file to revoke"},
-			{"serial",	's', 1, "hex encoded certificate serial number to revoke"},
-			{"reason",	'r', 1, "reason for certificate revocation"},
-			{"date",	'd', 1, "revocation date as unix timestamp, default: now"},
-			{"digest",	'g', 1, "digest for signature creation, default: sha1"},
-			{"outform",	'f', 1, "encoding of generated crl, default: der"},
-=======
 			{"help",		'h', 0, "show usage information"},
 			{"cacert",		'c', 1, "CA certificate file"},
 			{"cakey",		'k', 1, "CA private key file"},
@@ -504,7 +443,6 @@
 			{"date",		'd', 1, "revocation date as unix timestamp, default: now"},
 			{"digest",		'g', 1, "digest for signature creation, default: sha1"},
 			{"outform",		'f', 1, "encoding of generated crl, default: der"},
->>>>>>> upstream/4.5.1
 		}
 	});
 }