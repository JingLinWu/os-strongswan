--- conflicted
+++ resolved
@@ -201,11 +201,7 @@
 		}
 		for (i = 0; cmds[active].options[i].name; i++)
 		{
-<<<<<<< HEAD
-			fprintf(out, "        --%-8s (-%c)  %s\n",
-=======
 			fprintf(out, "        --%-15s (-%c)  %s\n",
->>>>>>> upstream/4.5.1
 					cmds[active].options[i].name, cmds[active].options[i].op,
 					cmds[active].options[i].desc);
 		}
