/*
 * Copyright (C) 2009 Martin Willi
 * Hochschule fuer Technik Rapperswil
 *
 * This program is free software; you can redistribute it and/or modify it
 * under the terms of the GNU General Public License as published by the
 * Free Software Foundation; either version 2 of the License, or (at your
 * option) any later version.  See <http://www.fsf.org/copyleft/gpl.txt>.
 *
 * This program is distributed in the hope that it will be useful, but
 * WITHOUT ANY WARRANTY; without even the implied warranty of MERCHANTABILITY
 * or FITNESS FOR A PARTICULAR PURPOSE.  See the GNU General Public License
 * for more details.
 */

/**
 * @defgroup command command
 * @{ @ingroup pki
 */

#ifndef COMMAND_H_
#define COMMAND_H_

/**
 * Maximum number of commands.
 */
#define MAX_COMMANDS 10

/**
 * Maximum number of options in a command (+1)
 */
<<<<<<< HEAD
#define MAX_OPTIONS 20
=======
#define MAX_OPTIONS 32
>>>>>>> upstream/4.5.1

/**
 * Maximum number of usage summary lines (+1)
 */
#define MAX_LINES 10

typedef struct command_t command_t;
typedef struct command_option_t command_option_t;
typedef enum command_type_t command_type_t;

/**
 * Option specification
 */
struct command_option_t {
	/** long option string of the option */
	char *name;
	/** short option character of the option */
	char op;
	/** expected argument to option, no/req/opt_argument */
	int arg;
	/** description of the option */
	char *desc;
};

/**
 * Command specification.
 */
struct command_t {
	/** Function implementing the command */
	int (*call)();
	/** short option character */
	char op;
	/** long option string */
	char *cmd;
	/** description of the command */
	char *description;
	/** usage summary of the command */
	char *line[MAX_LINES];
	/** list of options the command accepts */
	command_option_t options[MAX_OPTIONS];
};

/**
 * Get the next option, as with getopt.
 */
int command_getopt(char **arg);

/**
 * Register a command.
 */
void command_register(command_t command);

/**
 * Dispatch commands.
 */
int command_dispatch(int argc, char *argv[]);

/**
 * Show usage information of active command.
 */
int command_usage(char *error);

#endif /* COMMAND_H_ @}*/<|MERGE_RESOLUTION|>--- conflicted
+++ resolved
@@ -29,11 +29,7 @@
 /**
  * Maximum number of options in a command (+1)
  */
-<<<<<<< HEAD
-#define MAX_OPTIONS 20
-=======
 #define MAX_OPTIONS 32
->>>>>>> upstream/4.5.1
 
 /**
  * Maximum number of usage summary lines (+1)
