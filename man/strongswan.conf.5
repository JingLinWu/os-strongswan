<<<<<<< HEAD
<<<<<<< HEAD
.TH STRONGSWAN.CONF 5 "2010-09-09" "4.5.0rc2" "strongSwan"
=======
.TH STRONGSWAN.CONF 5 "2010-09-09" "4.5.1" "strongSwan"
>>>>>>> upstream/4.5.1
=======
.TH STRONGSWAN.CONF 5 "2010-09-09" "4.5.2" "strongSwan"
>>>>>>> 0a9d51a4
.SH NAME
strongswan.conf \- strongSwan configuration file
.SH DESCRIPTION
While the
.IR ipsec.conf (5)
configuration file is well suited to define IPsec related configuration
parameters, it is not useful for other strongSwan applications to read options
from this file.
The file is hard to parse and only
.I ipsec starter
is capable of doing so. As the number of components of the strongSwan project
is continually growing, a more flexible configuration file was needed, one that
is easy to extend and can be used by all components. With strongSwan 4.2.1
.IR strongswan.conf (5)
was introduced which meets these requirements.

.SH SYNTAX
The format of the strongswan.conf file consists of hierarchical
.B sections
and a list of
.B key/value pairs
in each section. Each section has a name, followed by C-Style curly brackets
defining the section body. Each section body contains a set of subsections
and key/value pairs:
.PP
.EX
	settings := (section|keyvalue)*
	section  := name { settings }
	keyvalue := key = value\\n
.EE
.PP
Values must be terminated by a newline.
.PP
Comments are possible using the \fB#\fP-character, but be careful: The parser
implementation is currently limited and does not like brackets in comments.
.PP
Section names and keys may contain any printable character except:
.PP
.EX
	. { } # \\n \\t space
.EE
.PP
An example file in this format might look like this:
.PP
.EX
	a = b
	section-one {
		somevalue = asdf
		subsection {
			othervalue = xxx
		}
		# yei, a comment
		yetanother = zz
	}
	section-two {
		x = 12
	}
.EE
.PP
Indentation is optional, you may use tabs or spaces.

<<<<<<< HEAD
=======
.SH INCLUDING FILES
Using the
.B include
statement it is possible to include other files into strongswan.conf, e.g.
.PP
.EX
	include /some/path/*.conf
.EE
.PP
If the file name is not an absolute path, it is considered to be relative
to the directory of the file containing the include statement. The file name
may include shell wildcards (see
.IR sh (1)).
Also, such inclusions can be nested.
.PP
Sections loaded from included files
.I extend
previously loaded sections; already existing values are
.IR replaced .
It is important to note that settings are added relative to the section the
include statement is in.
.PP
As an example, the following three files result in the same final
config as the one given above:
.PP
.EX
	a = b
	section-one {
		somevalue = before include
		include include.conf
	}
	include other.conf

include.conf:
	# settings loaded from this file are added to section-one
	# the following replaces the previous value
	somevalue = asdf
	subsection {
		othervalue = yyy
	}
	yetanother = zz

other.conf:
	# this extends section-one and subsection
	section-one {
		subsection {
			# this replaces the previous value
			othervalue = xxx
		}
	}
	section-two {
		x = 12
	}
.EE

>>>>>>> upstream/4.5.1
.SH READING VALUES
Values are accessed using a dot-separated section list and a key.
With reference to the example above, accessing
.B section-one.subsection.othervalue
will return
.BR xxx .

.SH DEFINED KEYS
The following keys are currently defined (using dot notation). The default
value (if any) is listed in brackets after the key.

.SS charon section
.TP
.BR charon.block_threshold " [5]"
Maximum number of half-open IKE_SAs for a single peer IP
.TP
.BR charon.close_ike_on_child_failure " [no]"
Close the IKE_SA if setup of the CHILD_SA along with IKE_AUTH failed
.TP
.BR charon.cookie_threshold " [10]"
Number of half-open IKE_SAs that activate the cookie mechanism
.TP
.BR charon.dns1
.TQ
.BR charon.dns2
DNS servers assigned to peer via configuration payload (CP)
.TP
.BR charon.dos_protection " [yes]"
Enable Denial of Service protection using cookies and aggressiveness checks
.TP
.BR charon.filelog
Section to define file loggers, see LOGGER CONFIGURATION
.TP
.BR charon.flush_auth_cfg " [no]"

.TP
.BR charon.hash_and_url " [no]"
Enable hash and URL support
.TP
.BR charon.ignore_routing_tables
A list of routing tables to be excluded from route lookup
.TP
.BR charon.ikesa_table_segments " [1]"
Number of exclusively locked segments in the hash table
.TP
.BR charon.ikesa_table_size " [1]"
Size of the IKE_SA hash table
.TP
.BR charon.inactivity_close_ike " [no]"
Whether to close IKE_SA if the only CHILD_SA closed due to inactivity
.TP
.BR charon.install_routes " [yes]"
Install routes into a separate routing table for established IPsec tunnels
.TP
.BR charon.install_virtual_ip " [yes]"
Install virtual IP addresses
.TP
.BR charon.keep_alive " [20s]"
NAT keep alive interval
.TP
.BR charon.load
Plugins to load in the IKEv2 daemon charon
.TP
.BR charon.max_packet " [10000]"
Maximum packet size accepted by charon
.TP
.BR charon.multiple_authentication " [yes]"
Enable multiple authentication exchanges (RFC 4739)
.TP
.BR charon.nbns1
.TQ
.BR charon.nbns2
WINS servers assigned to peer via configuration payload (CP)
.TP
.BR charon.process_route " [yes]"
Process RTM_NEWROUTE and RTM_DELROUTE events
.TP
.BR charon.receive_delay " [0]"
Delay for receiving packets, to simulate larger RTT
.TP
.BR charon.receive_delay_response " [yes]"
Delay response messages
.TP
.BR charon.receive_delay_request " [yes]"
Delay request messages
.TP
.BR charon.receive_delay_type " [0]"
Specific IKEv2 message type to delay, 0 for any
.TP
.BR charon.replay_window " [32]"
Size of the AH/ESP replay window, in packets.
.TP
.BR charon.retransmit_base " [1.8]"
Base to use for calculating exponential back off, see IKEv2 RETRANSMISSION
.TP
.BR charon.retransmit_timeout " [4.0]
Timeout in seconds before sending first retransmit
.TP
.BR charon.retransmit_tries " [5]"
Number of times to retransmit a packet before giving up
.TP
.BR charon.reuse_ikesa " [yes]
Initiate CHILD_SA within existing IKE_SAs
.TP
.BR charon.routing_table
Numerical routing table to install routes to
.TP
.BR charon.routing_table_prio
Priority of the routing table
.TP
.BR charon.send_delay " [0]"
Delay for sending packets, to simulate larger RTT
.TP
.BR charon.send_delay_response " [yes]"
Delay response messages
.TP
.BR charon.send_delay_request " [yes]"
Delay request messages
.TP
.BR charon.send_delay_type " [0]"
Specific IKEv2 message type to delay, 0 for any
.TP
.BR charon.send_vendor_id " [no]
Send strongSwan vendor ID payload
.TP
.BR charon.syslog
Section to define syslog loggers, see LOGGER CONFIGURATION
.TP
.BR charon.threads " [16]"
Number of worker threads in charon
.SS charon.plugins subsection
.TP
.BR charon.plugins.android.loglevel " [1]"
Loglevel for logging to Android specific logger
.TP
.BR charon.plugins.attr
Section to specify arbitrary attributes that are assigned to a peer via
configuration payload (CP)
.TP
.BR charon.plugins.dhcp.identity_lease " [no]"
Derive user-defined MAC address from hash of IKEv2 identity
.TP
.BR charon.plugins.dhcp.server " [255.255.255.255]"
DHCP server unicast or broadcast IP address
.TP
.BR charon.plugins.duplicheck.enable " [yes]"
enable loaded duplicheck plugin
.TP
.BR charon.plugins.eap-aka.request_identity " [yes]"

.TP
.BR charon.plugins.eap-aka-3ggp2.seq_check

.TP
.BR charon.plugins.eap-gtc.pam_service " [login]"
PAM service to be used for authentication

.TP
.BR charon.plugins.eap-peap.fragment_size " [1024]"
Maximum size of an EAP-PEAP packet
.TP
.BR charon.plugins.eap-peap.max_message_count " [32]"
Maximum number of processed EAP-PEAP packets
.TP
.BR charon.plugins.eap-peap.include_length " [no]"
Include length in non-fragmented EAP-PEAP packets
.TP
.BR charon.plugins.eap-peap.phase2_method " [mschapv2]"
Phase2 EAP client authentication method
.TP
.BR charon.plugins.eap-peap.phase2_piggyback " [no]"
Phase2 EAP Identity request piggybacked by server onto TLS Finished message
.TP
.BR charon.plugins.eap-peap.phase2_tnc " [no]"
Start phase2 EAP TNC protocol after successful client authentication
.TP
.BR charon.plugins.eap-peap.request_peer_auth " [no]"
Request peer authentication based on a client certificate

.TP
.BR charon.plugins.eap-radius.class_group " [no]"
Use the
.I class
attribute sent in the RADIUS-Accept message as group membership information that
is compared to the groups specified in the
.B rightgroups
option in
.B ipsec.conf (5).
.TP
.BR charon.plugins.eap-radius.eap_start " [no]"
Send EAP-Start instead of EAP-Identity to start RADIUS conversation
.TP
.BR charon.plugins.eap-radius.filter_id " [no]"
If the RADIUS
.I tunnel_type
attribute with value
.B ESP
is received, use the
.I filter_id
attribute sent in the RADIUS-Accept message as group membership information that
is compared to the groups specified in the
.B rightgroups
option in
.B ipsec.conf (5).
.TP
.BR charon.plugins.eap-radius.id_prefix
Prefix to EAP-Identity, some AAA servers use a IMSI prefix to select the
EAP method
.TP
.BR charon.plugins.eap-radius.nas_identifier " [strongSwan]"
NAS-Identifier to include in RADIUS messages
.TP
.BR charon.plugins.eap-radius.port " [1812]"
Port of RADIUS server (authentication)
.TP
.BR charon.plugins.eap-radius.secret
Shared secret between RADIUS and NAS
.TP
.BR charon.plugins.eap-radius.server
IP/Hostname of RADIUS server
.TP
.BR charon.plugins.eap-radius.servers
Section to specify multiple RADIUS servers. The
.BR nas_identifier ,
.BR secret ,
.B sockets
and
.B port
options can be specified for each server. A server's IP/Hostname can be
configured using the
.B address
option. For each RADIUS server a priority can be specified using the
.BR preference " [0]"
option.
.TP
.BR charon.plugins.eap-radius.sockets " [1]"
Number of sockets (ports) to use, increase for high load
.TP
.BR charon.plugins.eap-sim.request_identity " [yes]"

.TP
.BR charon.plugins.eap-simaka-sql.database

.TP
.BR charon.plugins.eap-simaka-sql.remove_used

.TP
.BR charon.plugins.eap-tls.fragment_size " [1024]"
Maximum size of an EAP-TLS packet
.TP
.BR charon.plugins.eap-tls.max_message_count " [32]"
Maximum number of processed EAP-TLS packets
.TP
.BR charon.plugins.eap-tls.include_length " [yes]"
Include length in non-fragmented EAP-TLS packets
.TP
.BR charon.plugins.eap-tnc.fragment_size " [50000]"
Maximum size of an EAP-TNC packet
.TP
.BR charon.plugins.eap-tnc.max_message_count " [10]"
Maximum number of processed EAP-TNC packets
.TP
.BR charon.plugins.eap-tnc.include_length " [yes]"
Include length in non-fragmented EAP-TNC packets
.TP
.BR charon.plugins.eap-ttls.fragment_size " [1024]"
Maximum size of an EAP-TTLS packet
.TP
.BR charon.plugins.eap-ttls.max_message_count " [32]"
Maximum number of processed EAP-TTLS packets
.TP
.BR charon.plugins.eap-ttls.include_length " [yes]"
Include length in non-fragmented EAP-TTLS packets
.TP
.BR charon.plugins.eap-ttls.phase2_method " [md5]"
Phase2 EAP client authentication method
.TP
.BR charon.plugins.eap-ttls.phase2_piggyback " [no]"
Phase2 EAP Identity request piggybacked by server onto TLS Finished message
.TP
.BR charon.plugins.eap-ttls.phase2_tnc " [no]"
Start phase2 EAP TNC protocol after successful client authentication
.TP
.BR charon.plugins.eap-ttls.request_peer_auth " [no]"
Request peer authentication based on a client certificate
.TP
.BR charon.plugins.ha.fifo_interface " [yes]"

.TP
.BR charon.plugins.ha.heartbeat_delay " [1000]"

.TP
.BR charon.plugins.ha.heartbeat_timeout " [2100]"

.TP
.BR charon.plugins.ha.local

.TP
.BR charon.plugins.ha.monitor " [yes]"

.TP
.BR charon.plugins.ha.pools

.TP
.BR charon.plugins.ha.remote

.TP
.BR charon.plugins.ha.resync " [yes]"

.TP
.BR charon.plugins.ha.secret

.TP
.BR charon.plugins.ha.segment_count " [1]"

.TP
.BR charon.plugins.led.activity_led

.TP
.BR charon.plugins.led.blink_time " [50]"

.TP
.BR charon.plugins.kernel-klips.ipsec_dev_count " [4]"
Number of ipsecN devices
.TP
.BR charon.plugins.kernel-klips.ipsec_dev_mtu " [0]"
Set MTU of ipsecN device
.TP
.BR charon.plugins.load-tester
Section to configure the load-tester plugin, see LOAD TESTS
.TP
.BR charon.plugins.resolve.file " [/etc/resolv.conf]"
File where to add DNS server entries
.TP
.BR charon.plugins.sql.database
Database URI for charons SQL plugin
.TP
.BR charon.plugins.sql.loglevel " [-1]"
Loglevel for logging to SQL database
.TP
.BR charon.plugins.tnc-imc.preferred_language " [en]"
Preferred language for TNC recommendations
.TP
.BR charon.plugins.tnc-imc.tnc_config " [/etc/tnc_config]"
TNC IMC configuration directory
.TP
.BR charon.plugins.tnc-imv.tnc_config " [/etc/tnc_config]"
TNC IMV configuration directory
.TP
.BR charon.plugins.whitelist.enable " [yes]"
enable loaded whitelist plugin
.SS libstrongswan section
.TP
.BR libstrongswan.crypto_test.bench " [no]"

.TP
.BR libstrongswan.crypto_test.bench_size " [1024]"

.TP
.BR libstrongswan.crypto_test.bench_time " [50]"

.TP
.BR libstrongswan.crypto_test.on_add " [no]"
Test crypto algorithms during registration
.TP
.BR libstrongswan.crypto_test.on_create " [no]"
Test crypto algorithms on each crypto primitive instantiation
.TP
.BR libstrongswan.crypto_test.required " [no]"
Strictly require at least one test vector to enable an algorithm
.TP
.BR libstrongswan.crypto_test.rng_true " [no]"
Whether to test RNG with TRUE quality; requires a lot of entropy
.TP
.BR libstrongswan.dh_exponent_ansi_x9_42 " [yes]"
Use ANSI X9.42 DH exponent size or optimum size matched to cryptographical
strength
.TP
.BR libstrongswan.ecp_x_coordinate_only " [yes]"
Compliance with the errata for RFC 4753
.TP
.BR libstrongswan.integrity_test " [no]"
Check daemon, libstrongswan and plugin integrity at startup
.TP
.BR libstrongswan.leak_detective.detailed " [yes]"
Includes source file names and line numbers in leak detective output
<<<<<<< HEAD
=======
.TP
.BR libstrongswan.x509.enforce_critical " [yes]"
Discard certificates with unsupported or unknown critical extensions
>>>>>>> upstream/4.5.1
.SS libstrongswan.plugins subsection
.TP
.BR libstrongswan.plugins.attr-sql.database
Database URI for attr-sql plugin used by charon and pluto
.TP
.BR libstrongswan.plugins.attr-sql.lease_history " [yes]"
Enable logging of SQL IP pool leases
.TP
.BR libstrongswan.plugins.gcrypt.quick_random " [no]"
Use faster random numbers in gcrypt; for testing only, produces weak keys!
.TP
.BR libstrongswan.plugins.openssl.engine_id " [pkcs11]"
ENGINE ID to use in the OpenSSL plugin
.TP
.BR libstrongswan.plugins.pkcs11.modules
<<<<<<< HEAD

.TP
.BR libstrongswan.plugins.pkcs11.use_hasher " [no]"

.TP
.BR libstrongswan.plugins.x509.enforce_critical " [no]"
Discard certificates with unsupported or unknown critical extensions
=======
.TP
.BR libstrongswan.plugins.pkcs11.use_hasher " [no]"
>>>>>>> upstream/4.5.1
.SS libtls section
.TP
.BR libtls.cipher
List of TLS encryption ciphers
.TP
.BR libtls.key_exchange
List of TLS key exchange methods
.TP
.BR libtls.mac
List of TLS MAC algorithms
.TP
.BR libtls.suites
List of TLS cipher suites
.SS manager section
.TP
.BR manager.database
Credential database URI for manager
.TP
.BR manager.debug " [no]"
Enable debugging in manager
.TP
.BR manager.load
Plugins to load in manager
.TP
.BR manager.socket
FastCGI socket of manager, to run it statically
.TP
.BR manager.threads " [10]"
Threads to use for request handling
.TP
.BR manager.timeout " [15m]"
Session timeout for manager
.SS mediation client section
.TP
.BR medcli.database
Mediation client database URI
.TP
.BR medcli.dpd " [5m]"
DPD timeout to use in mediation client plugin
.TP
.BR medcli.rekey " [20m]"
Rekeying time on mediation connections in mediation client plugin
.SS mediation server section
.TP
.BR medsrv.database
Mediation server database URI
.TP
.BR medsrv.debug " [no]"
Debugging in mediation server web application
.TP
.BR medsrv.dpd " [5m]"
DPD timeout to use in mediation server plugin
.TP
.BR medsrv.load
Plugins to load in mediation server plugin
.TP
.BR medsrv.password_length " [6]"
Minimum password length required for mediation server user accounts
.TP
.BR medsrv.rekey " [20m]"
Rekeying time on mediation connections in mediation server plugin
.TP
.BR medsrv.socket
Run Mediation server web application statically on socket
.TP
.BR medsrv.threads " [5]"
Number of thread for mediation service web application
.TP
.BR medsrv.timeout " [15m]"
Session timeout for mediation service
.SS openac section
.TP
.BR openac.load
Plugins to load in ipsec openac tool
.SS pki section
.TP
.BR pki.load
Plugins to load in ipsec pki tool
.SS pluto section
.TP
.BR pluto.dns1
.TQ
.BR pluto.dns2
DNS servers assigned to peer via Mode Config
.TP
.BR pluto.load
Plugins to load in IKEv1 pluto daemon
.TP
.BR pluto.nbns1
.TQ
.BR pluto.nbns2
WINS servers assigned to peer via Mode Config
.TP
.BR pluto.threads " [4]"
Number of worker threads in pluto
.SS pluto.plugins section
.TP
.BR pluto.plugins.attr
Section to specify arbitrary attributes that are assigned to a peer via
Mode Config
.TP
.BR charon.plugins.kernel-klips.ipsec_dev_count " [4]"
Number of ipsecN devices
.TP
.BR charon.plugins.kernel-klips.ipsec_dev_mtu " [0]"
Set MTU of ipsecN device
.SS pool section
.TP
.BR pool.load
Plugins to load in ipsec pool tool
.SS scepclient section
.TP
.BR scepclient.load
Plugins to load in ipsec scepclient tool
.SS starter section
.TP
.BR starter.load_warning " [yes]"
Disable charon/pluto plugin load option warning

.SH LOGGER CONFIGURATION
The options described below provide a much more flexible way to configure
loggers for the IKEv2 daemon charon than using the
.B charondebug
option in
.BR ipsec.conf (5).
.PP
.B Please note
that if any loggers are specified in strongswan.conf,
.B charondebug
does not have any effect.
.PP
There are currently two types of loggers defined:
.TP
.B File loggers
Log directly to a file and are defined by specifying the full path to the
file as subsection in the
.B charon.filelog
section. To log to the console the two special filenames
.BR stdout " and " stderr
can be used.
.TP
.B Syslog loggers
Log into a syslog facility and are defined by specifying the facility to log to
as the name of a subsection in the
.B charon.syslog
section. The following facilities are currently supported:
.BR daemon " and " auth .
.PP
Multiple loggers can be defined for each type with different log verbosity for
the different subsystems of the daemon.
.SS Options
.TP
.BR charon.filelog.<filename>.default " [1]"
.TQ
.BR charon.syslog.<facility>.default
Specifies the default loglevel to be used for subsystems for which no specific
loglevel is defined.
.TP
.BR charon.filelog.<filename>.<subsystem> " [<default>]"
.TQ
.BR charon.syslog.<facility>.<subsystem>
Specifies the loglevel for the given subsystem.
.TP
.BR charon.filelog.<filename>.append " [yes]"
If this option is enabled log entries are appended to the existing file.
.TP
.BR charon.filelog.<filename>.flush_line " [no]"
Enabling this option disables block buffering and enables line buffering.
.TP
.BR charon.filelog.<filename>.ike_name " [no]"
.TQ
.BR charon.syslog.<facility>.ike_name
Prefix each log entry with the connection name and a unique numerical
identifier for each IKE_SA.
.TP
.BR charon.filelog.<filename>.time_format
Prefix each log entry with a timestamp. The option accepts a format string as
passed to
.BR strftime (3).

.SS Subsystems
.TP
.B dmn
Main daemon setup/cleanup/signal handling
.TP
.B mgr
IKE_SA manager, handling synchronization for IKE_SA access
.TP
.B ike
IKE_SA
.TP
.B chd
CHILD_SA
.TP
.B job
Jobs queueing/processing and thread pool management
.TP
.B cfg
Configuration management and plugins
.TP
.B knl
IPsec/Networking kernel interface
.TP
.B net
IKE network communication
.TP
.B enc
Packet encoding/decoding encryption/decryption operations
.TP
.B tls
libtls library messages
.TP
.B lib
libstrongwan library messages
.SS Loglevels
.TP
.B -1
Absolutely silent
.TP
.B 0
Very basic auditing logs, (e.g. SA up/SA down)
.TP
.B 1
Generic control flow with errors, a good default to see whats going on
.TP
.B 2
More detailed debugging control flow
.TP
.B 3
Including RAW data dumps in Hex
.TP
.B 4
Also include sensitive material in dumps, e.g. keys
.SS Example
.PP
.EX
	charon {
		filelog {
			/var/log/charon.log {
				time_format = %b %e %T
				append = no
				default = 1
			}
			stderr {
				ike = 2
				knl = 3
				ike_name = yes
			}
		}
		syslog {
			# enable logging to LOG_DAEMON, use defaults
			daemon {
			}
			# minimalistic IKE auditing logging to LOG_AUTHPRIV
			auth {
				default = -1
				ike = 0
			}
		}
	}
.EE

.SH LOAD TESTS
To do stability testing and performance optimizations, the IKEv2 daemon charon
provides the load-tester plugin. This plugin allows to setup thousands of
tunnels concurrently against the daemon itself or a remote host.
.PP
.B WARNING:
Never enable the load-testing plugin on productive systems. It provides
preconfigured credentials and allows an attacker to authenticate as any user.
.SS Options
.TP
.BR charon.plugins.load-tester.child_rekey " [600]"
Seconds to start CHILD_SA rekeying after setup
.TP
.BR charon.plugins.load-tester.delay " [0]"
Delay between initiatons for each thread
.TP
.BR charon.plugins.load-tester.delete_after_established " [no]"
Delete an IKE_SA as soon as it has been established
.TP
.BR charon.plugins.load-tester.dynamic_port " [0]"
Base port to be used for requests (each client uses a different port)
.TP
.BR charon.plugins.load-tester.enable " [no]"
Enable the load testing plugin
.TP
.BR charon.plugins.load-tester.fake_kernel " [no]"
Fake the kernel interface to allow load-testing against self
.TP
.BR charon.plugins.load-tester.ike_rekey " [0]"
Seconds to start IKE_SA rekeying after setup
.TP
.BR charon.plugins.load-tester.initiators " [0]"
Number of concurrent initiator threads to use in load test
.TP
.BR charon.plugins.load-tester.initiator_auth " [pubkey]"
Authentication method(s) the intiator uses
.TP
.BR charon.plugins.load-tester.iterations " [1]"
Number of IKE_SAs to initate by each initiator in load test
.TP
.BR charon.plugins.load-tester.pool
Provide INTERNAL_IPV4_ADDRs from a named pool
.TP
.BR charon.plugins.load-tester.proposal " [aes128-sha1-modp768]"
IKE proposal to use in load test
.TP
.BR charon.plugins.load-tester.remote " [127.0.0.1]"
Address to initiation connections to
.TP
.BR charon.plugins.load-tester.responder_auth " [pubkey]"
Authentication method(s) the responder uses
.TP
.BR charon.plugins.load-tester.request_virtual_ip " [no]"
Request an INTERNAL_IPV4_ADDR from the server
.TP
.BR charon.plugins.load-tester.shutdown_when_complete " [no]"
Shutdown the daemon after all IKE_SAs have been established
.SS Configuration details
For public key authentication, the responder uses the
.B \(dqCN=srv, OU=load-test, O=strongSwan\(dq
identity. For the initiator, each connection attempt uses a different identity
in the form
.BR "\(dqCN=c1-r1, OU=load-test, O=strongSwan\(dq" ,
where the first number inidicates the client number, the second the
authentication round (if multiple authentication is used).
.PP
For PSK authentication, FQDN identities are used. The server uses
.BR srv.strongswan.org ,
the client uses an identity in the form
.BR c1-r1.strongswan.org .
.PP
For EAP authentication, the client uses a NAI in the form
.BR 100000000010001@strongswan.org .
.PP
To configure multiple authentication, concatenate multiple methods using, e.g.
.EX
	initiator_auth = pubkey|psk|eap-md5|eap-aka
.EE
.PP
The responder uses a hardcoded certificate based on a 1024-bit RSA key.
This certificate additionally serves as CA certificate. A peer uses the same
private key, but generates client certificates on demand signed by the CA
certificate. Install the Responder/CA certificate on the remote host to
authenticate all clients.
.PP
To speed up testing, the load tester plugin implements a special Diffie-Hellman
implementation called modpnull. By setting
.EX
	proposal = aes128-sha1-modpnull
.EE
this wicked fast DH implementation is used. It does not provide any security
at all, but allows to run tests without DH calculation overhead.
.SS Examples
.PP
In the simplest case, the daemon initiates IKE_SAs against itself using the
loopback interface. This will actually establish double the number of IKE_SAs,
as the daemon is initiator and responder for each IKE_SA at the same time.
Installation of IPsec SAs would fails, as each SA gets installed twice. To
simulate the correct behavior, a fake kernel interface can be enabled which does
not install the IPsec SAs at the kernel level.
.PP
A simple loopback configuration might look like this:
.PP
.EX
	charon {
		# create new IKE_SAs for each CHILD_SA to simulate
		# different clients
		reuse_ikesa = no
		# turn off denial of service protection
		dos_protection = no

		plugins {
			load-tester {
				# enable the plugin
				enable = yes
				# use 4 threads to initiate connections
				# simultaneously
				initiators = 4
				# each thread initiates 1000 connections
				iterations = 1000
				# delay each initiation in each thread by 20ms
				delay = 20
				# enable the fake kernel interface to
				# avoid SA conflicts
				fake_kernel = yes
			}
		}
	}
.EE
.PP
This will initiate 4000 IKE_SAs within 20 seconds. You may increase the delay
value if your box can not handle that much load, or decrease it to put more
load on it. If the daemon starts retransmitting messages your box probably can
not handle all connection attempts.
.PP
The plugin also allows to test against a remote host. This might help to test
against a real world configuration. A connection setup to do stress testing of
a gateway might look like this:
.PP
.EX
	charon {
		reuse_ikesa = no
		threads = 32

		plugins {
			load-tester {
				enable = yes
				# 10000 connections, ten in parallel
				initiators = 10
				iterations = 1000
				# use a delay of 100ms, overall time is:
				# iterations * delay = 100s
				delay = 100
				# address of the gateway
				remote = 1.2.3.4
				# IKE-proposal to use
				proposal = aes128-sha1-modp1024
				# use faster PSK authentication instead
				# of 1024bit RSA
				initiator_auth = psk
				responder_auth = psk
				# request a virtual IP using configuration
				# payloads
				request_virtual_ip = yes
				# enable CHILD_SA every 60s
				child_rekey = 60
			}
		}
	}
.EE

.SH IKEv2 RETRANSMISSION
Retransmission timeouts in the IKEv2 daemon charon can be configured globally
using the three keys listed below:
.PP
.RS
.nf
.BR charon.retransmit_base " [1.8]"
.BR charon.retransmit_timeout " [4.0]"
.BR charon.retransmit_tries " [5]"
.fi
.RE
.PP
The following algorithm is used to calculate the timeout:
.PP
.EX
	relative timeout = retransmit_timeout * retransmit_base ^ (n-1)
.EE
.PP
Where
.I n
is the current retransmission count.
.PP
Using the default values, packets are retransmitted in:

.TS
l r r
---
lB r r.
Retransmission	Relative Timeout	Absolute Timeout
1	4s	4s
2	7s	11s
3	13s	24s
4	23s	47s
5	42s	89s
giving up	76s	165s
.TE

.SH FILES
/etc/strongswan.conf

.SH SEE ALSO
ipsec.conf(5), ipsec.secrets(5), ipsec(8)
.SH HISTORY
Written for the
.UR http://www.strongswan.org
strongSwan project
.UE
by Tobias Brunner, Andreas Steffen and Martin Willi.<|MERGE_RESOLUTION|>--- conflicted
+++ resolved
@@ -1,12 +1,4 @@
-<<<<<<< HEAD
-<<<<<<< HEAD
-.TH STRONGSWAN.CONF 5 "2010-09-09" "4.5.0rc2" "strongSwan"
-=======
-.TH STRONGSWAN.CONF 5 "2010-09-09" "4.5.1" "strongSwan"
->>>>>>> upstream/4.5.1
-=======
 .TH STRONGSWAN.CONF 5 "2010-09-09" "4.5.2" "strongSwan"
->>>>>>> 0a9d51a4
 .SH NAME
 strongswan.conf \- strongSwan configuration file
 .SH DESCRIPTION
@@ -68,8 +60,6 @@
 .PP
 Indentation is optional, you may use tabs or spaces.
 
-<<<<<<< HEAD
-=======
 .SH INCLUDING FILES
 Using the
 .B include
@@ -125,7 +115,6 @@
 	}
 .EE
 
->>>>>>> upstream/4.5.1
 .SH READING VALUES
 Values are accessed using a dot-separated section list and a key.
 With reference to the example above, accessing
@@ -512,12 +501,9 @@
 .TP
 .BR libstrongswan.leak_detective.detailed " [yes]"
 Includes source file names and line numbers in leak detective output
-<<<<<<< HEAD
-=======
 .TP
 .BR libstrongswan.x509.enforce_critical " [yes]"
 Discard certificates with unsupported or unknown critical extensions
->>>>>>> upstream/4.5.1
 .SS libstrongswan.plugins subsection
 .TP
 .BR libstrongswan.plugins.attr-sql.database
@@ -533,18 +519,8 @@
 ENGINE ID to use in the OpenSSL plugin
 .TP
 .BR libstrongswan.plugins.pkcs11.modules
-<<<<<<< HEAD
-
 .TP
 .BR libstrongswan.plugins.pkcs11.use_hasher " [no]"
-
-.TP
-.BR libstrongswan.plugins.x509.enforce_critical " [no]"
-Discard certificates with unsupported or unknown critical extensions
-=======
-.TP
-.BR libstrongswan.plugins.pkcs11.use_hasher " [no]"
->>>>>>> upstream/4.5.1
 .SS libtls section
 .TP
 .BR libtls.cipher
