dnl  configure.in for linux strongSwan
dnl  Copyright (C) 2006 Martin Willi
dnl  Hochschule fuer Technik Rapperswil
dnl
dnl  This program is free software; you can redistribute it and/or modify it
dnl  under the terms of the GNU General Public License as published by the
dnl  Free Software Foundation; either version 2 of the License, or (at your
dnl  option) any later version.  See <http://www.fsf.org/copyleft/gpl.txt>.
dnl
dnl  This program is distributed in the hope that it will be useful, but
dnl  WITHOUT ANY WARRANTY; without even the implied warranty of MERCHANTABILITY
dnl  or FITNESS FOR A PARTICULAR PURPOSE.  See the GNU General Public License
dnl  for more details.

dnl ===========================
dnl  initialize & set some vars
dnl ===========================

<<<<<<< HEAD
<<<<<<< HEAD
AC_INIT(strongSwan,4.5.0)
=======
AC_INIT(strongSwan,4.5.1)
>>>>>>> upstream/4.5.1
=======
AC_INIT(strongSwan,4.5.2)
>>>>>>> 0a9d51a4
AM_INIT_AUTOMAKE(tar-ustar)
AC_CONFIG_MACRO_DIR([m4/config])
PKG_PROG_PKG_CONFIG

dnl =================================
dnl  check --enable-xxx & --with-xxx
dnl =================================

m4_include(m4/macros/with.m4)

ARG_WITH_SUBST([default-pkcs11],     [/usr/lib/opensc-pkcs11.so], [set the default PKCS11 library])
ARG_WITH_SUBST([random-device],      [/dev/random], [set the device to read real random data from])
ARG_WITH_SUBST([urandom-device],     [/dev/urandom], [set the device to read pseudo random data from])
ARG_WITH_SUBST([strongswan-conf],    [${sysconfdir}/strongswan.conf], [set the strongswan.conf file location])
ARG_WITH_SUBST([resolv-conf],        [${sysconfdir}/resolv.conf], [set the file to use in DNS handler plugin])
ARG_WITH_SUBST([piddir],             [/var/run], [set path for PID and UNIX socket files])
ARG_WITH_SUBST([ipsecdir],           [${libexecdir%/}/ipsec], [set installation path for ipsec tools])
ARG_WITH_SUBST([plugindir],          [${ipsecdir%/}/plugins], [set the installation path of plugins])
ARG_WITH_SUBST([nm-ca-dir],          [/usr/share/ca-certificates], [directory the NM plugin uses to look up trusted root certificates])
ARG_WITH_SUBST([linux-headers],      [\${top_srcdir}/src/include], [set directory of linux header files to use])
ARG_WITH_SUBST([routing-table],      [220], [set routing table to use for IPsec routes])
ARG_WITH_SUBST([routing-table-prio], [220], [set priority for IPsec routing table])

ARG_WITH_SET([capabilities],         [no], [set capability dropping library. Currently supported values are "libcap" and "native"])
ARG_WITH_SET([mpz_powm_sec],         [yes], [use the more side-channel resistant mpz_powm_sec in libgmp, if available])

if test -n "$PKG_CONFIG"; then
	systemdsystemunitdir_default=$($PKG_CONFIG --variable=systemdsystemunitdir systemd)
fi
ARG_WITH_SET([systemdsystemunitdir], [$systemdsystemunitdir_default], [directory for systemd service files])
AM_CONDITIONAL(HAVE_SYSTEMD, [test -n "$systemdsystemunitdir" -a "x$systemdsystemunitdir" != xno])
AC_SUBST(systemdsystemunitdir)

AC_ARG_WITH(
	[xauth-module],
	AS_HELP_STRING([--with-xauth-module=lib],[set the path to the XAUTH module]),
	[AC_DEFINE_UNQUOTED(XAUTH_DEFAULT_LIB, "$withval")],
)

AC_ARG_WITH(
	[user],
	AS_HELP_STRING([--with-user=user],[change user of the daemons to "user" after startup (default is "root").]),
	[AC_DEFINE_UNQUOTED(IPSEC_USER, "$withval") AC_SUBST(ipsecuser, "$withval")],
	[AC_SUBST(ipsecuser, "root")]
)

AC_ARG_WITH(
	[group],
	AS_HELP_STRING([--with-group=group],[change group of the daemons to "group" after startup (default is "root").]),
	[AC_DEFINE_UNQUOTED(IPSEC_GROUP, "$withval") AC_SUBST(ipsecgroup, "$withval")],
	[AC_SUBST(ipsecgroup, "root")]
)

m4_include(m4/macros/enable-disable.m4)

ARG_ENABL_SET([curl],           [enable CURL fetcher plugin to fetch files via libcurl. Requires libcurl.])
<<<<<<< HEAD
=======
ARG_ENABL_SET([soup],           [enable soup fetcher plugin to fetch from HTTP via libsoup. Requires libsoup.])
>>>>>>> upstream/4.5.1
ARG_ENABL_SET([ldap],           [enable LDAP fetching plugin to fetch files via libldap. Requires openLDAP.])
ARG_DISBL_SET([aes],            [disable AES software implementation plugin.])
ARG_DISBL_SET([des],            [disable DES/3DES software implementation plugin.])
ARG_ENABL_SET([blowfish],       [enable Blowfish software implementation plugin.])
ARG_ENABL_SET([md4],            [enable MD4 software implementation plugin.])
ARG_DISBL_SET([md5],            [disable MD5 software implementation plugin.])
ARG_DISBL_SET([sha1],           [disable SHA1 software implementation plugin.])
ARG_DISBL_SET([sha2],           [disable SHA256/SHA384/SHA512 software implementation plugin.])
ARG_DISBL_SET([fips-prf],       [disable FIPS PRF software implementation plugin.])
ARG_DISBL_SET([gmp],            [disable GNU MP (libgmp) based crypto implementation plugin.])
ARG_DISBL_SET([random],         [disable RNG implementation on top of /dev/(u)random.])
ARG_DISBL_SET([x509],           [disable X509 certificate implementation plugin.])
ARG_DISBL_SET([revocation],     [disable X509 CRL/OCSP revocation check plugin.])
<<<<<<< HEAD
=======
ARG_DISBL_SET([constraints],    [disable advanced X509 constraint checking plugin.])
>>>>>>> upstream/4.5.1
ARG_DISBL_SET([pubkey],         [disable RAW public key support plugin.])
ARG_DISBL_SET([pkcs1],          [disable PKCS1 key decoding plugin.])
ARG_DISBL_SET([pgp],            [disable PGP key decoding plugin.])
ARG_DISBL_SET([dnskey],         [disable DNS RR key decoding plugin.])
ARG_DISBL_SET([pem],            [disable PEM decoding plugin.])
ARG_DISBL_SET([hmac],           [disable HMAC crypto implementation plugin.])
ARG_DISBL_SET([xcbc],           [disable xcbc crypto implementation plugin.])
<<<<<<< HEAD
=======
ARG_ENABL_SET([af-alg],         [enable AF_ALG crypto interface to Linux Crypto API.])
>>>>>>> upstream/4.5.1
ARG_ENABL_SET([test-vectors],   [enable plugin providing crypto test vectors.])
ARG_ENABL_SET([mysql],          [enable MySQL database support. Requires libmysqlclient_r.])
ARG_ENABL_SET([sqlite],         [enable SQLite database support. Requires libsqlite3.])
ARG_DISBL_SET([stroke],         [disable charons stroke (pluto compatibility) configuration backend.])
ARG_ENABL_SET([medsrv],         [enable mediation server web frontend and daemon plugin.])
ARG_ENABL_SET([medcli],         [enable mediation client configuration database plugin.])
ARG_ENABL_SET([smp],            [enable SMP configuration and control interface. Requires libxml.])
ARG_ENABL_SET([sql],            [enable SQL database configuration backend.])
ARG_ENABL_SET([smartcard],      [enable smartcard support.])
ARG_ENABL_SET([cisco-quirks],   [enable support of Cisco VPN client.])
ARG_ENABL_SET([leak-detective], [enable malloc hooks to find memory leaks.])
ARG_ENABL_SET([lock-profiler],  [enable lock/mutex profiling code.])
ARG_ENABL_SET([unit-tests],     [enable unit tests on IKEv2 daemon startup.])
ARG_ENABL_SET([load-tester],    [enable load testing plugin for IKEv2 daemon.])
ARG_ENABL_SET([eap-sim],        [enable SIM authentication module for EAP.])
ARG_ENABL_SET([eap-sim-file],   [enable EAP-SIM backend based on a triplet file.])
ARG_ENABL_SET([eap-sim-pcsc],   [enable EAP-SIM backend based on a smartcard reader. Requires libpcsclite.])
ARG_ENABL_SET([eap-simaka-sql], [enable EAP-SIM/AKA backend based on a triplet/quintuplet SQL database.])
ARG_ENABL_SET([eap-simaka-pseudonym], [enable EAP-SIM/AKA pseudonym storage plugin.])
ARG_ENABL_SET([eap-simaka-reauth],    [enable EAP-SIM/AKA reauthentication data storage plugin.])
ARG_ENABL_SET([eap-identity],   [enable EAP module providing EAP-Identity helper.])
ARG_ENABL_SET([eap-md5],        [enable EAP MD5 (CHAP) authentication module.])
ARG_ENABL_SET([eap-gtc],        [enable PAM based EAP GTC authentication module.])
ARG_ENABL_SET([eap-aka],        [enable EAP AKA authentication module.])
ARG_ENABL_SET([eap-aka-3gpp2],  [enable EAP AKA backend implementing 3GPP2 algorithms in software. Requires libgmp.])
ARG_ENABL_SET([eap-mschapv2],   [enable EAP MS-CHAPv2 authentication module.])
ARG_ENABL_SET([eap-tls],        [enable EAP TLS authentication module.])
ARG_ENABL_SET([eap-ttls],       [enable EAP TTLS authentication module.])
ARG_ENABL_SET([eap-peap],       [enable EAP PEAP authentication module.])
ARG_ENABL_SET([eap-tnc],        [enable EAP TNC trusted network connect module.])
ARG_ENABL_SET([eap-radius],     [enable RADIUS proxy authentication module.])
ARG_ENABL_SET([tnc-imc],        [enable TNC IMC module.])
ARG_ENABL_SET([tnc-imv],        [enable TNC IMV module.])
ARG_ENABL_SET([tnccs-11],       [enable TNCCS 1.1 protocol module.])
ARG_ENABL_SET([tnccs-20],       [enable TNCCS 2.0 protocol module.])
<<<<<<< HEAD
=======
ARG_ENABL_SET([tnccs-dynamic],  [enable dynamic TNCCS protocol discovery module.])
>>>>>>> upstream/4.5.1
ARG_DISBL_SET([kernel-netlink], [disable the netlink kernel interface.])
ARG_ENABL_SET([kernel-pfkey],   [enable the PF_KEY kernel interface.])
ARG_ENABL_SET([kernel-pfroute], [enable the PF_ROUTE kernel interface.])
ARG_ENABL_SET([kernel-klips],   [enable the KLIPS kernel interface.])
ARG_DISBL_SET([socket-default], [disable default socket implementation for charon.])
ARG_ENABL_SET([socket-raw],     [enable raw socket implementation of charon, enforced if pluto is enabled])
ARG_ENABL_SET([socket-dynamic], [enable dynamic socket implementation for charon])
ARG_ENABL_SET([farp],           [enable ARP faking plugin that responds to ARP requests to peers virtual IP])
ARG_ENABL_SET([nat-transport],  [enable NAT traversal with IPsec transport mode in pluto.])
ARG_DISBL_SET([vendor-id],      [disable the sending of the strongSwan vendor ID in pluto.])
ARG_DISBL_SET([xauth-vid],      [disable the sending of the XAUTH vendor ID.])
ARG_ENABL_SET([dumm],           [enable the DUMM UML test framework.])
ARG_ENABL_SET([fast],           [enable libfast (FastCGI Application Server w/ templates.])
ARG_ENABL_SET([manager],        [enable web management console (proof of concept).])
ARG_ENABL_SET([mediation],      [enable IKEv2 Mediation Extension.])
ARG_ENABL_SET([integrity-test], [enable integrity testing of libstrongswan and plugins.])
ARG_DISBL_SET([load-warning],   [disable the charon/pluto plugin load option warning in starter.])
ARG_DISBL_SET([pluto],          [disable the IKEv1 keying daemon pluto.])
ARG_DISBL_SET([xauth],          [disable xauth plugin.])
ARG_DISBL_SET([threads],        [disable the use of threads in pluto. Charon always uses threads.])
ARG_DISBL_SET([charon],         [disable the IKEv2 keying daemon charon.])
ARG_DISBL_SET([tools],          [disable additional utilities (openac, scepclient and pki).])
ARG_DISBL_SET([scripts],        [disable additional utilities (found in directory scripts).])
<<<<<<< HEAD
=======
ARG_ENABL_SET([conftest],       [enforce Suite B conformance test framework.])
>>>>>>> upstream/4.5.1
ARG_DISBL_SET([updown],         [disable updown firewall script plugin.])
ARG_DISBL_SET([attr],           [disable strongswan.conf based configuration attribute plugin.])
ARG_ENABL_SET([attr-sql],       [enable SQL based configuration attribute plugin.])
ARG_ENABL_SET([dhcp],           [enable DHCP based attribute provider plugin.])
ARG_DISBL_SET([resolve],        [disable resolve DNS handler plugin.])
ARG_ENABL_SET([padlock],        [enables VIA Padlock crypto plugin.])
ARG_ENABL_SET([openssl],        [enables the OpenSSL crypto plugin.])
ARG_ENABL_SET([gcrypt],         [enables the libgcrypt plugin.])
ARG_ENABL_SET([agent],          [enables the ssh-agent signing plugin.])
ARG_ENABL_SET([pkcs11],         [enables the PKCS11 token support plugin.])
ARG_ENABL_SET([ctr],            [enables the Counter Mode wrapper crypto plugin.])
ARG_ENABL_SET([ccm],            [enables the CCM AEAD wrapper crypto plugin.])
ARG_ENABL_SET([gcm],            [enables the GCM AEAD wrapper crypto plugin.])
ARG_ENABL_SET([addrblock],      [enables RFC 3779 address block constraint support.])
ARG_ENABL_SET([uci],            [enable OpenWRT UCI configuration plugin.])
ARG_ENABL_SET([android],        [enable Android specific plugin.])
ARG_ENABL_SET([maemo],          [enable Maemo specific plugin.])
ARG_ENABL_SET([nm],             [enable NetworkManager plugin.])
ARG_ENABL_SET([ha],             [enable high availability cluster plugin.])
ARG_ENABL_SET([whitelist],      [enable peer identity whitelisting plugin.])
ARG_ENABL_SET([led],            [enable plugin to control LEDs on IKEv2 activity using the Linux kernel LED subsystem.])
ARG_ENABL_SET([duplicheck],     [advanced duplicate checking plugin using liveness checks.])
ARG_ENABL_SET([coupling],       [enable IKEv2 plugin to couple peer certificates permanently to authentication.])
ARG_ENABL_SET([vstr],           [enforce using the Vstr string library to replace glibc-like printf hooks.])
ARG_ENABL_SET([monolithic],     [build monolithic version of libstrongswan that includes all enabled plugins. Similarly, the plugins of charon are assembled in libcharon.])

dnl =========================
dnl  set up compiler and flags
dnl =========================

if test -z "$CFLAGS"; then
	CFLAGS="-g -O2 -Wall -Wno-format -Wno-pointer-sign -Wno-strict-aliasing"
fi
AC_PROG_CC
AC_LIB_PREFIX
AC_C_BIGENDIAN

dnl =========================
dnl  check required programs
dnl =========================

AC_PROG_INSTALL
AC_PROG_LIBTOOL
AC_PROG_EGREP
AC_PROG_AWK
AC_PROG_LEX
AC_PROG_YACC
AC_PATH_PROG([PERL], [perl], [], [$PATH:/bin:/usr/bin:/usr/local/bin])
AC_PATH_PROG([GPERF], [gperf], [], [$PATH:/bin:/usr/bin:/usr/local/bin])

dnl because gperf is not needed by end-users we just report it but do not abort on failure
AC_MSG_CHECKING([gperf version >= 3.0.0])
if test -x "$GPERF"; then
	if test "`$GPERF --version | $AWK -F' ' '/^GNU gperf/ { print $3 }' | $AWK -F. '{ print $1 }'`" -ge "3"; then
		AC_MSG_RESULT([yes])
	else
		AC_MSG_RESULT([no])
	fi
else
	AC_MSG_RESULT([not found])
fi

<<<<<<< HEAD
dnl translate user/group to numercial ids
AC_MSG_CHECKING([for uid of user "$ipsecuser"])
ipsecuid=`id -u $ipsecuser 2>/dev/null`
if test -n "$ipsecuid"; then
	AC_MSG_RESULT([$ipsecuid])
	AC_SUBST(ipsecuid)
else
	AC_MSG_ERROR([not found])
fi
AC_MSG_CHECKING([for gid of group "$ipsecgroup"])
ipsecgid=`$EGREP "^$ipsecgroup:" /etc/group | $AWK -F: '{ print $3 }'`
if test -n "$ipsecgid"; then
	AC_MSG_RESULT([$ipsecgid])
	AC_SUBST(ipsecgid)
else
	AC_MSG_ERROR([not found])
fi

=======
>>>>>>> upstream/4.5.1
dnl =========================
dnl  dependency calculation
dnl =========================

if test x$eap_aka_3gpp2 = xtrue; then
	gmp=true;
fi

if test x$eap_aka = xtrue; then
	fips_prf=true;
	simaka=true;
fi

if test x$eap_sim = xtrue; then
	fips_prf=true;
	simaka=true;
fi

if test x$eap_tls = xtrue -o x$eap_ttls = xtrue -o x$eap_peap = xtrue; then
	tls=true;
fi

if test x$fips_prf = xtrue; then
	if test x$openssl = xfalse; then
		sha1=true;
	fi
fi

<<<<<<< HEAD
if test x$smp = xtrue; then
=======
if test x$smp = xtrue -o x$tnccs_11 = xtrue; then
>>>>>>> upstream/4.5.1
	xml=true
fi

if test x$manager = xtrue; then
	fast=true
fi

if test x$medsrv = xtrue; then
	mediation=true
	fast=true
fi

if test x$medcli = xtrue; then
	mediation=true
fi

if test x$pluto = xtrue; then
	if test x$socket_raw = xfalse; then
		AC_MSG_NOTICE([Enforcing --enable-socket-raw, as pluto is enabled])
		socket_raw=true
		if test x$socket_default_given = xfalse; then
			socket_default=false
		fi
	fi
fi

dnl ===========================================
dnl  check required libraries and header files
dnl ===========================================

AC_HEADER_STDBOOL
AC_FUNC_ALLOCA

dnl libraries needed on some platforms but not on others
dnl ====================================================
saved_LIBS=$LIBS

dnl FreeBSD and Mac OS X have dlopen integrated in libc, Linux needs libdl
LIBS=""
AC_SEARCH_LIBS(dlopen, dl, [DLLIB=$LIBS])
AC_SUBST(DLLIB)

dnl glibc's backtrace() can be replicated on FreeBSD with libexecinfo
LIBS=""
AC_SEARCH_LIBS(backtrace, execinfo, [BTLIB=$LIBS])
AC_CHECK_FUNCS(backtrace)
AC_SUBST(BTLIB)

dnl OpenSolaris needs libsocket and libnsl for socket()
LIBS=""
AC_SEARCH_LIBS(socket, socket, [SOCKLIB=$LIBS],
	[AC_CHECK_LIB(nsl, socket, [SOCKLIB="-lsocket -lnsl"], [], [-lsocket])]
)
AC_SUBST(SOCKLIB)

dnl FreeBSD has clock_gettime in libc, Linux needs librt
LIBS=""
AC_SEARCH_LIBS(clock_gettime, rt, [RTLIB=$LIBS])
AC_CHECK_FUNCS(clock_gettime)
AC_SUBST(RTLIB)

dnl Android has pthread_* functions in bionic (libc), others need libpthread
LIBS=""
AC_SEARCH_LIBS(pthread_create, pthread, [PTHREADLIB=$LIBS])
AC_SUBST(PTHREADLIB)

LIBS=$saved_LIBS
dnl ======================

AC_MSG_CHECKING(for dladdr)
AC_TRY_COMPILE(
	[#define _GNU_SOURCE
	 #include <dlfcn.h>],
	[Dl_info* info = 0;
	 dladdr(0, info);],
	[AC_MSG_RESULT([yes]); AC_DEFINE([HAVE_DLADDR])],
	[AC_MSG_RESULT([no])]
)

dnl check if pthread_condattr_setclock(CLOCK_MONOTONE) is supported
saved_LIBS=$LIBS
LIBS=$PTHREADLIB
AC_MSG_CHECKING([for pthread_condattr_setclock(CLOCK_MONOTONE)])
AC_TRY_RUN(
	[#include <pthread.h>
	 int main() { pthread_condattr_t attr;
		pthread_condattr_init(&attr);
		return pthread_condattr_setclock(&attr, CLOCK_MONOTONIC);}],
	[AC_MSG_RESULT([yes]); AC_DEFINE([HAVE_CONDATTR_CLOCK_MONOTONIC])],
	[AC_MSG_RESULT([no])],
	dnl Check existence of pthread_condattr_setclock if cross-compiling
	[AC_MSG_RESULT([unknown]);
	 AC_CHECK_FUNCS(pthread_condattr_setclock,
		[AC_DEFINE([HAVE_CONDATTR_CLOCK_MONOTONIC])]
	)]
)
dnl check if we actually are able to configure attributes on cond vars
AC_CHECK_FUNCS(pthread_condattr_init)
dnl instead of pthread_condattr_setclock Android has this function
AC_CHECK_FUNCS(pthread_cond_timedwait_monotonic)
dnl check if we can cancel threads
AC_CHECK_FUNCS(pthread_cancel)
dnl check if native rwlocks are available
AC_CHECK_FUNCS(pthread_rwlock_init)
LIBS=$saved_LIBS

AC_CHECK_FUNCS(prctl)

AC_CHECK_FUNCS(mallinfo)

AC_CHECK_HEADERS(sys/sockio.h glob.h)
AC_CHECK_HEADERS(net/pfkeyv2.h netipsec/ipsec.h netinet6/ipsec.h linux/udp.h)

AC_CHECK_MEMBERS([struct sockaddr.sa_len], [], [],
[
	#include <sys/types.h>
	#include <sys/socket.h>
])

AC_CHECK_MEMBERS([struct sadb_x_policy.sadb_x_policy_priority], [], [],
[
	#include <sys/types.h>
	#ifdef HAVE_NET_PFKEYV2_H
	#include <net/pfkeyv2.h>
	#else
	#include <stdint.h>
	#include <linux/pfkeyv2.h>
	#endif
])

AC_MSG_CHECKING([for in6addr_any])
AC_TRY_COMPILE(
	[#include <sys/types.h>
	#include <sys/socket.h>
	#include <netinet/in.h>],
	[struct in6_addr in6;
	in6 = in6addr_any;],
	[AC_MSG_RESULT([yes]); AC_DEFINE([HAVE_IN6ADDR_ANY])],
	[AC_MSG_RESULT([no])]
)

AC_MSG_CHECKING([for in6_pktinfo])
AC_TRY_COMPILE(
	[#define _GNU_SOURCE
	#include <sys/types.h>
	#include <sys/socket.h>
	#include <netinet/in.h>],
	[struct in6_pktinfo pi;
	if (pi.ipi6_ifindex)
	{
		return 0;
	}],
	[AC_MSG_RESULT([yes]); AC_DEFINE([HAVE_IN6_PKTINFO])],
	[AC_MSG_RESULT([no])]
)

AC_MSG_CHECKING([for IPSEC_MODE_BEET])
AC_TRY_COMPILE(
	[#include <sys/types.h>
	#ifdef HAVE_NETIPSEC_IPSEC_H
	#include <netipsec/ipsec.h>
	#elif defined(HAVE_NETINET6_IPSEC_H)
	#include <netinet6/ipsec.h>
	#else
	#include <stdint.h>
	#include <linux/ipsec.h>
	#endif],
	[int mode = IPSEC_MODE_BEET;
	 return mode;],
	[AC_MSG_RESULT([yes]); AC_DEFINE([HAVE_IPSEC_MODE_BEET])],
	[AC_MSG_RESULT([no])]
)

AC_MSG_CHECKING([for IPSEC_DIR_FWD])
AC_TRY_COMPILE(
	[#include <sys/types.h>
	#ifdef HAVE_NETIPSEC_IPSEC_H
	#include <netipsec/ipsec.h>
	#elif defined(HAVE_NETINET6_IPSEC_H)
	#include <netinet6/ipsec.h>
	#else
	#include <stdint.h>
	#include <linux/ipsec.h>
	#endif],
	[int dir = IPSEC_DIR_FWD;
	 return dir;],
	[AC_MSG_RESULT([yes]); AC_DEFINE([HAVE_IPSEC_DIR_FWD])],
	[AC_MSG_RESULT([no])]
)

AC_MSG_CHECKING([for gcc atomic operations])
AC_TRY_RUN(
[
	int main() {
		volatile int ref = 1;
		__sync_fetch_and_add (&ref, 1);
		__sync_sub_and_fetch (&ref, 1);
		/* Make sure test fails if operations are not supported */
		__sync_val_compare_and_swap(&ref, 1, 0);
		return ref;
	}
],
[AC_MSG_RESULT([yes]); AC_DEFINE(HAVE_GCC_ATOMIC_OPERATIONS)],
[AC_MSG_RESULT([no])],
[AC_MSG_RESULT([no])])

dnl check for the new register_printf_specifier function with len argument,
dnl or the deprecated register_printf_function without
AC_CHECK_FUNC(
	[register_printf_specifier],
	[AC_DEFINE(HAVE_PRINTF_SPECIFIER)],
	[AC_CHECK_FUNC(
		[register_printf_function],
		[AC_DEFINE(HAVE_PRINTF_FUNCTION)],
		[
			AC_MSG_NOTICE([printf does not support custom format specifiers!])
			vstr=true
		]
	)]
)

if test x$vstr = xtrue; then
	AC_HAVE_LIBRARY([vstr],[LIBS="$LIBS"],[AC_MSG_ERROR([Vstr string library not found])])
	AC_DEFINE(USE_VSTR)
fi

if test x$gmp = xtrue; then
	saved_LIBS=$LIBS
	AC_HAVE_LIBRARY([gmp],,[AC_MSG_ERROR([GNU Multi Precision library gmp not found])])
	AC_MSG_CHECKING([mpz_powm_sec])
	if test x$mpz_powm_sec = xyes; then
		AC_TRY_COMPILE(
			[#include "gmp.h"],
			[
				void *x = mpz_powm_sec;
			],
			[AC_MSG_RESULT([yes]); AC_DEFINE(HAVE_MPZ_POWM_SEC)], [AC_MSG_RESULT([no])]
		)
	else
		AC_MSG_RESULT([disabled])
	fi
	LIBS=$saved_LIBS
	AC_MSG_CHECKING([gmp.h version >= 4.1.4])
	AC_TRY_COMPILE(
		[#include "gmp.h"],
		[
			#if (__GNU_MP_VERSION*100 +  __GNU_MP_VERSION_MINOR*10 + __GNU_MP_VERSION_PATCHLEVEL) < 414
				#error bad gmp
			#endif
		],
		[AC_MSG_RESULT([yes])], [AC_MSG_RESULT([no]); AC_MSG_ERROR([No usable gmp.h found!])]
	)
fi

if test x$ldap = xtrue; then
	AC_HAVE_LIBRARY([ldap],[LIBS="$LIBS"],[AC_MSG_ERROR([LDAP library ldap not found])])
	AC_HAVE_LIBRARY([lber],[LIBS="$LIBS"],[AC_MSG_ERROR([LDAP library lber not found])])
	AC_CHECK_HEADER([ldap.h],,[AC_MSG_ERROR([LDAP header ldap.h not found!])])
fi

if test x$curl = xtrue; then
	AC_HAVE_LIBRARY([curl],[LIBS="$LIBS"],[AC_MSG_ERROR([CURL library curl not found])])
	AC_CHECK_HEADER([curl/curl.h],,[AC_MSG_ERROR([CURL header curl/curl.h not found!])])
fi

<<<<<<< HEAD
=======
if test x$soup = xtrue; then
	PKG_CHECK_MODULES(soup, [libsoup-2.4])
	AC_SUBST(soup_CFLAGS)
	AC_SUBST(soup_LIBS)
fi

>>>>>>> upstream/4.5.1
if test x$xml = xtrue; then
	PKG_CHECK_MODULES(xml, [libxml-2.0])
	AC_SUBST(xml_CFLAGS)
	AC_SUBST(xml_LIBS)
fi

if test x$dumm = xtrue; then
	PKG_CHECK_MODULES(gtk, [gtk+-2.0 vte])
	AC_SUBST(gtk_CFLAGS)
	AC_SUBST(gtk_LIBS)
	AC_CHECK_PROGS(RUBY, ruby)
	AC_MSG_CHECKING([for Ruby header files])
	if test -n "$RUBY"; then
		RUBYDIR=`($RUBY -rmkmf -e 'print Config::CONFIG[["archdir"]] || $archdir') 2>/dev/null`
		if test -n "$RUBYDIR"; then
			dirs="$RUBYDIR"
			RUBYINCLUDE=none
			for i in $dirs; do
				if test -r $i/ruby.h; then
					AC_MSG_RESULT([$i])
					RUBYINCLUDE="-I$i"
					break;
				fi
			done
			if test x"$RUBYINCLUDE" = xnone; then
				AC_MSG_ERROR([ruby.h not found])
			fi
			AC_SUBST(RUBYINCLUDE)
		else
			AC_MSG_ERROR([unable to determine ruby configuration])
		fi
	else
		AC_MSG_ERROR([don't know how to run ruby])
	fi
fi

if test x$fast = xtrue; then
	AC_HAVE_LIBRARY([neo_cgi],[LIBS="$LIBS"],[AC_MSG_ERROR([ClearSilver library neo_cgi not found!])])
	AC_HAVE_LIBRARY([neo_utl],[LIBS="$LIBS"],[AC_MSG_ERROR([ClearSilver library neo_utl not found!])])
	AC_HAVE_LIBRARY([z],[LIBS="$LIBS"],[AC_MSG_ERROR([ClearSilver dependency zlib not found!])])
dnl autoconf does not like CamelCase!? How to fix this?
dnl	AC_CHECK_HEADER([ClearSilver/ClearSilver.h],,[AC_MSG_ERROR([ClearSilver header file ClearSilver/ClearSilver.h not found!])])

	AC_HAVE_LIBRARY([fcgi],[LIBS="$LIBS"],[AC_MSG_ERROR([FastCGI library fcgi not found!])])
	AC_CHECK_HEADER([fcgiapp.h],,[AC_MSG_ERROR([FastCGI header file fcgiapp.h not found!])])
fi

if test x$mysql = xtrue; then
	AC_PATH_PROG([MYSQLCONFIG], [mysql_config], [], [$PATH:/bin:/usr/bin:/usr/local/bin])
	if test x$MYSQLCONFIG = x; then
		AC_MSG_ERROR([mysql_config not found!])
	fi
	AC_SUBST(MYSQLLIB, `$MYSQLCONFIG --libs_r`)
	AC_SUBST(MYSQLCFLAG, `$MYSQLCONFIG --cflags`)
fi

if test x$sqlite = xtrue; then
	AC_HAVE_LIBRARY([sqlite3],[LIBS="$LIBS"],[AC_MSG_ERROR([SQLite library sqlite3 not found])])
	AC_CHECK_HEADER([sqlite3.h],,[AC_MSG_ERROR([SQLite header sqlite3.h not found!])])
	AC_MSG_CHECKING([sqlite3_prepare_v2])
	AC_TRY_COMPILE(
		[#include <sqlite3.h>],
		[
			void *test = sqlite3_prepare_v2;
		],
		[AC_MSG_RESULT([yes])]; AC_DEFINE_UNQUOTED(HAVE_SQLITE3_PREPARE_V2, 1), [AC_MSG_RESULT([no])])
	AC_MSG_CHECKING([sqlite3.h version >= 3.3.1])
	AC_TRY_COMPILE(
		[#include <sqlite3.h>],
		[
			#if SQLITE_VERSION_NUMBER < 3003001
				#error bad sqlite
			#endif
		],
		[AC_MSG_RESULT([yes])], [AC_MSG_RESULT([no]); AC_MSG_ERROR([SQLite version >= 3.3.1 required!])])
fi

if test x$openssl = xtrue; then
	AC_HAVE_LIBRARY([crypto],[LIBS="$LIBS"],[AC_MSG_ERROR([OpenSSL crypto library not found])])
	AC_CHECK_HEADER([openssl/evp.h],,[AC_MSG_ERROR([OpenSSL header openssl/evp.h not found!])])
fi

if test x$gcrypt = xtrue; then
	AC_HAVE_LIBRARY([gcrypt],[LIBS="$LIBS"],[AC_MSG_ERROR([gcrypt library not found])],[-lgpg-error])
	AC_CHECK_HEADER([gcrypt.h],,[AC_MSG_ERROR([gcrypt header gcrypt.h not found!])])
	AC_MSG_CHECKING([gcrypt CAMELLIA cipher])
	AC_TRY_COMPILE(
		[#include <gcrypt.h>],
		[enum gcry_cipher_algos alg = GCRY_CIPHER_CAMELLIA128;],
		[AC_MSG_RESULT([yes]); AC_DEFINE([HAVE_GCRY_CIPHER_CAMELLIA])],
		[AC_MSG_RESULT([no])]
	)
fi

<<<<<<< HEAD
if test x$tnccs_11 = xtrue -o x$tnc_imc = xtrue -o x$tnc_imv = xtrue; then
	AC_CHECK_HEADER([libtnc.h],,[AC_MSG_ERROR([libtnc header libtnc.h not found!])])
fi

=======
>>>>>>> upstream/4.5.1
if test x$uci = xtrue; then
	AC_HAVE_LIBRARY([uci],[LIBS="$LIBS"],[AC_MSG_ERROR([UCI library libuci not found])])
	AC_CHECK_HEADER([uci.h],,[AC_MSG_ERROR([UCI header uci.h not found!])])
fi

if test x$android = xtrue; then
	AC_HAVE_LIBRARY([cutils],[LIBS="$LIBS"],[AC_MSG_ERROR([Android library libcutils not found])])
	AC_CHECK_HEADER([cutils/properties.h],,[AC_MSG_ERROR([Android header cutils/properties.h not found!])])
	dnl we have to force the use of libdl here because the autodetection
	dnl above does not work correctly when cross-compiling for android.
	DLLIB="-ldl"
	AC_SUBST(DLLIB)
fi

if test x$maemo = xtrue; then
	PKG_CHECK_MODULES(maemo, [glib-2.0 gthread-2.0 libosso osso-af-settings])
	AC_SUBST(maemo_CFLAGS)
	AC_SUBST(maemo_LIBS)
	dbusservicedir="/usr/share/dbus-1/system-services"
	AC_SUBST(dbusservicedir)
fi

if test x$eap_sim_pcsc = xtrue; then
	PKG_CHECK_MODULES(pcsclite, [libpcsclite])
	AC_SUBST(pcsclite_CFLAGS)
	AC_SUBST(pcsclite_LIBS)
fi

if test x$nm = xtrue; then
	PKG_CHECK_EXISTS([libnm-glib],
		[PKG_CHECK_MODULES(nm, [NetworkManager gthread-2.0 libnm-glib libnm-glib-vpn])],
		[PKG_CHECK_MODULES(nm, [NetworkManager gthread-2.0 libnm_glib libnm_glib_vpn])]
	)
	AC_SUBST(nm_CFLAGS)
	AC_SUBST(nm_LIBS)
fi

if test x$eap_gtc = xtrue; then
	AC_HAVE_LIBRARY([pam],[LIBS="$LIBS"],[AC_MSG_ERROR([PAM library not found])])
	AC_CHECK_HEADER([security/pam_appl.h],,[AC_MSG_ERROR([PAM header security/pam_appl.h not found!])])
fi

if test x$capabilities = xnative; then
	AC_MSG_NOTICE([Usage of the native Linux capabilities interface is deprecated, use libcap instead])
	dnl Linux requires the following for capset(), Android does not have it,
	dnl but defines capset() in unistd.h instead.
	AC_CHECK_HEADERS([sys/capability.h])
	AC_CHECK_FUNC(capset,,[AC_MSG_ERROR([capset() not found!])])
	AC_DEFINE(CAPABILITIES_NATIVE)
fi

if test x$capabilities = xlibcap; then
	AC_HAVE_LIBRARY([cap],[LIBS="$LIBS"],[AC_MSG_ERROR([libcap library not found])])
	AC_CHECK_HEADER([sys/capability.h],
		[AC_DEFINE(HAVE_SYS_CAPABILITY_H)],
		[AC_MSG_ERROR([libcap header sys/capability.h not found!])])
	AC_DEFINE(CAPABILITIES_LIBCAP)
fi

if test x$integrity_test = xtrue; then
	AC_MSG_CHECKING([for dladdr()])
	AC_TRY_COMPILE(
		[#define _GNU_SOURCE
		 #include <dlfcn.h>],
		[Dl_info info; dladdr(main, &info);],
		[AC_MSG_RESULT([yes])], [AC_MSG_RESULT([no]);
		 AC_MSG_ERROR([dladdr() not supported, required by integrity-test!])]
	)
	AC_MSG_CHECKING([for dl_iterate_phdr()])
	AC_TRY_COMPILE(
		[#define _GNU_SOURCE
		 #include <link.h>],
		[dl_iterate_phdr((void*)0, (void*)0);],
		[AC_MSG_RESULT([yes])], [AC_MSG_RESULT([no]);
		 AC_MSG_ERROR([dl_iterate_phdr() not supported, required by integrity-test!])]
	)
fi

dnl ==============================================
dnl  collect plugin list for strongSwan components
dnl ==============================================

m4_include(m4/macros/add-plugin.m4)

# plugin lists for all components
libcharon_plugins=
pluto_plugins=
pool_plugins=
openac_plugins=
scepclient_plugins=
pki_plugins=
scripts_plugins=
manager_plugins=
medsrv_plugins=

# location specific lists for checksumming,
# for src/libcharon, src/pluto, src/libhydra and src/libstrongswan
c_plugins=
p_plugins=
h_plugins=
s_plugins=

ADD_PLUGIN([test-vectors],         [s libcharon pluto openac scepclient pki])
<<<<<<< HEAD
ADD_PLUGIN([curl],                 [s libcharon pluto scepclient])
ADD_PLUGIN([ldap],                 [s libcharon pluto scepclient])
=======
ADD_PLUGIN([curl],                 [s libcharon pluto scepclient scripts])
ADD_PLUGIN([soup],                 [s libcharon pluto scripts])
ADD_PLUGIN([ldap],                 [s libcharon pluto scepclient scripts])
>>>>>>> upstream/4.5.1
ADD_PLUGIN([mysql],                [s libcharon pluto pool manager medsrv])
ADD_PLUGIN([sqlite],               [s libcharon pluto pool manager medsrv])
ADD_PLUGIN([aes],                  [s libcharon pluto openac scepclient pki scripts])
ADD_PLUGIN([des],                  [s libcharon pluto openac scepclient pki scripts])
ADD_PLUGIN([blowfish],             [s libcharon pluto openac scepclient pki scripts])
ADD_PLUGIN([sha1],                 [s libcharon pluto openac scepclient pki scripts medsrv])
ADD_PLUGIN([sha2],                 [s libcharon pluto openac scepclient pki scripts medsrv])
ADD_PLUGIN([md4],                  [s libcharon openac manager scepclient pki])
ADD_PLUGIN([md5],                  [s libcharon pluto openac scepclient pki])
ADD_PLUGIN([random],               [s libcharon pluto openac scepclient pki scripts medsrv])
ADD_PLUGIN([x509],                 [s libcharon pluto openac scepclient pki scripts])
ADD_PLUGIN([revocation],           [s libcharon])
<<<<<<< HEAD
=======
ADD_PLUGIN([constraints],          [s libcharon])
>>>>>>> upstream/4.5.1
ADD_PLUGIN([pubkey],               [s libcharon])
ADD_PLUGIN([pkcs1],                [s libcharon pluto openac scepclient pki scripts manager medsrv])
ADD_PLUGIN([pgp],                  [s libcharon pluto])
ADD_PLUGIN([dnskey],               [s pluto])
ADD_PLUGIN([pem],                  [s libcharon pluto openac scepclient pki scripts manager medsrv])
ADD_PLUGIN([padlock],              [s libcharon])
ADD_PLUGIN([openssl],              [s libcharon pluto openac scepclient pki scripts manager medsrv])
ADD_PLUGIN([gcrypt],               [s libcharon pluto openac scepclient pki scripts manager medsrv])
ADD_PLUGIN([fips-prf],             [s libcharon])
ADD_PLUGIN([gmp],                  [s libcharon pluto openac scepclient pki scripts manager medsrv])
ADD_PLUGIN([agent],                [s libcharon])
ADD_PLUGIN([pkcs11],               [s libcharon pki])
ADD_PLUGIN([xcbc],                 [s libcharon])
ADD_PLUGIN([hmac],                 [s libcharon pluto scripts])
ADD_PLUGIN([ctr],                  [s libcharon scripts])
ADD_PLUGIN([ccm],                  [s libcharon scripts])
ADD_PLUGIN([gcm],                  [s libcharon scripts])
<<<<<<< HEAD
ADD_PLUGIN([xauth],                [p pluto])
ADD_PLUGIN([attr],                 [h libcharon pluto])
ADD_PLUGIN([attr-sql],             [h libcharon pluto])
=======
ADD_PLUGIN([af-alg],               [s libcharon pluto openac scepclient pki scripts medsrv])
ADD_PLUGIN([xauth],                [p pluto])
ADD_PLUGIN([attr],                 [h libcharon pluto])
ADD_PLUGIN([attr-sql],             [h libcharon pluto])
ADD_PLUGIN([load-tester],          [c libcharon])
>>>>>>> upstream/4.5.1
ADD_PLUGIN([kernel-pfkey],         [h libcharon pluto])
ADD_PLUGIN([kernel-pfroute],       [h libcharon pluto])
ADD_PLUGIN([kernel-klips],         [h libcharon pluto])
ADD_PLUGIN([kernel-netlink],       [h libcharon pluto])
ADD_PLUGIN([resolve],              [h libcharon pluto])
<<<<<<< HEAD
ADD_PLUGIN([load-tester],          [c libcharon])
=======
>>>>>>> upstream/4.5.1
ADD_PLUGIN([socket-default],       [c libcharon])
ADD_PLUGIN([socket-raw],           [c libcharon])
ADD_PLUGIN([socket-dynamic],       [c libcharon])
ADD_PLUGIN([farp],                 [c libcharon])
ADD_PLUGIN([stroke],               [c libcharon])
ADD_PLUGIN([smp],                  [c libcharon])
ADD_PLUGIN([sql],                  [c libcharon])
ADD_PLUGIN([updown],               [c libcharon])
ADD_PLUGIN([eap-identity],         [c libcharon])
ADD_PLUGIN([eap-sim],              [c libcharon])
ADD_PLUGIN([eap-sim-file],         [c libcharon])
ADD_PLUGIN([eap-sim-pcsc],         [c libcharon])
ADD_PLUGIN([eap-simaka-sql],       [c libcharon])
ADD_PLUGIN([eap-simaka-pseudonym], [c libcharon])
ADD_PLUGIN([eap-simaka-reauth],    [c libcharon])
ADD_PLUGIN([eap-aka],              [c libcharon])
ADD_PLUGIN([eap-aka-3gpp2],        [c libcharon])
ADD_PLUGIN([eap-md5],              [c libcharon])
ADD_PLUGIN([eap-gtc],              [c libcharon])
ADD_PLUGIN([eap-mschapv2],         [c libcharon])
ADD_PLUGIN([eap-radius],           [c libcharon])
ADD_PLUGIN([eap-tls],              [c libcharon])
ADD_PLUGIN([eap-ttls],             [c libcharon])
ADD_PLUGIN([eap-peap],             [c libcharon])
ADD_PLUGIN([eap-tnc],              [c libcharon])
<<<<<<< HEAD
ADD_PLUGIN([tnc-imc],              [c libcharon])
ADD_PLUGIN([tnc-imv],              [c libcharon])
ADD_PLUGIN([tnccs-11],             [c libcharon])
ADD_PLUGIN([tnccs-20],             [c libcharon])
=======
ADD_PLUGIN([tnccs-20],             [c libcharon])
ADD_PLUGIN([tnccs-11],             [c libcharon])
ADD_PLUGIN([tnccs-dynamic],        [c libcharon])
ADD_PLUGIN([tnc-imc],              [c libcharon])
ADD_PLUGIN([tnc-imv],              [c libcharon])
>>>>>>> upstream/4.5.1
ADD_PLUGIN([medsrv],               [c libcharon])
ADD_PLUGIN([medcli],               [c libcharon])
ADD_PLUGIN([nm],                   [c libcharon])
ADD_PLUGIN([dhcp],                 [c libcharon])
ADD_PLUGIN([android],              [c libcharon])
ADD_PLUGIN([ha],                   [c libcharon])
ADD_PLUGIN([whitelist],            [c libcharon])
ADD_PLUGIN([led],                  [c libcharon])
ADD_PLUGIN([duplicheck],           [c libcharon])
ADD_PLUGIN([coupling],             [c libcharon])
ADD_PLUGIN([maemo],                [c libcharon])
ADD_PLUGIN([uci],                  [c libcharon])
ADD_PLUGIN([addrblock],            [c libcharon])
ADD_PLUGIN([unit-tester],          [c libcharon])

AC_SUBST(libcharon_plugins)
AC_SUBST(pluto_plugins)
AC_SUBST(pool_plugins)
AC_SUBST(openac_plugins)
AC_SUBST(scepclient_plugins)
AC_SUBST(pki_plugins)
AC_SUBST(scripts_plugins)
AC_SUBST(manager_plugins)
AC_SUBST(medsrv_plugins)

AC_SUBST(c_plugins)
AC_SUBST(p_plugins)
AC_SUBST(h_plugins)
AC_SUBST(s_plugins)

dnl =========================
dnl  set Makefile.am vars
dnl =========================

dnl libstrongswan plugins
dnl =====================
AM_CONDITIONAL(USE_TEST_VECTORS, test x$test_vectors = xtrue)
AM_CONDITIONAL(USE_CURL, test x$curl = xtrue)
<<<<<<< HEAD
=======
AM_CONDITIONAL(USE_SOUP, test x$soup = xtrue)
>>>>>>> upstream/4.5.1
AM_CONDITIONAL(USE_LDAP, test x$ldap = xtrue)
AM_CONDITIONAL(USE_AES, test x$aes = xtrue)
AM_CONDITIONAL(USE_DES, test x$des = xtrue)
AM_CONDITIONAL(USE_BLOWFISH, test x$blowfish = xtrue)
AM_CONDITIONAL(USE_MD4, test x$md4 = xtrue)
AM_CONDITIONAL(USE_MD5, test x$md5 = xtrue)
AM_CONDITIONAL(USE_SHA1, test x$sha1 = xtrue)
AM_CONDITIONAL(USE_SHA2, test x$sha2 = xtrue)
AM_CONDITIONAL(USE_FIPS_PRF, test x$fips_prf = xtrue)
AM_CONDITIONAL(USE_GMP, test x$gmp = xtrue)
AM_CONDITIONAL(USE_RANDOM, test x$random = xtrue)
AM_CONDITIONAL(USE_X509, test x$x509 = xtrue)
AM_CONDITIONAL(USE_REVOCATION, test x$revocation = xtrue)
<<<<<<< HEAD
=======
AM_CONDITIONAL(USE_CONSTRAINTS, test x$constraints = xtrue)
>>>>>>> upstream/4.5.1
AM_CONDITIONAL(USE_PUBKEY, test x$pubkey = xtrue)
AM_CONDITIONAL(USE_PKCS1, test x$pkcs1 = xtrue)
AM_CONDITIONAL(USE_PGP, test x$pgp = xtrue)
AM_CONDITIONAL(USE_DNSKEY, test x$dnskey = xtrue)
AM_CONDITIONAL(USE_PEM, test x$pem = xtrue)
AM_CONDITIONAL(USE_HMAC, test x$hmac = xtrue)
AM_CONDITIONAL(USE_XCBC, test x$xcbc = xtrue)
AM_CONDITIONAL(USE_MYSQL, test x$mysql = xtrue)
AM_CONDITIONAL(USE_SQLITE, test x$sqlite = xtrue)
AM_CONDITIONAL(USE_PADLOCK, test x$padlock = xtrue)
AM_CONDITIONAL(USE_OPENSSL, test x$openssl = xtrue)
AM_CONDITIONAL(USE_GCRYPT, test x$gcrypt = xtrue)
AM_CONDITIONAL(USE_AGENT, test x$agent = xtrue)
AM_CONDITIONAL(USE_PKCS11, test x$pkcs11 = xtrue)
AM_CONDITIONAL(USE_CTR, test x$ctr = xtrue)
AM_CONDITIONAL(USE_CCM, test x$ccm = xtrue)
AM_CONDITIONAL(USE_GCM, test x$gcm = xtrue)
<<<<<<< HEAD
=======
AM_CONDITIONAL(USE_AF_ALG, test x$af_alg = xtrue)
>>>>>>> upstream/4.5.1

dnl charon plugins
dnl ==============
AM_CONDITIONAL(USE_STROKE, test x$stroke = xtrue)
AM_CONDITIONAL(USE_MEDSRV, test x$medsrv = xtrue)
AM_CONDITIONAL(USE_MEDCLI, test x$medcli = xtrue)
AM_CONDITIONAL(USE_NM, test x$nm = xtrue)
AM_CONDITIONAL(USE_UCI, test x$uci = xtrue)
AM_CONDITIONAL(USE_ANDROID, test x$android = xtrue)
AM_CONDITIONAL(USE_MAEMO, test x$maemo = xtrue)
AM_CONDITIONAL(USE_SMP, test x$smp = xtrue)
AM_CONDITIONAL(USE_SQL, test x$sql = xtrue)
AM_CONDITIONAL(USE_UPDOWN, test x$updown = xtrue)
AM_CONDITIONAL(USE_DHCP, test x$dhcp = xtrue)
AM_CONDITIONAL(USE_UNIT_TESTS, test x$unit_tests = xtrue)
AM_CONDITIONAL(USE_LOAD_TESTER, test x$load_tester = xtrue)
AM_CONDITIONAL(USE_HA, test x$ha = xtrue)
AM_CONDITIONAL(USE_WHITELIST, test x$whitelist = xtrue)
AM_CONDITIONAL(USE_LED, test x$led = xtrue)
AM_CONDITIONAL(USE_DUPLICHECK, test x$duplicheck = xtrue)
AM_CONDITIONAL(USE_COUPLING, test x$coupling = xtrue)
AM_CONDITIONAL(USE_EAP_SIM, test x$eap_sim = xtrue)
AM_CONDITIONAL(USE_EAP_SIM_FILE, test x$eap_sim_file = xtrue)
AM_CONDITIONAL(USE_EAP_SIM_PCSC, test x$eap_sim_pcsc = xtrue)
AM_CONDITIONAL(USE_EAP_SIMAKA_SQL, test x$eap_simaka_sql = xtrue)
AM_CONDITIONAL(USE_EAP_SIMAKA_PSEUDONYM, test x$eap_simaka_pseudonym = xtrue)
AM_CONDITIONAL(USE_EAP_SIMAKA_REAUTH, test x$eap_simaka_reauth = xtrue)
AM_CONDITIONAL(USE_EAP_IDENTITY, test x$eap_identity = xtrue)
AM_CONDITIONAL(USE_EAP_MD5, test x$eap_md5 = xtrue)
AM_CONDITIONAL(USE_EAP_GTC, test x$eap_gtc = xtrue)
AM_CONDITIONAL(USE_EAP_AKA, test x$eap_aka = xtrue)
AM_CONDITIONAL(USE_EAP_AKA_3GPP2, test x$eap_aka_3gpp2 = xtrue)
AM_CONDITIONAL(USE_EAP_MSCHAPV2, test x$eap_mschapv2 = xtrue)
AM_CONDITIONAL(USE_EAP_TLS, test x$eap_tls = xtrue)
AM_CONDITIONAL(USE_EAP_TTLS, test x$eap_ttls = xtrue)
AM_CONDITIONAL(USE_EAP_PEAP, test x$eap_peap = xtrue)
AM_CONDITIONAL(USE_EAP_TNC, test x$eap_tnc = xtrue)
AM_CONDITIONAL(USE_EAP_RADIUS, test x$eap_radius = xtrue)
AM_CONDITIONAL(USE_TNC_IMC, test x$tnc_imc = xtrue)
AM_CONDITIONAL(USE_TNC_IMV, test x$tnc_imv = xtrue)
AM_CONDITIONAL(USE_TNCCS_11, test x$tnccs_11 = xtrue)
AM_CONDITIONAL(USE_TNCCS_20, test x$tnccs_20 = xtrue)
<<<<<<< HEAD
=======
AM_CONDITIONAL(USE_TNCCS_DYNAMIC, test x$tnccs_dynamic = xtrue)
>>>>>>> upstream/4.5.1
AM_CONDITIONAL(USE_SOCKET_DEFAULT, test x$socket_default = xtrue)
AM_CONDITIONAL(USE_SOCKET_RAW, test x$socket_raw = xtrue)
AM_CONDITIONAL(USE_SOCKET_DYNAMIC, test x$socket_dynamic = xtrue)
AM_CONDITIONAL(USE_FARP, test x$farp = xtrue)
AM_CONDITIONAL(USE_ADDRBLOCK, test x$addrblock = xtrue)

dnl hydra plugins
dnl =============
AM_CONDITIONAL(USE_ATTR, test x$attr = xtrue)
AM_CONDITIONAL(USE_ATTR_SQL, test x$attr_sql = xtrue -o x$sql = xtrue)
AM_CONDITIONAL(USE_KERNEL_KLIPS, test x$kernel_klips = xtrue)
AM_CONDITIONAL(USE_KERNEL_NETLINK, test x$kernel_netlink = xtrue)
AM_CONDITIONAL(USE_KERNEL_PFKEY, test x$kernel_pfkey = xtrue)
AM_CONDITIONAL(USE_KERNEL_PFROUTE, test x$kernel_pfroute = xtrue)
AM_CONDITIONAL(USE_RESOLVE, test x$resolve = xtrue)

dnl pluto plugins
dnl =============
AM_CONDITIONAL(USE_XAUTH, test x$xauth = xtrue)

dnl other options
dnl =============
AM_CONDITIONAL(USE_SMARTCARD, test x$smartcard = xtrue)
AM_CONDITIONAL(USE_CISCO_QUIRKS, test x$cisco_quirks = xtrue)
AM_CONDITIONAL(USE_LEAK_DETECTIVE, test x$leak_detective = xtrue)
AM_CONDITIONAL(USE_LOCK_PROFILER, test x$lock_profiler = xtrue)
AM_CONDITIONAL(USE_NAT_TRANSPORT, test x$nat_transport = xtrue)
AM_CONDITIONAL(USE_VENDORID, test x$vendor_id = xtrue)
AM_CONDITIONAL(USE_XAUTH_VID, test x$xauth_vid = xtrue)
AM_CONDITIONAL(USE_DUMM, test x$dumm = xtrue)
AM_CONDITIONAL(USE_FAST, test x$fast = xtrue)
AM_CONDITIONAL(USE_MANAGER, test x$manager = xtrue)
AM_CONDITIONAL(USE_ME, test x$mediation = xtrue)
AM_CONDITIONAL(USE_INTEGRITY_TEST, test x$integrity_test = xtrue)
AM_CONDITIONAL(USE_LOAD_WARNING, test x$load_warning = xtrue)
AM_CONDITIONAL(USE_PLUTO, test x$pluto = xtrue)
AM_CONDITIONAL(USE_THREADS, test x$threads = xtrue)
AM_CONDITIONAL(USE_CHARON, test x$charon = xtrue)
AM_CONDITIONAL(USE_TOOLS, test x$tools = xtrue)
AM_CONDITIONAL(USE_SCRIPTS, test x$scripts = xtrue)
<<<<<<< HEAD
AM_CONDITIONAL(USE_LIBSTRONGSWAN, test x$charon = xtrue -o x$pluto = xtrue -o x$tools = xtrue)
AM_CONDITIONAL(USE_LIBHYDRA, test x$charon = xtrue -o x$pluto = xtrue)
AM_CONDITIONAL(USE_FILE_CONFIG, test x$pluto = xtrue -o x$stroke = xtrue)
=======
AM_CONDITIONAL(USE_CONFTEST, test x$conftest = xtrue)
AM_CONDITIONAL(USE_LIBSTRONGSWAN, test x$charon = xtrue -o x$pluto = xtrue -o x$tools = xtrue -o x$conftest = xtrue)
AM_CONDITIONAL(USE_LIBHYDRA, test x$charon = xtrue -o x$pluto = xtrue)
AM_CONDITIONAL(USE_LIBCHARON, test x$charon = xtrue -o x$conftest = xtrue)
AM_CONDITIONAL(USE_FILE_CONFIG, test x$pluto = xtrue -o x$stroke = xtrue)
AM_CONDITIONAL(USE_IPSEC_SCRIPT, test x$pluto = xtrue -o x$stroke = xtrue -o x$tools = xtrue -o x$conftest = xtrue)
>>>>>>> upstream/4.5.1
AM_CONDITIONAL(USE_LIBCAP, test x$capabilities = xlibcap)
AM_CONDITIONAL(USE_VSTR, test x$vstr = xtrue)
AM_CONDITIONAL(USE_SIMAKA, test x$simaka = xtrue)
AM_CONDITIONAL(USE_TLS, test x$tls = xtrue)
AM_CONDITIONAL(MONOLITHIC, test x$monolithic = xtrue)

dnl ==============================
dnl  set global definitions
dnl ==============================

if test x$mediation = xtrue; then
	AC_DEFINE(ME)
fi
if test x$capabilities = xlibcap -o x$capabilities = xnative; then
	AC_DEFINE(CAPABILITIES)
fi
if test x$monolithic = xtrue; then
	AC_DEFINE(MONOLITHIC)
fi


dnl ==============================
dnl  build Makefiles
dnl ==============================

AC_OUTPUT(
	Makefile
	man/Makefile
	init/Makefile
	init/systemd/Makefile
	src/Makefile
	src/include/Makefile
	src/libstrongswan/Makefile
	src/libstrongswan/plugins/aes/Makefile
	src/libstrongswan/plugins/des/Makefile
	src/libstrongswan/plugins/blowfish/Makefile
	src/libstrongswan/plugins/md4/Makefile
	src/libstrongswan/plugins/md5/Makefile
	src/libstrongswan/plugins/sha1/Makefile
	src/libstrongswan/plugins/sha2/Makefile
	src/libstrongswan/plugins/fips_prf/Makefile
	src/libstrongswan/plugins/gmp/Makefile
	src/libstrongswan/plugins/random/Makefile
	src/libstrongswan/plugins/hmac/Makefile
	src/libstrongswan/plugins/xcbc/Makefile
	src/libstrongswan/plugins/x509/Makefile
	src/libstrongswan/plugins/revocation/Makefile
<<<<<<< HEAD
=======
	src/libstrongswan/plugins/constraints/Makefile
>>>>>>> upstream/4.5.1
	src/libstrongswan/plugins/pubkey/Makefile
	src/libstrongswan/plugins/pkcs1/Makefile
	src/libstrongswan/plugins/pgp/Makefile
	src/libstrongswan/plugins/dnskey/Makefile
	src/libstrongswan/plugins/pem/Makefile
	src/libstrongswan/plugins/curl/Makefile
<<<<<<< HEAD
=======
	src/libstrongswan/plugins/soup/Makefile
>>>>>>> upstream/4.5.1
	src/libstrongswan/plugins/ldap/Makefile
	src/libstrongswan/plugins/mysql/Makefile
	src/libstrongswan/plugins/sqlite/Makefile
	src/libstrongswan/plugins/padlock/Makefile
	src/libstrongswan/plugins/openssl/Makefile
	src/libstrongswan/plugins/gcrypt/Makefile
	src/libstrongswan/plugins/agent/Makefile
	src/libstrongswan/plugins/pkcs11/Makefile
	src/libstrongswan/plugins/ctr/Makefile
	src/libstrongswan/plugins/ccm/Makefile
	src/libstrongswan/plugins/gcm/Makefile
<<<<<<< HEAD
=======
	src/libstrongswan/plugins/af_alg/Makefile
>>>>>>> upstream/4.5.1
	src/libstrongswan/plugins/test_vectors/Makefile
	src/libhydra/Makefile
	src/libhydra/plugins/attr/Makefile
	src/libhydra/plugins/attr_sql/Makefile
	src/libhydra/plugins/kernel_klips/Makefile
	src/libhydra/plugins/kernel_netlink/Makefile
	src/libhydra/plugins/kernel_pfkey/Makefile
	src/libhydra/plugins/kernel_pfroute/Makefile
	src/libhydra/plugins/resolve/Makefile
	src/libfreeswan/Makefile
	src/libsimaka/Makefile
	src/libtls/Makefile
	src/pluto/Makefile
	src/pluto/plugins/xauth/Makefile
	src/whack/Makefile
	src/charon/Makefile
	src/libcharon/Makefile
	src/libcharon/plugins/eap_aka/Makefile
	src/libcharon/plugins/eap_aka_3gpp2/Makefile
	src/libcharon/plugins/eap_identity/Makefile
	src/libcharon/plugins/eap_md5/Makefile
	src/libcharon/plugins/eap_gtc/Makefile
	src/libcharon/plugins/eap_sim/Makefile
	src/libcharon/plugins/eap_sim_file/Makefile
	src/libcharon/plugins/eap_sim_pcsc/Makefile
	src/libcharon/plugins/eap_simaka_sql/Makefile
	src/libcharon/plugins/eap_simaka_pseudonym/Makefile
	src/libcharon/plugins/eap_simaka_reauth/Makefile
	src/libcharon/plugins/eap_mschapv2/Makefile
	src/libcharon/plugins/eap_tls/Makefile
	src/libcharon/plugins/eap_ttls/Makefile
	src/libcharon/plugins/eap_peap/Makefile
	src/libcharon/plugins/eap_tnc/Makefile
	src/libcharon/plugins/eap_radius/Makefile
	src/libcharon/plugins/tnc_imc/Makefile
	src/libcharon/plugins/tnc_imv/Makefile
	src/libcharon/plugins/tnccs_11/Makefile
	src/libcharon/plugins/tnccs_20/Makefile
<<<<<<< HEAD
=======
	src/libcharon/plugins/tnccs_dynamic/Makefile
>>>>>>> upstream/4.5.1
	src/libcharon/plugins/socket_default/Makefile
	src/libcharon/plugins/socket_raw/Makefile
	src/libcharon/plugins/socket_dynamic/Makefile
	src/libcharon/plugins/farp/Makefile
	src/libcharon/plugins/smp/Makefile
	src/libcharon/plugins/sql/Makefile
	src/libcharon/plugins/medsrv/Makefile
	src/libcharon/plugins/medcli/Makefile
	src/libcharon/plugins/nm/Makefile
	src/libcharon/plugins/addrblock/Makefile
	src/libcharon/plugins/uci/Makefile
	src/libcharon/plugins/ha/Makefile
	src/libcharon/plugins/whitelist/Makefile
	src/libcharon/plugins/led/Makefile
	src/libcharon/plugins/duplicheck/Makefile
	src/libcharon/plugins/coupling/Makefile
	src/libcharon/plugins/android/Makefile
	src/libcharon/plugins/maemo/Makefile
	src/libcharon/plugins/stroke/Makefile
	src/libcharon/plugins/updown/Makefile
	src/libcharon/plugins/dhcp/Makefile
	src/libcharon/plugins/unit_tester/Makefile
	src/libcharon/plugins/load_tester/Makefile
	src/stroke/Makefile
	src/ipsec/Makefile
	src/starter/Makefile
	src/_updown/Makefile
	src/_updown_espmark/Makefile
	src/_copyright/Makefile
	src/openac/Makefile
	src/scepclient/Makefile
	src/pki/Makefile
	src/dumm/Makefile
	src/dumm/ext/extconf.rb
	src/libfast/Makefile
	src/manager/Makefile
	src/medsrv/Makefile
	src/checksum/Makefile
<<<<<<< HEAD
=======
	src/conftest/Makefile
>>>>>>> upstream/4.5.1
	scripts/Makefile
	testing/Makefile
)<|MERGE_RESOLUTION|>--- conflicted
+++ resolved
@@ -16,15 +16,7 @@
 dnl  initialize & set some vars
 dnl ===========================
 
-<<<<<<< HEAD
-<<<<<<< HEAD
-AC_INIT(strongSwan,4.5.0)
-=======
-AC_INIT(strongSwan,4.5.1)
->>>>>>> upstream/4.5.1
-=======
 AC_INIT(strongSwan,4.5.2)
->>>>>>> 0a9d51a4
 AM_INIT_AUTOMAKE(tar-ustar)
 AC_CONFIG_MACRO_DIR([m4/config])
 PKG_PROG_PKG_CONFIG
@@ -81,10 +73,7 @@
 m4_include(m4/macros/enable-disable.m4)
 
 ARG_ENABL_SET([curl],           [enable CURL fetcher plugin to fetch files via libcurl. Requires libcurl.])
-<<<<<<< HEAD
-=======
 ARG_ENABL_SET([soup],           [enable soup fetcher plugin to fetch from HTTP via libsoup. Requires libsoup.])
->>>>>>> upstream/4.5.1
 ARG_ENABL_SET([ldap],           [enable LDAP fetching plugin to fetch files via libldap. Requires openLDAP.])
 ARG_DISBL_SET([aes],            [disable AES software implementation plugin.])
 ARG_DISBL_SET([des],            [disable DES/3DES software implementation plugin.])
@@ -98,10 +87,7 @@
 ARG_DISBL_SET([random],         [disable RNG implementation on top of /dev/(u)random.])
 ARG_DISBL_SET([x509],           [disable X509 certificate implementation plugin.])
 ARG_DISBL_SET([revocation],     [disable X509 CRL/OCSP revocation check plugin.])
-<<<<<<< HEAD
-=======
 ARG_DISBL_SET([constraints],    [disable advanced X509 constraint checking plugin.])
->>>>>>> upstream/4.5.1
 ARG_DISBL_SET([pubkey],         [disable RAW public key support plugin.])
 ARG_DISBL_SET([pkcs1],          [disable PKCS1 key decoding plugin.])
 ARG_DISBL_SET([pgp],            [disable PGP key decoding plugin.])
@@ -109,10 +95,7 @@
 ARG_DISBL_SET([pem],            [disable PEM decoding plugin.])
 ARG_DISBL_SET([hmac],           [disable HMAC crypto implementation plugin.])
 ARG_DISBL_SET([xcbc],           [disable xcbc crypto implementation plugin.])
-<<<<<<< HEAD
-=======
 ARG_ENABL_SET([af-alg],         [enable AF_ALG crypto interface to Linux Crypto API.])
->>>>>>> upstream/4.5.1
 ARG_ENABL_SET([test-vectors],   [enable plugin providing crypto test vectors.])
 ARG_ENABL_SET([mysql],          [enable MySQL database support. Requires libmysqlclient_r.])
 ARG_ENABL_SET([sqlite],         [enable SQLite database support. Requires libsqlite3.])
@@ -148,10 +131,7 @@
 ARG_ENABL_SET([tnc-imv],        [enable TNC IMV module.])
 ARG_ENABL_SET([tnccs-11],       [enable TNCCS 1.1 protocol module.])
 ARG_ENABL_SET([tnccs-20],       [enable TNCCS 2.0 protocol module.])
-<<<<<<< HEAD
-=======
 ARG_ENABL_SET([tnccs-dynamic],  [enable dynamic TNCCS protocol discovery module.])
->>>>>>> upstream/4.5.1
 ARG_DISBL_SET([kernel-netlink], [disable the netlink kernel interface.])
 ARG_ENABL_SET([kernel-pfkey],   [enable the PF_KEY kernel interface.])
 ARG_ENABL_SET([kernel-pfroute], [enable the PF_ROUTE kernel interface.])
@@ -175,10 +155,7 @@
 ARG_DISBL_SET([charon],         [disable the IKEv2 keying daemon charon.])
 ARG_DISBL_SET([tools],          [disable additional utilities (openac, scepclient and pki).])
 ARG_DISBL_SET([scripts],        [disable additional utilities (found in directory scripts).])
-<<<<<<< HEAD
-=======
 ARG_ENABL_SET([conftest],       [enforce Suite B conformance test framework.])
->>>>>>> upstream/4.5.1
 ARG_DISBL_SET([updown],         [disable updown firewall script plugin.])
 ARG_DISBL_SET([attr],           [disable strongswan.conf based configuration attribute plugin.])
 ARG_ENABL_SET([attr-sql],       [enable SQL based configuration attribute plugin.])
@@ -241,27 +218,6 @@
 	AC_MSG_RESULT([not found])
 fi
 
-<<<<<<< HEAD
-dnl translate user/group to numercial ids
-AC_MSG_CHECKING([for uid of user "$ipsecuser"])
-ipsecuid=`id -u $ipsecuser 2>/dev/null`
-if test -n "$ipsecuid"; then
-	AC_MSG_RESULT([$ipsecuid])
-	AC_SUBST(ipsecuid)
-else
-	AC_MSG_ERROR([not found])
-fi
-AC_MSG_CHECKING([for gid of group "$ipsecgroup"])
-ipsecgid=`$EGREP "^$ipsecgroup:" /etc/group | $AWK -F: '{ print $3 }'`
-if test -n "$ipsecgid"; then
-	AC_MSG_RESULT([$ipsecgid])
-	AC_SUBST(ipsecgid)
-else
-	AC_MSG_ERROR([not found])
-fi
-
-=======
->>>>>>> upstream/4.5.1
 dnl =========================
 dnl  dependency calculation
 dnl =========================
@@ -290,11 +246,7 @@
 	fi
 fi
 
-<<<<<<< HEAD
-if test x$smp = xtrue; then
-=======
 if test x$smp = xtrue -o x$tnccs_11 = xtrue; then
->>>>>>> upstream/4.5.1
 	xml=true
 fi
 
@@ -560,15 +512,12 @@
 	AC_CHECK_HEADER([curl/curl.h],,[AC_MSG_ERROR([CURL header curl/curl.h not found!])])
 fi
 
-<<<<<<< HEAD
-=======
 if test x$soup = xtrue; then
 	PKG_CHECK_MODULES(soup, [libsoup-2.4])
 	AC_SUBST(soup_CFLAGS)
 	AC_SUBST(soup_LIBS)
 fi
 
->>>>>>> upstream/4.5.1
 if test x$xml = xtrue; then
 	PKG_CHECK_MODULES(xml, [libxml-2.0])
 	AC_SUBST(xml_CFLAGS)
@@ -663,13 +612,6 @@
 	)
 fi
 
-<<<<<<< HEAD
-if test x$tnccs_11 = xtrue -o x$tnc_imc = xtrue -o x$tnc_imv = xtrue; then
-	AC_CHECK_HEADER([libtnc.h],,[AC_MSG_ERROR([libtnc header libtnc.h not found!])])
-fi
-
-=======
->>>>>>> upstream/4.5.1
 if test x$uci = xtrue; then
 	AC_HAVE_LIBRARY([uci],[LIBS="$LIBS"],[AC_MSG_ERROR([UCI library libuci not found])])
 	AC_CHECK_HEADER([uci.h],,[AC_MSG_ERROR([UCI header uci.h not found!])])
@@ -773,14 +715,9 @@
 s_plugins=
 
 ADD_PLUGIN([test-vectors],         [s libcharon pluto openac scepclient pki])
-<<<<<<< HEAD
-ADD_PLUGIN([curl],                 [s libcharon pluto scepclient])
-ADD_PLUGIN([ldap],                 [s libcharon pluto scepclient])
-=======
 ADD_PLUGIN([curl],                 [s libcharon pluto scepclient scripts])
 ADD_PLUGIN([soup],                 [s libcharon pluto scripts])
 ADD_PLUGIN([ldap],                 [s libcharon pluto scepclient scripts])
->>>>>>> upstream/4.5.1
 ADD_PLUGIN([mysql],                [s libcharon pluto pool manager medsrv])
 ADD_PLUGIN([sqlite],               [s libcharon pluto pool manager medsrv])
 ADD_PLUGIN([aes],                  [s libcharon pluto openac scepclient pki scripts])
@@ -793,10 +730,7 @@
 ADD_PLUGIN([random],               [s libcharon pluto openac scepclient pki scripts medsrv])
 ADD_PLUGIN([x509],                 [s libcharon pluto openac scepclient pki scripts])
 ADD_PLUGIN([revocation],           [s libcharon])
-<<<<<<< HEAD
-=======
 ADD_PLUGIN([constraints],          [s libcharon])
->>>>>>> upstream/4.5.1
 ADD_PLUGIN([pubkey],               [s libcharon])
 ADD_PLUGIN([pkcs1],                [s libcharon pluto openac scepclient pki scripts manager medsrv])
 ADD_PLUGIN([pgp],                  [s libcharon pluto])
@@ -814,26 +748,16 @@
 ADD_PLUGIN([ctr],                  [s libcharon scripts])
 ADD_PLUGIN([ccm],                  [s libcharon scripts])
 ADD_PLUGIN([gcm],                  [s libcharon scripts])
-<<<<<<< HEAD
-ADD_PLUGIN([xauth],                [p pluto])
-ADD_PLUGIN([attr],                 [h libcharon pluto])
-ADD_PLUGIN([attr-sql],             [h libcharon pluto])
-=======
 ADD_PLUGIN([af-alg],               [s libcharon pluto openac scepclient pki scripts medsrv])
 ADD_PLUGIN([xauth],                [p pluto])
 ADD_PLUGIN([attr],                 [h libcharon pluto])
 ADD_PLUGIN([attr-sql],             [h libcharon pluto])
 ADD_PLUGIN([load-tester],          [c libcharon])
->>>>>>> upstream/4.5.1
 ADD_PLUGIN([kernel-pfkey],         [h libcharon pluto])
 ADD_PLUGIN([kernel-pfroute],       [h libcharon pluto])
 ADD_PLUGIN([kernel-klips],         [h libcharon pluto])
 ADD_PLUGIN([kernel-netlink],       [h libcharon pluto])
 ADD_PLUGIN([resolve],              [h libcharon pluto])
-<<<<<<< HEAD
-ADD_PLUGIN([load-tester],          [c libcharon])
-=======
->>>>>>> upstream/4.5.1
 ADD_PLUGIN([socket-default],       [c libcharon])
 ADD_PLUGIN([socket-raw],           [c libcharon])
 ADD_PLUGIN([socket-dynamic],       [c libcharon])
@@ -859,18 +783,11 @@
 ADD_PLUGIN([eap-ttls],             [c libcharon])
 ADD_PLUGIN([eap-peap],             [c libcharon])
 ADD_PLUGIN([eap-tnc],              [c libcharon])
-<<<<<<< HEAD
-ADD_PLUGIN([tnc-imc],              [c libcharon])
-ADD_PLUGIN([tnc-imv],              [c libcharon])
-ADD_PLUGIN([tnccs-11],             [c libcharon])
-ADD_PLUGIN([tnccs-20],             [c libcharon])
-=======
 ADD_PLUGIN([tnccs-20],             [c libcharon])
 ADD_PLUGIN([tnccs-11],             [c libcharon])
 ADD_PLUGIN([tnccs-dynamic],        [c libcharon])
 ADD_PLUGIN([tnc-imc],              [c libcharon])
 ADD_PLUGIN([tnc-imv],              [c libcharon])
->>>>>>> upstream/4.5.1
 ADD_PLUGIN([medsrv],               [c libcharon])
 ADD_PLUGIN([medcli],               [c libcharon])
 ADD_PLUGIN([nm],                   [c libcharon])
@@ -909,10 +826,7 @@
 dnl =====================
 AM_CONDITIONAL(USE_TEST_VECTORS, test x$test_vectors = xtrue)
 AM_CONDITIONAL(USE_CURL, test x$curl = xtrue)
-<<<<<<< HEAD
-=======
 AM_CONDITIONAL(USE_SOUP, test x$soup = xtrue)
->>>>>>> upstream/4.5.1
 AM_CONDITIONAL(USE_LDAP, test x$ldap = xtrue)
 AM_CONDITIONAL(USE_AES, test x$aes = xtrue)
 AM_CONDITIONAL(USE_DES, test x$des = xtrue)
@@ -926,10 +840,7 @@
 AM_CONDITIONAL(USE_RANDOM, test x$random = xtrue)
 AM_CONDITIONAL(USE_X509, test x$x509 = xtrue)
 AM_CONDITIONAL(USE_REVOCATION, test x$revocation = xtrue)
-<<<<<<< HEAD
-=======
 AM_CONDITIONAL(USE_CONSTRAINTS, test x$constraints = xtrue)
->>>>>>> upstream/4.5.1
 AM_CONDITIONAL(USE_PUBKEY, test x$pubkey = xtrue)
 AM_CONDITIONAL(USE_PKCS1, test x$pkcs1 = xtrue)
 AM_CONDITIONAL(USE_PGP, test x$pgp = xtrue)
@@ -947,10 +858,7 @@
 AM_CONDITIONAL(USE_CTR, test x$ctr = xtrue)
 AM_CONDITIONAL(USE_CCM, test x$ccm = xtrue)
 AM_CONDITIONAL(USE_GCM, test x$gcm = xtrue)
-<<<<<<< HEAD
-=======
 AM_CONDITIONAL(USE_AF_ALG, test x$af_alg = xtrue)
->>>>>>> upstream/4.5.1
 
 dnl charon plugins
 dnl ==============
@@ -993,10 +901,7 @@
 AM_CONDITIONAL(USE_TNC_IMV, test x$tnc_imv = xtrue)
 AM_CONDITIONAL(USE_TNCCS_11, test x$tnccs_11 = xtrue)
 AM_CONDITIONAL(USE_TNCCS_20, test x$tnccs_20 = xtrue)
-<<<<<<< HEAD
-=======
 AM_CONDITIONAL(USE_TNCCS_DYNAMIC, test x$tnccs_dynamic = xtrue)
->>>>>>> upstream/4.5.1
 AM_CONDITIONAL(USE_SOCKET_DEFAULT, test x$socket_default = xtrue)
 AM_CONDITIONAL(USE_SOCKET_RAW, test x$socket_raw = xtrue)
 AM_CONDITIONAL(USE_SOCKET_DYNAMIC, test x$socket_dynamic = xtrue)
@@ -1037,18 +942,12 @@
 AM_CONDITIONAL(USE_CHARON, test x$charon = xtrue)
 AM_CONDITIONAL(USE_TOOLS, test x$tools = xtrue)
 AM_CONDITIONAL(USE_SCRIPTS, test x$scripts = xtrue)
-<<<<<<< HEAD
-AM_CONDITIONAL(USE_LIBSTRONGSWAN, test x$charon = xtrue -o x$pluto = xtrue -o x$tools = xtrue)
-AM_CONDITIONAL(USE_LIBHYDRA, test x$charon = xtrue -o x$pluto = xtrue)
-AM_CONDITIONAL(USE_FILE_CONFIG, test x$pluto = xtrue -o x$stroke = xtrue)
-=======
 AM_CONDITIONAL(USE_CONFTEST, test x$conftest = xtrue)
 AM_CONDITIONAL(USE_LIBSTRONGSWAN, test x$charon = xtrue -o x$pluto = xtrue -o x$tools = xtrue -o x$conftest = xtrue)
 AM_CONDITIONAL(USE_LIBHYDRA, test x$charon = xtrue -o x$pluto = xtrue)
 AM_CONDITIONAL(USE_LIBCHARON, test x$charon = xtrue -o x$conftest = xtrue)
 AM_CONDITIONAL(USE_FILE_CONFIG, test x$pluto = xtrue -o x$stroke = xtrue)
 AM_CONDITIONAL(USE_IPSEC_SCRIPT, test x$pluto = xtrue -o x$stroke = xtrue -o x$tools = xtrue -o x$conftest = xtrue)
->>>>>>> upstream/4.5.1
 AM_CONDITIONAL(USE_LIBCAP, test x$capabilities = xlibcap)
 AM_CONDITIONAL(USE_VSTR, test x$vstr = xtrue)
 AM_CONDITIONAL(USE_SIMAKA, test x$simaka = xtrue)
@@ -1096,20 +995,14 @@
 	src/libstrongswan/plugins/xcbc/Makefile
 	src/libstrongswan/plugins/x509/Makefile
 	src/libstrongswan/plugins/revocation/Makefile
-<<<<<<< HEAD
-=======
 	src/libstrongswan/plugins/constraints/Makefile
->>>>>>> upstream/4.5.1
 	src/libstrongswan/plugins/pubkey/Makefile
 	src/libstrongswan/plugins/pkcs1/Makefile
 	src/libstrongswan/plugins/pgp/Makefile
 	src/libstrongswan/plugins/dnskey/Makefile
 	src/libstrongswan/plugins/pem/Makefile
 	src/libstrongswan/plugins/curl/Makefile
-<<<<<<< HEAD
-=======
 	src/libstrongswan/plugins/soup/Makefile
->>>>>>> upstream/4.5.1
 	src/libstrongswan/plugins/ldap/Makefile
 	src/libstrongswan/plugins/mysql/Makefile
 	src/libstrongswan/plugins/sqlite/Makefile
@@ -1121,10 +1014,7 @@
 	src/libstrongswan/plugins/ctr/Makefile
 	src/libstrongswan/plugins/ccm/Makefile
 	src/libstrongswan/plugins/gcm/Makefile
-<<<<<<< HEAD
-=======
 	src/libstrongswan/plugins/af_alg/Makefile
->>>>>>> upstream/4.5.1
 	src/libstrongswan/plugins/test_vectors/Makefile
 	src/libhydra/Makefile
 	src/libhydra/plugins/attr/Makefile
@@ -1163,10 +1053,7 @@
 	src/libcharon/plugins/tnc_imv/Makefile
 	src/libcharon/plugins/tnccs_11/Makefile
 	src/libcharon/plugins/tnccs_20/Makefile
-<<<<<<< HEAD
-=======
 	src/libcharon/plugins/tnccs_dynamic/Makefile
->>>>>>> upstream/4.5.1
 	src/libcharon/plugins/socket_default/Makefile
 	src/libcharon/plugins/socket_raw/Makefile
 	src/libcharon/plugins/socket_dynamic/Makefile
@@ -1205,10 +1092,7 @@
 	src/manager/Makefile
 	src/medsrv/Makefile
 	src/checksum/Makefile
-<<<<<<< HEAD
-=======
 	src/conftest/Makefile
->>>>>>> upstream/4.5.1
 	scripts/Makefile
 	testing/Makefile
 )